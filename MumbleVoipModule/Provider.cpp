--- conflicted
+++ resolved
@@ -3,11 +3,6 @@
 #include "StableHeaders.h"
 #include "DebugOperatorNew.h"
 
-<<<<<<< HEAD
-#include "WorldLogicInterface.h"
-#include "EC_OpenSimPresence.h"
-=======
->>>>>>> 83d0574f
 #include "Provider.h"
 #include "Session.h"
 #include "MumbleVoipModule.h"
@@ -36,8 +31,11 @@
         session_(0),
         server_info_provider_(0),
         settings_(settings),
-        microphone_adjustment_widget_(0)
-    {
+        microphone_adjustment_widget_(0),
+        signal_mapper_(new QSignalMapper(this))
+    {
+        connect(signal_mapper_, SIGNAL(mapped(const QString &)),this, SLOT(ECVoiceChannelChanged(const QString &)));
+
         server_info_provider_ = new ServerInfoProvider(framework);
         connect(server_info_provider_, SIGNAL(MumbleServerInfoReceived(ServerInfo)), this, SLOT(OnMumbleServerInfoReceived(ServerInfo)) );
 
@@ -80,6 +78,17 @@
             case ProtocolUtilities::Events::EVENT_CONNECTION_FAILED:
                 CloseSession();
                 SAFE_DELETE(session_);
+                break;
+            }
+        }
+        if (category_id == framework_event_category_)
+        {
+            switch (event_id)
+            {
+            case Foundation::WORLD_STREAM_READY:
+                ProtocolUtilities::WorldStreamReadyEvent *event_data = dynamic_cast<ProtocolUtilities::WorldStreamReadyEvent *>(data);
+                if (event_data)
+                    world_stream_ = event_data->WorldStream;
                 break;
             }
         }
@@ -228,15 +237,8 @@
             CreateSession();
        
         connect(channel, SIGNAL(destroyed(QObject*)), this, SLOT(OnECVoiceChannelDestroyed(QObject*)),Qt::UniqueConnection);
-<<<<<<< HEAD
-        connect(channel, SIGNAL(OnChanged()), this, SLOT(ECVoiceChannelChanged()));
-
-        if (session_->GetChannels().contains(channel->getchannelname()))
-            channel->setenabled(false); // We do not want to create multiple channels with a same name
-=======
         connect(channel, SIGNAL(OnAttributeChanged(IAttribute *, AttributeChange::Type)), signal_mapper_, SLOT(map()));
         signal_mapper_->setMapping(channel,QString::number(reinterpret_cast<unsigned int>(channel)));
->>>>>>> 83d0574f
 
         if (session_->GetChannels().contains(channel->getchannelname()))
             channel->setenabled(false); // We do not want to create multiple channels with a same name
@@ -283,18 +285,12 @@
             SLOT(OnECAdded(Scene::Entity*, IComponent*, AttributeChange::Type)));
     }
 
-    void Provider::ECVoiceChannelChanged()
+    void Provider::ECVoiceChannelChanged(const QString &pointer)
     {
         if (!session_)
             return;
 
-        EC_VoiceChannel* channel = qobject_cast<EC_VoiceChannel*>(sender());
-        if (!channel)
-            return;
-
         /// @todo If user have edited the active channel -> close, reopen
-        if (!ec_voice_channels_.contains(channel))
-            return;
 
         foreach(EC_VoiceChannel* channel, ec_voice_channels_)
         {
@@ -324,56 +320,13 @@
 
     QString Provider::GetUsername()
     {
-<<<<<<< HEAD
-        using namespace Foundation;
-        boost::shared_ptr<WorldLogicInterface> world_logic = framework_->GetServiceManager()->GetService<WorldLogicInterface>(Service::ST_WorldLogic).lock();
-        
-        if (!world_logic)
-            return "";
-
-		/// @todo: make work both for Tundra & others somehow, world logic interface perhaps?
-        if (!tundra_logic_->IsServer())
-            return tundra_logic_->GetClient()->GetLoginProperty("username");;
-
-       
-        Scene::EntityPtr user_avatar = world_logic->GetUserAvatarEntity();
-        if (!user_avatar)
-            return "";
-
-        boost::shared_ptr<EC_OpenSimPresence> presence = user_avatar->GetComponent<EC_OpenSimPresence>();
-        if (!presence)
-            return "";
-
-        QString user_name = presence->GetFullName();
-        user_name.replace(' ', '_');
-        return user_name;
-
-=======
         if (tundra_logic_ && !tundra_logic_->IsServer())
             return tundra_logic_->GetClient()->GetLoginProperty("username");;
->>>>>>> 83d0574f
         return "";
     }
 
     QString Provider::GetAvatarUuid()
     {
-<<<<<<< HEAD
-        using namespace Foundation;
-        boost::shared_ptr<WorldLogicInterface> world_logic = framework_->GetServiceManager()->GetService<WorldLogicInterface>(Service::ST_WorldLogic).lock();
-        
-        if (!world_logic)
-            return "";
-       
-        Scene::EntityPtr user_avatar = world_logic->GetUserAvatarEntity();
-        if (!user_avatar)
-            return "";
-
-        boost::shared_ptr<EC_OpenSimPresence> presence = user_avatar->GetComponent<EC_OpenSimPresence>();
-        if (!presence)
-            return "";
-
-        return presence->agentId.ToQString();
-=======
         /// @todo: Get user's avatar entity uuid
         return "";
     }
@@ -382,13 +335,6 @@
     {
         tundra_logic_ = framework_->GetModuleManager()->GetModule<TundraLogic::TundraLogicModule>().lock();
         if (!tundra_logic_)
-<<<<<<< HEAD
-        {
-           throw Exception("Fatal: could not get TundraLogicModule");
-        } 
->>>>>>> origin/tundra
-=======
             RootLogError("MumbleVoip::Proviver: Could not get TundraLogicModule");
->>>>>>> 83d0574f
     }
 } // MumbleVoip