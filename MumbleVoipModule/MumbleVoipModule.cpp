// For conditions of distribution and use, see copyright notice in license.txt

#include "StableHeaders.h"
#include "DebugOperatorNew.h"
#include "MumbleVoipModule.h"
#include "RexLogicModule.h"
#include "ModuleManager.h"
#include "Avatar/Avatar.h"
#include "EC_OgrePlaceable.h"
#include "SceneManager.h"
#include "ConsoleCommandServiceInterface.h"
#include "EventManager.h"

#include "LinkPlugin.h"
#include "ServerObserver.h"
#include "ConnectionManager.h"
#include "MemoryLeakCheck.h"

namespace MumbleVoip
{
    std::string MumbleVoipModule::module_name_ = "MumbleVoipModule";

    MumbleVoipModule::MumbleVoipModule()
        : ModuleInterfaceImpl(module_name_),
          link_plugin_(0),
          time_from_last_update_ms_(0),
          server_observer_(0),
          connection_manager_(0),
          use_camera_position_(false),
          mumble_client_started_(false),
          mumble_use_library_(false)
    {
    }

    MumbleVoipModule::~MumbleVoipModule()
    {
        if (mumble_client_started_ && connection_manager_)
        {
            connection_manager_->KillMumbleClient();
        }

        if (link_plugin_)
            SAFE_DELETE(link_plugin_);

        if (server_observer_)
            SAFE_DELETE(server_observer_);

        if (connection_manager_)
            SAFE_DELETE(connection_manager_);
    }

    void MumbleVoipModule::Load()
    {
        connection_manager_ = new ConnectionManager(framework_);
        link_plugin_ = new LinkPlugin();
        server_observer_ = new ServerObserver(framework_);
        connect(server_observer_, SIGNAL(MumbleServerInfoReceived(ServerInfo)), this, SLOT(OnMumbleServerInfoReceived(ServerInfo)) );
    }

    void MumbleVoipModule::Unload()
    {
        SAFE_DELETE(connection_manager_);
        SAFE_DELETE(link_plugin_);
        SAFE_DELETE(server_observer_);
    }

    void MumbleVoipModule::Initialize() 
    {
        InitializeConsoleCommands();
    }

    void MumbleVoipModule::PostInitialize()
    {
        event_category_framework_ = framework_->GetEventManager()->QueryEventCategory("Framework");
        if (event_category_framework_ == 0)
            LogError("Unable to find event category for Framework");
    }

    void MumbleVoipModule::Uninitialize()
    {
    }

    void MumbleVoipModule::Update(f64 frametime)
    {
        if (link_plugin_ && link_plugin_->IsRunning())
            UpdateLinkPlugin(frametime);
        
        if (connection_manager_)
        {
            Vector3df position;
            Vector3df direction;
            if (GetAvatarPosition(position, direction))
                connection_manager_->SetAudioSourcePosition(position);
            connection_manager_->Update(frametime);
        }
    }

    bool MumbleVoipModule::HandleEvent(event_category_id_t category_id, event_id_t event_id, Foundation::EventDataInterface* data)
    {
        if (server_observer_)
            server_observer_->HandleEvent(category_id, event_id, data);

        if (category_id == event_category_framework_ && event_id == Foundation::PROGRAM_OPTIONS)
        {
			QMap<int, QString> map;
			QString command, parameter;
            Foundation::ProgramOptionsEvent *po_event = static_cast<Foundation::ProgramOptionsEvent*>(data);

			for( int count = 0; count < po_event->argc; count++ )
				map[count] = QString(po_event->argv[count]);

			command = map[1];
			parameter = map[2];

			if (!command.isEmpty())
            {
                if (command == "--usemumblelibrary")
                {
                    mumble_use_library_ = true;
                }
            }
        }

        return false;
    }

    void MumbleVoipModule::UpdateLinkPlugin(f64 frametime)
    {
        if (!link_plugin_)
            return;

        time_from_last_update_ms_ += 1000*frametime;
        if (time_from_last_update_ms_ < UPDATE_TIME_MS_)
            return;
        time_from_last_update_ms_ = 0;
<<<<<<< HEAD
        ///\todo Remove RexLogicModule dependency!
        /// Iterate scene entities and get EC_OpenSimPresence. If EC_OpenSimPresence exists and it agentId
        /// matches with worlstream->GetInfo().agentId it's our user's entity.
=======

        Vector3df top_vector = Vector3df::UNIT_Z;
        Vector3df position;
        Vector3df direction;
        if (GetAvatarPosition(position, direction))
        {
            link_plugin_->SetAvatarPosition(position, direction, top_vector);
        }

        if (use_camera_position_)
        {
            if (GetCameraPosition(position, direction))
                link_plugin_->SetCameraPosition(position, direction, top_vector);
        }
        else
        {
            if (GetAvatarPosition(position, direction))
                link_plugin_->SetCameraPosition(position, direction, top_vector);
        }

        link_plugin_->SendData();
    }

    bool MumbleVoipModule::GetAvatarPosition(Vector3df& position, Vector3df& direction)
    {
>>>>>>> 52e406ce
        RexLogic::RexLogicModule *rex_logic_module = dynamic_cast<RexLogic::RexLogicModule *>(framework_->GetModuleManager()->GetModule(Foundation::Module::MT_WorldLogic).lock().get());
        if (!rex_logic_module)
            return false;

        RexLogic::AvatarPtr avatar = rex_logic_module->GetAvatarHandler();
        if (!avatar)
            return false;

        Scene::EntityPtr entity = avatar->GetUserAvatar();
        if (!entity)
            return false;

<<<<<<< HEAD
            ///\todo Remove RexLogicModule dependency!
            /// Iterate scene entities and get EC_OgreCamera. If EC_OgreCamera exists and it's active
            /// use that entity.
            Scene::EntityPtr camera = rex_logic_module->GetCameraEntity().lock();
            if (camera)
            {
                const Foundation::ComponentInterfacePtr &placeable_component = camera->GetComponent("EC_OgrePlaceable");
                if (placeable_component)
                {
                    Vector3df top_vector = Vector3df::UNIT_Z;
=======
        const Foundation::ComponentInterfacePtr &placeable_component = entity->GetComponent("EC_OgrePlaceable");
        if (!placeable_component)
            return false;
>>>>>>> 52e406ce

        OgreRenderer::EC_OgrePlaceable *ogre_placeable = checked_static_cast<OgreRenderer::EC_OgrePlaceable *>(placeable_component.get());
        Quaternion q = ogre_placeable->GetOrientation();
        position = ogre_placeable->GetPosition(); 
        direction = q*Vector3df::UNIT_Z;

        return true;
    }

    bool MumbleVoipModule::GetCameraPosition(Vector3df& position, Vector3df& direction)
    {
        RexLogic::RexLogicModule *rex_logic_module = dynamic_cast<RexLogic::RexLogicModule *>(framework_->GetModuleManager()->GetModule(Foundation::Module::MT_WorldLogic).lock().get());
        if (!rex_logic_module)
            return false;

        Scene::EntityPtr camera = rex_logic_module->GetCameraEntity().lock();
        if (!camera)
            return false;

        const Foundation::ComponentInterfacePtr &placeable_component = camera->GetComponent("EC_OgrePlaceable");
        if (!placeable_component)
            return false;

        OgreRenderer::EC_OgrePlaceable *ogre_placeable = checked_static_cast<OgreRenderer::EC_OgrePlaceable *>(placeable_component.get());
        Quaternion q = ogre_placeable->GetOrientation();

        position = ogre_placeable->GetPosition(); 
        direction = q*Vector3df::UNIT_X;
        return true;
    }

    void MumbleVoipModule::InitializeConsoleCommands()
    {
        boost::shared_ptr<Console::CommandService> console_service = framework_->GetService<Console::CommandService>(Foundation::Service::ST_ConsoleCommand).lock();
        if (console_service)
        {
            console_service->RegisterCommand(Console::CreateCommand("mumble link", "Start Mumble link plugin: 'mumble link(user_id, context_id)'", Console::Bind(this, &MumbleVoipModule::OnConsoleMumbleLink)));
            console_service->RegisterCommand(Console::CreateCommand("mumble unlink", "Stop Mumble link plugin: 'mumble unlink'", Console::Bind(this, &MumbleVoipModule::OnConsoleMumbleUnlink)));
            console_service->RegisterCommand(Console::CreateCommand("mumble start", "Start Mumble client application: 'mumble start(server_url)'", Console::Bind(this, &MumbleVoipModule::OnConsoleMumbleStart)));
            console_service->RegisterCommand(Console::CreateCommand("mumble enable vad", "Enable voice activity detector", Console::Bind(this, &MumbleVoipModule::OnConsoleEnableVoiceActivityDetector)));
            console_service->RegisterCommand(Console::CreateCommand("mumble disable vad", "Disable voice activity detector", Console::Bind(this, &MumbleVoipModule::OnConsoleDisableVoiceActivityDetector)));
        }
    }
    
    Console::CommandResult MumbleVoipModule::OnConsoleMumbleLink(const StringVector &params)
    {
        if (params.size() != 2)
        {
            return Console::ResultFailure("Wrong number of arguments: usage 'mumble link(id, context)'");
        }
        QString id = params[0].c_str();
        QString context = params[1].c_str();
        
        link_plugin_->SetUserIdentity(id);
        link_plugin_->SetContextId(context);
        link_plugin_->SetApplicationName("Naali viewer");
        link_plugin_->SetApplicationDescription("Naali viewer by realXtend project");
        link_plugin_->Start();

        if (!link_plugin_->IsRunning())
        {
            QString error_message = "Link plugin connection cannot be established. ";
            error_message.append(link_plugin_->GetReason());
            return Console::ResultFailure(error_message.toStdString());
        }

        QString message = QString("Mumbe link plugin started: id=%1 context=%2").arg(id).arg(context);
        return Console::ResultSuccess(message.toStdString());
    }

    Console::CommandResult MumbleVoipModule::OnConsoleMumbleUnlink(const StringVector &params)
    {
        if (params.size() != 0)
        {
            return Console::ResultFailure("Wrong number of arguments: usage 'mumble unlink'");
        }

        if (!link_plugin_->IsRunning())
        {
            return Console::ResultFailure("Mumbe link plugin was not running.");
        }

        link_plugin_->Stop();
        return Console::ResultSuccess("Mumbe link plugin stopped.");
    }

    Console::CommandResult MumbleVoipModule::OnConsoleMumbleStart(const StringVector &params)
    {
        if (params.size() != 1)
        {
            return Console::ResultFailure("Wrong number of arguments: usage 'mumble start(server_url)'");
        }
        QString server_url = params[0].c_str();

        try
        {
            ConnectionManager::StartMumbleClient(server_url);
            return Console::ResultSuccess("Mumbe client started.");
        }
        catch(std::exception &e)
        {
            QString error_message = QString("Cannot start Mumble client: %1").arg(QString(e.what()));
            return Console::ResultFailure(error_message.toStdString());        
        }
    }

    void MumbleVoipModule::OnMumbleServerInfoReceived(ServerInfo info)
    {
        QUrl murmur_url(QString("mumble://%1/%2").arg(info.server).arg(info.channel)); // setScheme method does not add '//' between scheme and host.
        murmur_url.setUserName(info.user_name);
        murmur_url.setPassword(info.password);
        murmur_url.setQueryItems(QList<QPair<QString,QString> >() << QPair<QString,QString>("version", info.version));

        try
        {
            if (mumble_use_library_)
            {
                connection_manager_->OpenConnection(info);
                LogInfo("Mumble connection established.");
                connection_manager_->SendAudio(true);
                LogDebug("Start sending audio.");
            }
            else
            {
                LogInfo("Starting mumble client.");
                ConnectionManager::StartMumbleClient(murmur_url.toString());

                // it takes some time for a mumble client to setup shared memory for link plugins
                // so we have to wait some time before we can start our link plugin.
                user_id_for_link_plugin_ = info.avatar_id;
                context_id_for_link_plugin_ = info.context_id;
                QTimer::singleShot(2000, this, SLOT(StartLinkPlugin()));
                mumble_client_started_ = true;
            }
        }
        catch(std::exception &e)
        {
            QString messge = QString("Cannot start Mumble client: %1").arg(e.what());
            LogError(messge.toStdString());
            return;
        }
    }

    void MumbleVoipModule::StartLinkPlugin()
    {
        link_plugin_->SetUserIdentity(user_id_for_link_plugin_);
        link_plugin_->SetContextId(context_id_for_link_plugin_);
        link_plugin_->SetApplicationName("Naali viewer");
        link_plugin_->SetApplicationDescription("Naali viewer by realXtend project");
        link_plugin_->Start();

        if (link_plugin_->IsRunning())
        {
            QString message = QString("Mumbe link plugin started: id '%1' context '%2'").arg(user_id_for_link_plugin_).arg(context_id_for_link_plugin_);
            LogInfo(message.toStdString());
        }
        else
        {
            QString error_message = QString("Link plugin connection cannot be established. %1 ").arg(link_plugin_->GetReason());
            LogError(error_message.toStdString());
        }
    }

    Console::CommandResult MumbleVoipModule::OnConsoleEnableVoiceActivityDetector(const StringVector &params)
    {
        connection_manager_->EnableVAD(true);
        QString message = QString("Voice activity detector enabled.");
        return Console::ResultSuccess(message.toStdString());
    }

    Console::CommandResult MumbleVoipModule::OnConsoleDisableVoiceActivityDetector(const StringVector &params)
    {
        connection_manager_->EnableVAD(false);
        QString message = QString("Voice activity detector disabled.");
        return Console::ResultSuccess(message.toStdString());
    }

} // end of namespace: MumbleVoip

extern "C" void POCO_LIBRARY_API SetProfiler(Foundation::Profiler *profiler);
void SetProfiler(Foundation::Profiler *profiler)
{
    Foundation::ProfilerSection::SetProfiler(profiler);
}

using namespace MumbleVoip;

POCO_BEGIN_MANIFEST(Foundation::ModuleInterface)
POCO_EXPORT_CLASS(MumbleVoipModule)
POCO_END_MANIFEST<|MERGE_RESOLUTION|>--- conflicted
+++ resolved
@@ -102,17 +102,17 @@
 
         if (category_id == event_category_framework_ && event_id == Foundation::PROGRAM_OPTIONS)
         {
-			QMap<int, QString> map;
-			QString command, parameter;
+            QMap<int, QString> map;
+            QString command, parameter;
             Foundation::ProgramOptionsEvent *po_event = static_cast<Foundation::ProgramOptionsEvent*>(data);
 
-			for( int count = 0; count < po_event->argc; count++ )
-				map[count] = QString(po_event->argv[count]);
-
-			command = map[1];
-			parameter = map[2];
-
-			if (!command.isEmpty())
+            for( int count = 0; count < po_event->argc; count++ )
+                map[count] = QString(po_event->argv[count]);
+
+            command = map[1];
+            parameter = map[2];
+
+            if (!command.isEmpty())
             {
                 if (command == "--usemumblelibrary")
                 {
@@ -133,11 +133,6 @@
         if (time_from_last_update_ms_ < UPDATE_TIME_MS_)
             return;
         time_from_last_update_ms_ = 0;
-<<<<<<< HEAD
-        ///\todo Remove RexLogicModule dependency!
-        /// Iterate scene entities and get EC_OpenSimPresence. If EC_OpenSimPresence exists and it agentId
-        /// matches with worlstream->GetInfo().agentId it's our user's entity.
-=======
 
         Vector3df top_vector = Vector3df::UNIT_Z;
         Vector3df position;
@@ -163,7 +158,9 @@
 
     bool MumbleVoipModule::GetAvatarPosition(Vector3df& position, Vector3df& direction)
     {
->>>>>>> 52e406ce
+        ///\todo Remove RexLogicModule dependency!
+        /// Iterate scene entities and get EC_OpenSimPresence. If EC_OpenSimPresence exists and it agentId
+        /// matches with worlstream->GetInfo().agentId it's our user's entity.
         RexLogic::RexLogicModule *rex_logic_module = dynamic_cast<RexLogic::RexLogicModule *>(framework_->GetModuleManager()->GetModule(Foundation::Module::MT_WorldLogic).lock().get());
         if (!rex_logic_module)
             return false;
@@ -176,22 +173,9 @@
         if (!entity)
             return false;
 
-<<<<<<< HEAD
-            ///\todo Remove RexLogicModule dependency!
-            /// Iterate scene entities and get EC_OgreCamera. If EC_OgreCamera exists and it's active
-            /// use that entity.
-            Scene::EntityPtr camera = rex_logic_module->GetCameraEntity().lock();
-            if (camera)
-            {
-                const Foundation::ComponentInterfacePtr &placeable_component = camera->GetComponent("EC_OgrePlaceable");
-                if (placeable_component)
-                {
-                    Vector3df top_vector = Vector3df::UNIT_Z;
-=======
         const Foundation::ComponentInterfacePtr &placeable_component = entity->GetComponent("EC_OgrePlaceable");
         if (!placeable_component)
             return false;
->>>>>>> 52e406ce
 
         OgreRenderer::EC_OgrePlaceable *ogre_placeable = checked_static_cast<OgreRenderer::EC_OgrePlaceable *>(placeable_component.get());
         Quaternion q = ogre_placeable->GetOrientation();
@@ -203,6 +187,9 @@
 
     bool MumbleVoipModule::GetCameraPosition(Vector3df& position, Vector3df& direction)
     {
+        ///\todo Remove RexLogicModule dependency!
+        /// Iterate scene entities and get EC_OgreCamera. If EC_OgreCamera exists and it's active
+        /// use that entity.
         RexLogic::RexLogicModule *rex_logic_module = dynamic_cast<RexLogic::RexLogicModule *>(framework_->GetModuleManager()->GetModule(Foundation::Module::MT_WorldLogic).lock().get());
         if (!rex_logic_module)
             return false;
