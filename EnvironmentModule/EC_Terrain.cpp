// For conditions of distribution and use, see copyright notice in license.txt

#include "StableHeaders.h"
#include "EC_Terrain.h"

#include "Renderer.h"
#include "IModule.h"
#include "ServiceManager.h"

#include <Ogre.h>
#include "OgreMaterialUtils.h"
#include "OgreConversionUtils.h"

#include <utility>

using namespace std;
using namespace OgreRenderer;

namespace OgreRenderer
{
typedef boost::shared_ptr<Renderer> RendererPtr;
}

namespace Environment
{

EC_Terrain::EC_Terrain(IModule* module) :
    IComponent(module->GetFramework()),
    nodeTransformation(this, "Transform"),
    xPatches(this, "Grid Width"),
    yPatches(this, "Grid Height"),
    material(this, "Material"),
    texture0(this, "Texture 0"),
    texture1(this, "Texture 1"),
    texture2(this, "Texture 2"),
    texture3(this, "Texture 3"),
    texture4(this, "Texture 4"),
    heightMap(this, "Heightmap"),
    uScale(this, "Tex. U scale"),
    vScale(this, "Tex. V scale"),
    patchWidth(1),
    patchHeight(1),
    rootNode(0)
{
    QObject::connect(this, SIGNAL(ParentEntitySet()), this, SLOT(UpdateSignals()));

    xPatches.Set(1, AttributeChange::LocalOnly);
    yPatches.Set(1, AttributeChange::LocalOnly);
    patches.resize(1);
    MakePatchFlat(0, 0, 0.f);
    uScale.Set(0.13f, AttributeChange::LocalOnly);
    vScale.Set(0.13f, AttributeChange::LocalOnly);
}

EC_Terrain::~EC_Terrain()
{
    Destroy();
}

void EC_Terrain::UpdateSignals()
{
    disconnect(this, SLOT(AttributeUpdated(IAttribute *)));

    connect(this, SIGNAL(OnAttributeChanged(IAttribute*, AttributeChange::Type)),
            this, SLOT(AttributeUpdated(IAttribute*)));

    connect(this, SIGNAL(MaterialChanged(QString)), this, SLOT(OnMaterialChanged()));
    connect(this, SIGNAL(TextureChanged(QString)), this, SLOT(OnTextureChanged()));
}

void EC_Terrain::OnMaterialChanged()
{
    for(int y = 0; y < patchHeight; ++y)
        for(int x = 0; x < patchWidth; ++x)
            UpdateTerrainPatchMaterial(x, y);
}

void EC_Terrain::OnTextureChanged()
{
    PROFILE(EC_Terrain_OnTextureChanged);
    SetTerrainMaterialTexture(0, texture0.Get().toStdString().c_str());
    SetTerrainMaterialTexture(1, texture1.Get().toStdString().c_str());
    SetTerrainMaterialTexture(2, texture2.Get().toStdString().c_str());
    SetTerrainMaterialTexture(3, texture3.Get().toStdString().c_str());
    SetTerrainMaterialTexture(4, texture4.Get().toStdString().c_str());
}

void EC_Terrain::MakePatchFlat(int x, int y, float heightValue)
{
    Patch &patch = GetPatch(x, y);
    patch.heightData.clear();
    patch.heightData.insert(patch.heightData.end(), cPatchSize*cPatchSize, heightValue);
    patch.patch_geometry_dirty = true;
}

void EC_Terrain::MakeTerrainFlat(float heightValue)
{
    for(int y = 0; y < this->yPatches.Get(); ++y)
        for(int x = 0; x < this->xPatches.Get(); ++x)
            MakePatchFlat(x, y, heightValue);
}

void EC_Terrain::ResizeTerrain(int newPatchWidth, int newPatchHeight)
{
    PROFILE(EC_Terrain_ResizeTerrain);

    const int maxPatchSize = 32;
    // Do an artificial limit to a preset N patches per side. (This limit is way too large already for the current terrain vertex LOD management.)
    newPatchWidth = max(1, min(maxPatchSize, newPatchWidth));
    newPatchHeight = max(1, min(maxPatchSize, newPatchHeight));

    if (newPatchWidth == patchWidth && newPatchHeight == patchHeight)
        return;

    // If the width changes, we need to also regenerate the old right-most column to generate the new seams. (If we are shrinking, this is not necessary)
    if (patchWidth < newPatchWidth)
        for(int y = 0; y < patchHeight; ++y)
            GetPatch(patchWidth-1, y).patch_geometry_dirty = true;

    // If the height changes, we need to also regenerate the old top-most row to generate the new seams. (If we are shrinking, this is not necessary)
    if (patchHeight < newPatchHeight)
        for(int x = 0; x < patchWidth; ++x)
            GetPatch(x, patchHeight-1).patch_geometry_dirty = true;

    // First delete all the patches that will not be part of the newly-sized terrain (user shrinked the terrain in one or two dimensions)
    for(int y = newPatchHeight; y < patchHeight; ++y)
        for(int x = 0; x < patchWidth; ++x)
            DestroyPatch(x, y);
    for(int x = newPatchWidth; x < patchWidth; ++x) // We hav esome overlap here with above, but it's ok since DestroyPatch is benign.
        for(int y = 0; y < patchHeight; ++y)
            DestroyPatch(x, y);

    // Now create the new terrain patch storage and copy the old height values over.
    std::vector<Patch> newPatches(newPatchWidth * newPatchHeight);
    for(int y = 0; y < min(patchHeight, newPatchHeight); ++y)
        for(int x = 0; x < min(patchWidth, newPatchWidth); ++x)
            newPatches[y * newPatchWidth + x] = GetPatch(x, y);
    patches = newPatches;
    int oldPatchWidth = patchWidth;
    int oldPatchHeight = patchHeight;
    patchWidth = newPatchWidth;
    patchHeight = newPatchHeight;

    // Init any new patches to flat planes with the given fixed height.

    const float initialPatchHeight = 0.f;

    for(int y = oldPatchHeight; y < newPatchHeight; ++y)
        for(int x = 0; x < patchWidth; ++x)
            MakePatchFlat(x, y, initialPatchHeight);
    for(int x = oldPatchWidth; x < newPatchWidth; ++x) // We have some overlap here with above, but it's ok since DestroyPatch is benign.
        for(int y = 0; y < patchHeight; ++y)
            MakePatchFlat(x, y, initialPatchHeight);

    // Tell each patch which coordinate in the grid they lie in.
    for(int y = 0; y < patchHeight; ++y)
        for(int x = 0; x < patchWidth; ++x)
        {
            GetPatch(x,y).x = x;
            GetPatch(x,y).y = y;
        }
}

//! Emitted when some of the attributes has been changed.
void EC_Terrain::AttributeUpdated(IAttribute *attribute)
{
    std::string changedAttribute = attribute->GetNameString();

    if (changedAttribute == xPatches.GetNameString() || changedAttribute == yPatches.GetNameString())
    {
        ResizeTerrain(xPatches.Get(), yPatches.Get());
        // Re-do all the geometry on the GPU.
        RegenerateDirtyTerrainPatches();
    }
    else if (changedAttribute == nodeTransformation.GetNameString())
    {
        UpdateRootNodeTransform();
    }
    else if (changedAttribute == material.GetNameString())
    {
        SetTerrainMaterialTexture(0, texture0.Get().toStdString().c_str());
        SetTerrainMaterialTexture(1, texture1.Get().toStdString().c_str());
        SetTerrainMaterialTexture(2, texture2.Get().toStdString().c_str());
        SetTerrainMaterialTexture(3, texture3.Get().toStdString().c_str());
        SetTerrainMaterialTexture(4, texture4.Get().toStdString().c_str());

        for(int y = 0; y < patchHeight; ++y)
            for(int x = 0; x < patchWidth; ++x)
                UpdateTerrainPatchMaterial(x, y);

        ///\todo Delete the old unused material.
    }
    else if (changedAttribute == texture0.GetNameString()) SetTerrainMaterialTexture(0, texture0.Get().toStdString().c_str());
    else if (changedAttribute == texture1.GetNameString()) SetTerrainMaterialTexture(1, texture1.Get().toStdString().c_str());
    else if (changedAttribute == texture2.GetNameString()) SetTerrainMaterialTexture(2, texture2.Get().toStdString().c_str());
    else if (changedAttribute == texture3.GetNameString()) SetTerrainMaterialTexture(3, texture3.Get().toStdString().c_str());
    else if (changedAttribute == texture4.GetNameString()) SetTerrainMaterialTexture(4, texture4.Get().toStdString().c_str());
    else if (changedAttribute == heightMap.GetNameString())
    {
        if (currentHeightmapAssetSource.trimmed() != heightMap.Get().trimmed())
        LoadFromFile(heightMap.Get().toStdString().c_str());
    }
    else if (changedAttribute == uScale.GetNameString() || changedAttribute == vScale.GetNameString())
    {
        // Re-do all the geometry on the GPU.
        DirtyAllTerrainPatches();
        RegenerateDirtyTerrainPatches();
    }

    ///\todo Delete the old unused textures.
}

/// Releases all GPU resources used for the given patch.
void EC_Terrain::DestroyPatch(int x, int y)
{
    if (x >= patchWidth || y >= patchHeight || x < 0 || y < 0)
        return;

    assert(GetFramework());
    if (!GetFramework())
        return;

    boost::shared_ptr<OgreRenderer::Renderer> renderer = GetFramework()->GetServiceManager()->GetService<OgreRenderer::Renderer>().lock();
    if (!renderer) // Oops! Inconvenient dtor order - can't delete our own stuff since we can't get an instance to the owner.
        return;

    Ogre::SceneManager *sceneMgr = renderer->GetSceneManager();
    if (!sceneMgr) // Oops! Same as above.
        return;

    EC_Terrain::Patch &patch = GetPatch(x, y);

    if (patch.node)
    {
        sceneMgr->getRootSceneNode()->removeChild(patch.node);
        patch.node->detachAllObjects();
        sceneMgr->destroySceneNode(patch.node);
        patch.node = 0;
    }
    if (patch.entity)
    {
        sceneMgr->destroyEntity(patch.entity);
        patch.entity = 0;
    }

    // If there exists a previously generated GPU Mesh resource, delete it before creating a new one.
    if (patch.meshGeometryName.length() > 0)
    {
        try
        {
            Ogre::MeshManager::getSingleton().remove(patch.meshGeometryName);
        }
        catch (...) {}
        patch.meshGeometryName = "";
    }
}

void EC_Terrain::Destroy()
{
    for(int y = 0; y < patchHeight; ++y)
        for(int x = 0; x < patchWidth; ++x)
            DestroyPatch(x, y);

    if (!GetFramework())
        return;

    boost::shared_ptr<OgreRenderer::Renderer> renderer = GetFramework()->GetServiceManager()->GetService<OgreRenderer::Renderer>().lock();
    if (!renderer) // Oops! Inconvenient dtor order - can't delete our own stuff since we can't get an instance to the owner.
        return;

    Ogre::SceneManager *sceneMgr = renderer->GetSceneManager();
    if (!sceneMgr) // Oops! Same as above.
        return;

    if (rootNode)
    {
        sceneMgr->destroySceneNode(rootNode);
        rootNode = 0;
    }

    ///\todo Clear up materials and textures.
}

float EC_Terrain::GetPoint(int x, int y) const
{
    if (x < 0)
        x = 0;
    if (y < 0)
        y = 0;
    if (x >= cPatchSize * patchWidth)
        x = cPatchSize * patchWidth - 1;
    if (y >= cPatchSize * patchHeight)
        y = cPatchSize * patchHeight - 1;

    return GetPatch(x / cPatchSize, y / cPatchSize).heightData[(y % cPatchSize) * cPatchSize + (x % cPatchSize)];
}

<<<<<<< HEAD

Vector3df EC_Terrain::GetPointOnMap(const Vector3df& point) const
{
     Ogre::Matrix4 matrix = rootNode->_getFullTransform();
     Ogre::Vector3 local = matrix * OgreRenderer::ToOgreVector3(point);
     float z = GetInterpolatedHeightValue(local.x, local.y);
     return Vector3df(local.x, local.y, z);
}

float EC_Terrain::GetDistanceToTerrain(const Vector3df& point) const
{
    Vector3df mapPoint = GetPointOnMap(point);
    Vector3df diffrence = mapPoint - point;
    return diffrence.getLength();
   
}

bool EC_Terrain::IsOnTopOfMap(const Vector3df& point) const
{
    Vector3df mapPoint = GetPointOnMap(point);
    if ( mapPoint.x < 0 || mapPoint.y < 0 )
        return false;
    
    int xMax = PatchWidth() * cPatchSize;
    int yMax = PatchHeight() * cPatchSize;
    if ( mapPoint.x > xMax || mapPoint.y > yMax )
        return false;
    
    return true;
}


=======
void EC_Terrain::SetPointHeight(int x, int y, float height)
{
    if (x < 0 || y < 0 || x >= cPatchSize * patchWidth || y >= cPatchSize * patchHeight)
        return; // Out of bounds signals are silently ignored.

    GetPatch(x / cPatchSize, y / cPatchSize).heightData[(y % cPatchSize) * cPatchSize + (x % cPatchSize)] = height;    
}

>>>>>>> 11758b22
float EC_Terrain::GetInterpolatedHeightValue(float x, float y) const
{
    int xFloor = (int)floor(x);
    int xCeil = (int)ceil(x);
    int yFloor = (int)floor(y);
    int yCeil = (int)ceil(y);

    xFloor = clamp(xFloor, 0, PatchWidth() * cPatchSize);
    xCeil = clamp(xCeil, 0, PatchWidth() * cPatchSize);
    yFloor = clamp(yFloor, 0, PatchHeight() * cPatchSize);
    yCeil = clamp(yCeil, 0, PatchHeight() * cPatchSize);

    float xFrac = fmod(x, 1.f);
    float yFrac = fmod(y, 1.f);
    float h1;
    if (xFrac + yFrac >= 1.f)
    {
        //if xFrac >= yFrac
        h1 = GetPoint(xCeil, yCeil);
        xFrac = 1.f - xFrac;
        yFrac = 1.f - yFrac;
    }
    else
        h1 = GetPoint(xFloor, yFloor);

    float h2 = GetPoint(xCeil, yFloor);
    float h3 = GetPoint(xFloor, yCeil);
    return h1 * (1.f - xFrac - yFrac) + h2 * xFrac + h3 * yFrac;
}

Vector3df EC_Terrain::CalculateNormal(int x, int y, int xinside, int yinside)
{
    int px = x * cPatchSize + xinside;
    int py = y * cPatchSize + yinside;

    int xNext = clamp(px+1, 0, patchWidth * cPatchSize - 1);
    int yNext = clamp(py+1, 0, patchHeight * cPatchSize - 1);
    int xPrev = clamp(px-1, 0, patchWidth * cPatchSize - 1);
    int yPrev = clamp(py-1, 0, patchHeight * cPatchSize - 1);

    float x_slope = GetPoint(xPrev, py) - GetPoint(xNext, py);
    if ((px <= 0) || (px >= patchWidth * cPatchSize))
        x_slope *= 2;
    float y_slope = GetPoint(px, yPrev) - GetPoint(px, yNext);
    if ((py <= 0) || (py >= patchHeight * cPatchSize))
        y_slope *= 2;

    Vector3df normal(x_slope, y_slope, 2.0);
    normal.normalize();
    return normal;
}

bool EC_Terrain::SaveToFile(QString filename)
{
    if (patchWidth * patchHeight != patches.size())
        return false; ///\todo Log out error. The EC_Terrain is in inconsistent state. Cannot save.

    FILE *handle = fopen(filename.toStdString().c_str(), "wb");
    if (!handle)
    {
        ///\todo Log out error!
        return false;
    }

    const u32 xPatches = patchWidth;
    const u32 yPatches = patchHeight;
    fwrite(&xPatches, sizeof(u32), 1, handle);
    fwrite(&yPatches, sizeof(u32), 1, handle);

    assert(sizeof(float) == 4);

    for(int i = 0; i < xPatches*yPatches; ++i)
    {
        if (patches[i].heightData.size() < cPatchSize*cPatchSize)
            patches[i].heightData.resize(cPatchSize*cPatchSize);

        fwrite(&patches[i].heightData[0], sizeof(float), cPatchSize*cPatchSize, handle); ///< \todo Check read error.
    }
    fclose(handle);

    return true;
}

bool EC_Terrain::LoadFromFile(QString filename)
{
    filename = filename.trimmed();

    FILE *handle = fopen(filename.toStdString().c_str(), "rb");
    if (!handle)
    {
        ///\todo Log out error!
        return false;
    }
    u32 xPatches = 0;
    u32 yPatches = 0;
    fread(&xPatches, sizeof(u32), 1, handle); ///< \todo Check read error.
    fread(&yPatches, sizeof(u32), 1, handle); ///< \todo Check read error.

    // Load all the data from the file to an intermediate buffer first, so that we can first see
    // if the file is not broken, and reject it without losing the old terrain.
    std::vector<Patch> newPatches(xPatches*yPatches);

    // Initialize the new height data structure.
    for(int y = 0; y < yPatches; ++y)
        for(int x = 0; x < xPatches; ++x)
        {
            newPatches[y*xPatches+x].x = x;
            newPatches[y*xPatches+x].y = y;
        }

    assert(sizeof(float) == 4);

    // Load the new data.
    for(size_t i = 0; i < newPatches.size(); ++i)
    {
        newPatches[i].heightData.resize(cPatchSize*cPatchSize);
        newPatches[i].patch_geometry_dirty = true;
        fread(&newPatches[i].heightData[0], sizeof(float), cPatchSize*cPatchSize, handle); ///< \todo Check read error.
    }

    fclose(handle);

    // The terrain asset loaded ok. We are good to set that terrain as the active terrain.

    Destroy();

    currentHeightmapAssetSource = filename;
    patches = newPatches;
    patchWidth = xPatches;
    patchHeight = yPatches;

    // Re-do all the geometry on the GPU.
    RegenerateDirtyTerrainPatches();

    // Set the new number of patches this terrain has. These changes only need to be done locally, since the other
    // peers have loaded the terrain from the same file, and they will also locally do this change. This change is also
    // performed in "batched" mode, i.e. first the values are set, and only after that the signals are emitted manually.
    this->xPatches.Set(patchWidth, AttributeChange::Disconnected);
    this->yPatches.Set(patchHeight, AttributeChange::Disconnected);

    this->xPatches.Changed(AttributeChange::LocalOnly);
    this->yPatches.Changed(AttributeChange::LocalOnly);

    return true;
}

bool EC_Terrain::LoadFromImageFile(QString filename, float offset, float scale)
{
    Ogre::Image image;
    image.load(filename.toStdString().c_str(), "TerrainTempGroup");

    // Note: In the following, we round down, so if the image size is not a multiple of cPatchSize (== 16),
    // we will not use the whole image contents.
    xPatches.Set(image.getWidth() / cPatchSize, AttributeChange::Disconnected);
    yPatches.Set(image.getHeight() / cPatchSize, AttributeChange::Disconnected);
    ResizeTerrain(xPatches.Get(), yPatches.Get());

    for(int y = 0; y < yPatches.Get() * cPatchSize; ++y)
        for(int x = 0; x < xPatches.Get() * cPatchSize; ++x)
        {
            Ogre::ColourValue c = image.getColourAt(x, y, 0);
            float height = offset + scale * (c.r + c.g + c.b) / 3.f; // Treat the image as a grayscale heightmap field with the color in range [0,1].
            SetPointHeight(x, y, height);
        }

    heightMap.Set("", AttributeChange::Disconnected);

    xPatches.Changed(AttributeChange::LocalOnly);
    yPatches.Changed(AttributeChange::LocalOnly);
    heightMap.Changed(AttributeChange::LocalOnly);

    return true;
}

void EC_Terrain::AffineTransform(float scale, float offset)
{
    for(int y = 0; y < yPatches.Get() * cPatchSize; ++y)
        for(int x = 0; x < xPatches.Get() * cPatchSize; ++x)
            SetPointHeight(x, y, GetPoint(x, y) * scale + offset);
}

void EC_Terrain::RemapHeightValues(float minHeight, float maxHeight)
{
    float minHeightCur = 1e9f;
    float maxHeightCur = -1e9f;

    for(int y = 0; y < yPatches.Get() * cPatchSize; ++y)
        for(int x = 0; x < xPatches.Get() * cPatchSize; ++x)
        {
            minHeightCur = min(minHeightCur, GetPoint(x, y));
            maxHeightCur = max(maxHeightCur, GetPoint(x, y));
        }

    // There is no height variance in the current terrain height values. Make the whole terrain show the minHeight value.
    if (fabs(maxHeightCur - minHeightCur) < 1e-4f)
    {
        MakeTerrainFlat(minHeight);
        return;
    }        

    AffineTransform((maxHeight - minHeight) / (maxHeightCur - minHeightCur), minHeight - minHeightCur);
}

void EC_Terrain::SetTerrainMaterialTexture(int index, const char *textureName)
{
    if (index < 0 || index > 4)
        return;

//    Ogre::TextureManager &manager = Ogre::TextureManager::getSingleton();
//    Ogre::Texture *tex = dynamic_cast<Ogre::Texture *>(manager.getByName(textureName).get());

    Ogre::MaterialPtr terrainMaterial = Ogre::MaterialManager::getSingleton().getByName(material.Get().toStdString().c_str());
    if (!terrainMaterial.get())
    {
//        EnvironmentModule::LogWarning("Ogre material " + material.Get().toStdString() + " not found!");
        return;
    }
//    Ogre::MaterialPtr terrainMaterial = OgreRenderer::GetOrCreateLitTexturedMaterial(terrainMaterialName);
//    assert(terrainMaterial.get());
 //   if(terrainMaterial.get())
//    {
        OgreRenderer::SetTextureUnitOnMaterial(terrainMaterial, textureName, index);
//        emit TerrainTextureChanged(); ///\todo Regression here. Re-enable this so that the EnvironmentEditor texture viewer can see the textures?
//    }
//    else
//        EnvironmentModule::LogWarning("Ogre material " + std::string(terrainMaterialName) + " not found!");
}

void EC_Terrain::UpdateTerrainPatchMaterial(int patchX, int patchY)
{
    Patch &patch = GetPatch(patchX, patchY);

    if (!patch.entity)
        return;

    for(int i = 0; i < patch.entity->getNumSubEntities(); ++i)
    {
        Ogre::SubEntity *sub = patch.entity->getSubEntity(i);
        if (sub)
            sub->setMaterialName(material.Get().toStdString().c_str());
    }
}

void EC_Terrain::UpdateRootNodeTransform()
{
    if (!rootNode)
        return;

    const Transform &tm = nodeTransformation.Get();

    Ogre::Matrix3 rot_new;
    rot_new.FromEulerAnglesXYZ(Ogre::Degree(tm.rotation.x), Ogre::Degree(tm.rotation.y), Ogre::Degree(tm.rotation.z));
    Ogre::Quaternion q_new(rot_new);

    rootNode->setOrientation(Ogre::Quaternion(rot_new));
    rootNode->setPosition(tm.position.x, tm.position.y, tm.position.z);
    rootNode->setScale(tm.scale.x, tm.scale.y, tm.scale.z);
}

/// Creates Ogre geometry data for the single given patch, or updates the geometry for an existing
/// patch if the associated Ogre resources already exist.
void EC_Terrain::GenerateTerrainGeometryForOnePatch(int patchX, int patchY)
{
    PROFILE(EC_Terrain_GenerateTerrainGeometryForOnePatch);

    EC_Terrain::Patch &patch = GetPatch(patchX, patchY);

    boost::shared_ptr<Renderer> renderer = framework_->GetServiceManager()->GetService<OgreRenderer::Renderer>(Foundation::Service::ST_Renderer).lock();
    if (!renderer)
        return;

    Ogre::SceneNode *node = patch.node;
    bool firstTimeFill = (node == 0);
    if (!node)
    {
        CreateOgreTerrainPatchNode(node, patch.x, patch.y);
        patch.node = node;
    }
    assert(node);

    Ogre::MaterialPtr terrainMaterial = Ogre::MaterialManager::getSingleton().getByName(material.Get().toStdString().c_str());
    if (!terrainMaterial.get()) // If we could not find the material we were supposed to use, just use the default system terrain material.
        terrainMaterial = OgreRenderer::GetOrCreateLitTexturedMaterial("Rex/TerrainPCF");

    Ogre::SceneManager *sceneMgr = renderer->GetSceneManager();
    Ogre::ManualObject *manual = sceneMgr->createManualObject(renderer->GetUniqueObjectName());
    manual->setCastShadows(false);

    manual->clear();
    manual->estimateVertexCount((cPatchSize+1)*(cPatchSize+1));
    manual->estimateIndexCount((cPatchSize+1)*(cPatchSize+1)*3*2);
    manual->begin(terrainMaterial->getName(), Ogre::RenderOperation::OT_TRIANGLE_LIST);

    const float vertexSpacingX = 1.f;
    const float vertexSpacingY = 1.f;
    const float patchSpacingX = cPatchSize * vertexSpacingX;
    const float patchSpacingY = cPatchSize * vertexSpacingY;
//        const Ogre::Vector3 patchOrigin(patch.y * patchSpacingY, 0.f, patch.x * patchSpacingX);
    const Ogre::Vector3 patchOrigin(patch.x * patchSpacingX, patch.y * patchSpacingY, 0.f);

    int curIndex = 0;

    const int cPatchVertexWidth = cPatchSize; // The number of vertices in the patch in horizontal direction. We use the fixed value of cPatchSize==16.
    const int cPatchVertexHeight = cPatchSize; // The number of vertices in the patch in vertical  direction. We use the fixed value of cPatchSize==16.
    // If we assume each patch is 16x16 vertices, then all the internal patches will get a 17x17 grid, since we need to connect seams.
    // But, the outermost patch row and column at the terrain edge will not have this, since they do not need to connect to a next patch.
    // This is the vertex stride for the terrain.
    const int stride = (patch.x + 1 >= patchWidth) ? cPatchVertexWidth : (cPatchVertexWidth+1);

    const float uScale = this->uScale.Get();
    const float vScale = this->vScale.Get();

    for(int y = 0; y <= cPatchVertexHeight; ++y)
        for(int x = 0; x <= cPatchVertexWidth; ++x)
        {
            if ((patch.x + 1 >= patchWidth && x == cPatchVertexWidth) ||
                (patch.y + 1 >= patchHeight && y == cPatchVertexHeight))
                continue; // We are at the single corner-most vertex of the whole terrain. That is to be skipped.

            // These coordinates are directly generated to our Ogre coordinate system, i.e. are cycled from OpenSim XYZ -> our YZX.
            // see OpenSimToOgreCoordinateAxes.
            Ogre::Vector3 pos;
// Ogre:                pos.x = vertexSpacingY * y;
// Ogre:                pos.z = vertexSpacingX * x;
            pos.x = vertexSpacingX * x;
            pos.y = vertexSpacingY * y;

            EC_Terrain::Patch *thisPatch;
            int X = x;
            int Y = y;
            if (x < cPatchVertexWidth && y < cPatchVertexHeight)
            {
                thisPatch = &patch;

                if ((patch.x + 1 < patchWidth || x+1 < cPatchVertexWidth) &&
                    (patch.y + 1 < patchHeight || y+1 < cPatchVertexHeight))
                {
                    manual->index(curIndex);
                    manual->index(curIndex+1);
                    manual->index(curIndex+stride);

                    manual->index(curIndex+1);
                    manual->index(curIndex+stride+1);
                    manual->index(curIndex+stride);
                }
            }
            else if (x == cPatchVertexWidth && y == cPatchVertexHeight)
            {
                thisPatch = &GetPatch(patch.x + 1, patch.y + 1);
                X = 0;
                Y = 0;
            }
            else if (x == cPatchVertexWidth)
            {
                thisPatch = &GetPatch(patch.x + 1, patch.y);
                X = 0;
            }
            else // (y == patchHeight)
            {
                thisPatch = &GetPatch(patch.x, patch.y + 1);
                Y = 0;
            }

// Ogre:        pos.y = thisPatch->heightData[Y*patchSize+X];
            pos.z = thisPatch->heightData[Y*cPatchVertexWidth+X];

            manual->position(pos);
            manual->normal(OgreRenderer::ToOgreVector3(CalculateNormal(thisPatch->x, thisPatch->y, X, Y)));
// Ogre:                manual->textureCoord((patchOrigin.x + pos.x) * uScale, (patchOrigin.z + pos.z) * vScale);
            manual->textureCoord((patchOrigin.x + pos.x) * uScale, (patchOrigin.y + pos.y) * vScale);
            ++curIndex;
        }

    manual->end();

    // If there exists a previously generated GPU Mesh resource, delete it before creating a new one.
    if (patch.meshGeometryName.length() > 0)
    {
        try
        {
            Ogre::MeshManager::getSingleton().remove(patch.meshGeometryName);
        }
        catch (...) {}
    }

    patch.meshGeometryName = renderer->GetUniqueObjectName();
    Ogre::MeshPtr terrainMesh = manual->convertToMesh(patch.meshGeometryName);

    // Odd: destroyManualObject seems to leave behind a memory leak if we don't call manualObject->clear first.
    manual->clear();
    sceneMgr->destroyManualObject(manual);

    patch.entity = sceneMgr->createEntity(renderer->GetUniqueObjectName(), patch.meshGeometryName);
    patch.entity->setUserAny(Ogre::Any(parent_entity_));
    patch.entity->setCastShadows(false);
    // Set UserAny also on subentities
    for (uint i = 0; i < patch.entity->getNumSubEntities(); ++i)
        patch.entity->getSubEntity(i)->setUserAny(patch.entity->getUserAny());

    // Explicitly destroy all attached MovableObjects previously bound to this terrain node.
    Ogre::SceneNode::ObjectIterator iter = node->getAttachedObjectIterator();
    while(iter.hasMoreElements())
    {
        Ogre::MovableObject *obj = iter.getNext();
        sceneMgr->destroyMovableObject(obj);
    }
    node->detachAllObjects();
    // Now attach the new built terrain mesh.
    node->attachObject(patch.entity);

    patch.patch_geometry_dirty = false;

    ///\todo Regression. Re-enable this to have the EnvironmentEditor module function again.
//    emit HeightmapGeometryUpdated();
}

void EC_Terrain::CreateRootNode()
{
    // If we already have the patch root node, no need to re-create it.
    if (rootNode)
        return;

    OgreRenderer::RendererPtr renderer = framework_->GetServiceManager()->GetService<OgreRenderer::Renderer>(Foundation::Service::ST_Renderer).lock();
    if (!renderer)
        return;

    Ogre::SceneManager *sceneMgr = renderer->GetSceneManager();
    if (!sceneMgr)
        return;

    rootNode = sceneMgr->createSceneNode();
    sceneMgr->getRootSceneNode()->addChild(rootNode);

    UpdateRootNodeTransform();
}

void EC_Terrain::CreateOgreTerrainPatchNode(Ogre::SceneNode *&node, int patchX, int patchY)
{
    OgreRenderer::RendererPtr renderer = framework_->GetServiceManager()->GetService<OgreRenderer::Renderer>(Foundation::Service::ST_Renderer).lock();
    if (!renderer)
        return;

    Ogre::SceneManager *sceneMgr = renderer->GetSceneManager();
    if (!sceneMgr || !sceneMgr->getRootSceneNode())
        return;

    if (!rootNode)
        CreateRootNode();

    node = sceneMgr->createSceneNode();
    if (!node)
        return;

    if (rootNode)
        rootNode->addChild(node);
    else // Just as a safety check, if for some odd reason we did not get the root node.
        sceneMgr->getRootSceneNode()->addChild(node);
    
    const float vertexSpacingX = 1.f;
    const float vertexSpacingY = 1.f;
    const float patchSpacingX = 16 * vertexSpacingX;
    const float patchSpacingY = 16 * vertexSpacingY;
    const Ogre::Vector3 patchOrigin(patchX * patchSpacingX, patchY * patchSpacingY, 0.f);

    node->setPosition(patchOrigin);
}

void EC_Terrain::GetTerrainHeightRange(float &minHeight, float &maxHeight)
{
    minHeight = std::numeric_limits<float>::max();
    maxHeight = std::numeric_limits<float>::min();

    for(int i = 0; i < patches.size(); ++i)
        for(int j = 0; j < patches[i].heightData.size(); ++j)
        {
            minHeight = min(minHeight, patches[i].heightData[j]);
            maxHeight = max(maxHeight, patches[i].heightData[j]);
        }
}

void EC_Terrain::DirtyAllTerrainPatches()
{
    for(size_t i = 0; i < patches.size(); ++i)
        patches[i].patch_geometry_dirty = true;
}

void EC_Terrain::RegenerateDirtyTerrainPatches()
{
    PROFILE(EC_Terrain_RegenerateDirtyTerrainPatches);

    for(int y = 0; y < patchHeight; ++y)
        for(int x = 0; x < patchWidth; ++x)
        {
            EC_Terrain::Patch &scenePatch = GetPatch(x, y);
            if (!scenePatch.patch_geometry_dirty || scenePatch.heightData.size() == 0)
                continue;

            bool neighborsLoaded = true;

            const int neighbors[8][2] = 
            { 
                { -1, -1 }, { -1, 0 }, { -1, 1 },
                {  0, -1 },            {  0, 1 },
                {  1, -1 }, {  1, 0 }, {  1, 1 }
            };

            for(int i = 0; i < 8; ++i)
            {
                int nX = x + neighbors[i][0];
                int nY = y + neighbors[i][1];
                if (nX >= 0 && nX < patchWidth &&
                    nY >= 0 && nY < patchHeight &&
                    GetPatch(nX, nY).heightData.size() == 0)
                {
                    neighborsLoaded = false;
                    break;
                }
            }

            if (neighborsLoaded)
                GenerateTerrainGeometryForOnePatch(x, y);
        }
        
    emit TerrainRegenerated();
}


} <|MERGE_RESOLUTION|>--- conflicted
+++ resolved
@@ -295,50 +295,7 @@
     return GetPatch(x / cPatchSize, y / cPatchSize).heightData[(y % cPatchSize) * cPatchSize + (x % cPatchSize)];
 }
 
-<<<<<<< HEAD
-
-Vector3df EC_Terrain::GetPointOnMap(const Vector3df& point) const
-{
-     Ogre::Matrix4 matrix = rootNode->_getFullTransform();
-     Ogre::Vector3 local = matrix * OgreRenderer::ToOgreVector3(point);
-     float z = GetInterpolatedHeightValue(local.x, local.y);
-     return Vector3df(local.x, local.y, z);
-}
-
-float EC_Terrain::GetDistanceToTerrain(const Vector3df& point) const
-{
-    Vector3df mapPoint = GetPointOnMap(point);
-    Vector3df diffrence = mapPoint - point;
-    return diffrence.getLength();
-   
-}
-
-bool EC_Terrain::IsOnTopOfMap(const Vector3df& point) const
-{
-    Vector3df mapPoint = GetPointOnMap(point);
-    if ( mapPoint.x < 0 || mapPoint.y < 0 )
-        return false;
-    
-    int xMax = PatchWidth() * cPatchSize;
-    int yMax = PatchHeight() * cPatchSize;
-    if ( mapPoint.x > xMax || mapPoint.y > yMax )
-        return false;
-    
-    return true;
-}
-
-
-=======
-void EC_Terrain::SetPointHeight(int x, int y, float height)
-{
-    if (x < 0 || y < 0 || x >= cPatchSize * patchWidth || y >= cPatchSize * patchHeight)
-        return; // Out of bounds signals are silently ignored.
-
-    GetPatch(x / cPatchSize, y / cPatchSize).heightData[(y % cPatchSize) * cPatchSize + (x % cPatchSize)] = height;    
-}
-
->>>>>>> 11758b22
-float EC_Terrain::GetInterpolatedHeightValue(float x, float y) const
+ EC_Terrain::SetPointHeight(int x, int y, float height){    if (x < 0 || y < 0 || x >= cPatchSize * patchWidth || y >= cPatchSize * patchHeight)        return; // Out of bounds signals are silently ignored.    GetPatch(x / cPatchSize, y / cPatchSize).heightData[(y % cPatchSize) * cPatchSize + (x % cPatchSize)] = height;    }Vector3df EC_Terrain::GetPointOnMap(const Vector3df& point) const{     Ogre::Matrix4 matrix = rootNode->_getFullTransform();     Ogre::Vector3 local = matrix * OgreRenderer::ToOgreVector3(point);     float z = GetInterpolatedHeightValue(local.x, local.y);     return Vector3df(local.x, local.y, z);}float EC_Terrain::GetDistanceToTerrain(const Vector3df& point) const{    Vector3df mapPoint = GetPointOnMap(point);    Vector3df diffrence = mapPoint - point;    return diffrence.getLength();   }bool EC_Terrain::IsOnTopOfMap(const Vector3df& point) const{    Vector3df mapPoint = GetPointOnMap(point);    if ( mapPoint.x < 0 || mapPoint.y < 0 )        return false;        int xMax = PatchWidth() * cPatchSize;    int yMax = PatchHeight() * cPatchSize;    if ( mapPoint.x > xMax || mapPoint.y > yMax )        return false;        return true;}float EC_Terrain::GetInterpolatedHeightValue(float x, float y) const
 {
     int xFloor = (int)floor(x);
     int xCeil = (int)ceil(x);
