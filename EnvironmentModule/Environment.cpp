--- conflicted
+++ resolved
@@ -91,13 +91,9 @@
 {
   
     Scene::ScenePtr active_scene = owner_->GetFramework()->GetDefaultWorldScene();
-<<<<<<< HEAD
     Scene::EntityPtr entity = active_scene->CreateEntity(active_scene->GetNextFreeIdLocal());
-=======
-    Scene::EntityPtr entity = active_scene->CreateEntity(active_scene->GetNextFreeId());
-    
+
     // Creates Caelum component!!
->>>>>>> 026428b0
     entity->AddComponent(owner_->GetFramework()->GetComponentManager()->CreateComponent("EC_OgreEnvironment"));
     
     // Creates default fog component
