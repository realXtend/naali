--- conflicted
+++ resolved
@@ -138,21 +138,13 @@
 
     void EC_WaterPlane::ComponentAdded(IComponent* component, AttributeChange::Type type)
     {
-<<<<<<< HEAD
-        if (component->TypeName() == EC_Placeable::TypeNameStatic() )
-=======
         if (component->TypeName() == EC_Placeable::TypeNameStatic())
->>>>>>> 2e027da9
         {
             DetachEntity();
 
             EC_Placeable* placeable = static_cast<EC_Placeable* >(component);
             if (placeable == 0)
                 return;
-<<<<<<< HEAD
-
-=======
->>>>>>> 2e027da9
             if (entity_ == 0)
                 return;
 
@@ -245,19 +237,11 @@
     {
         if (entity_ == 0)
             return false;
-<<<<<<< HEAD
-     
-=======
-
->>>>>>> 2e027da9
+
       if (IsTopOrBelowWaterPlane(point))
       {
             float d = GetDistanceToWaterPlane(point);
-<<<<<<< HEAD
-            if (d < 0 && depth >= fabs(d) )
-=======
             if (d < 0 && depth.Get() >= fabs(d) )
->>>>>>> 2e027da9
                 return true;
       }
 
@@ -266,31 +250,17 @@
 
     bool EC_WaterPlane::IsCameraInsideWaterCube()
     {
-<<<<<<< HEAD
-      // Check that is camera inside of defined waterplane. 
-      if (entity_ == 0)
-        return false;
-=======
         // Check that is camera inside of defined water plane.
         if (entity_ == 0)
             return false;
->>>>>>> 2e027da9
 
         Ogre::Camera *camera = renderer_.lock()->GetCurrentCamera();
         Ogre::Vector3 posCamera = camera->getDerivedPosition();
 
-<<<<<<< HEAD
-      if (IsTopOrBelowWaterPlane(Vector3df(posCamera.x, posCamera.y, posCamera.z)))
-      {
-            float depth = depthAttr.Get();
-            float d = GetDistanceToWaterPlane(Vector3df(posCamera.x, posCamera.y, posCamera.z));
-            if (d < 0 && depth >= fabs(d) )
-=======
         if (IsTopOrBelowWaterPlane(Vector3df(posCamera.x, posCamera.y, posCamera.z)))
         {
             float d = GetDistanceToWaterPlane(Vector3df(posCamera.x, posCamera.y, posCamera.z));
             if (d < 0 && depth.Get() >= fabs(d))
->>>>>>> 2e027da9
                 return true;
         }
 
@@ -405,45 +375,25 @@
     void EC_WaterPlane::ChangeWaterPlane(IAttribute* attribute)
     {
         std::string name = attribute->GetNameString();
-<<<<<<< HEAD
-        if (( name == xSizeAttr.GetNameString() 
-          || name == ySizeAttr.GetNameString()
-          || name == scaleUfactorAttr.GetNameString()
-          || name == scaleVfactorAttr.GetNameString() ) && 
-          ( lastXsize_ != xSizeAttr.Get() || lastYsize_ != ySizeAttr.Get() ) )
-=======
         if ((name == xSize.GetNameString() || name == ySize.GetNameString() || name == scaleUfactor.GetNameString() || name == scaleVfactor.GetNameString()) &&
             (lastXsize_ != xSize.Get() || lastYsize_ != ySize.Get()))
->>>>>>> 2e027da9
         {
             CreateWaterPlane();
 
             lastXsize_ = xSize.Get();
             lastYsize_ = ySize.Get();
         }
-<<<<<<< HEAD
-        else if (name == xSegmentsAttr.GetNameString() || name == ySegmentsAttr.GetNameString() )
+        else if ( name == xSegments.GetNameString() || name == ySegments.GetNameString() )
         {
             CreateWaterPlane();
         }
-        else if (name == positionAttr.GetNameString() )
-=======
-        else if ( name == xSegments.GetNameString() || name == ySegments.GetNameString() )
-        {
-            CreateWaterPlane();
-        }
         else if ( name == position.GetNameString() )
->>>>>>> 2e027da9
         {
             // Change position
             SetPosition();
            
         }
-<<<<<<< HEAD
-        else if (name == rotationAttr.GetNameString() )
-=======
         else if ( name == rotation.GetNameString() )
->>>>>>> 2e027da9
         {
             // Change rotation
 
@@ -453,21 +403,13 @@
                SetOrientation();
             //}
         }
-<<<<<<< HEAD
-        else if (name == depthAttr.GetNameString() )
-=======
         else if ( name == depth.GetNameString() )
->>>>>>> 2e027da9
         {
             // Change depth
             // Currently do nothing..
            
         }
-<<<<<<< HEAD
-        else if (name ==  materialNameAttr.GetNameString())
-=======
         else if ( name ==  materialName.GetNameString())
->>>>>>> 2e027da9
         {
             //Change material
             if (entity_ != 0)
@@ -547,19 +489,10 @@
 
     void EC_WaterPlane::DetachEntity()
     {
-<<<<<<< HEAD
-
-        if (!attached_ || entity_ == 0 )
+        if (!attached_ || entity_ == 0)
             return;
 
         EC_Placeable* placeable = dynamic_cast<EC_Placeable*>(FindPlaceable().get());
-        
-=======
-        if (!attached_ || entity_ == 0)
-            return;
-
-        EC_Placeable* placeable = dynamic_cast<EC_Placeable*>(FindPlaceable().get());
->>>>>>> 2e027da9
         if (placeable != 0 && !attachedToRoot_)
         {
             Ogre::SceneNode* node = placeable->GetSceneNode();
