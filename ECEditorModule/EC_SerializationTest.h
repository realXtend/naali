--- conflicted
+++ resolved
@@ -13,7 +13,6 @@
 
 namespace ECEditor
 {
-<<<<<<< HEAD
 /**
 <table class="header">
 <tr>
@@ -53,10 +52,8 @@
 </table>
 
 */
-    class EC_SerializationTest : public Foundation::ComponentInterface
-=======
+
     class EC_SerializationTest : public IComponent
->>>>>>> 9bede7d9
     {
         DECLARE_EC(EC_SerializationTest);
 
