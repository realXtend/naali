--- conflicted
+++ resolved
@@ -83,28 +83,8 @@
     SAFE_DELETE(groupPropertyManager_)
     while(!attributeEditors_.empty())
     {
-<<<<<<< HEAD
-        AttributeVector attributes = component->GetAttributes();
-        for(uint i = 0; i < attributes.size(); i++)
-        {
-            ECAttributeEditorBase *attributeEditor = 0;
-            attributeEditor = ECComponentEditor::CreateAttributeEditor(propertyBrowser_,
-                                                                       this, 
-                                                                       component, 
-                                                                       QString::fromStdString(attributes[i]->GetNameString()),
-                                                                       QString::fromStdString(attributes[i]->TypeName()));
-            if(!attributeEditor)
-                continue;
-
-            attributeEditors_[attributes[i]->GetName()] = attributeEditor;
-            groupProperty_->setToolTip("Component type is " + component->TypeName());
-            groupProperty_->addSubProperty(attributeEditor->GetProperty()); 
-            connect(attributeEditor, SIGNAL(EditorChanged(const QString &)), this, SLOT(OnEditorChanged(const QString &)));
-        }
-=======
         SAFE_DELETE(attributeEditors_.begin()->second)
         attributeEditors_.erase(attributeEditors_.begin());
->>>>>>> b8014ea4
     }
 }
 
@@ -114,7 +94,7 @@
     for(uint i = 0; i < attributes.size(); i++)
     {
         ECAttributeEditorBase *attributeEditor = ECComponentEditor::CreateAttributeEditor(propertyBrowser_, this,
-            component, QString(attributes[i]->GetNameString().c_str()), QString(attributes[i]->TypenameToString().c_str()));
+            component, QString(attributes[i]->GetNameString().c_str()), QString(attributes[i]->TypeName().c_str()));
         if (!attributeEditor)
             continue;
 
