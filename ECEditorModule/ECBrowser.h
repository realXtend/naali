--- conflicted
+++ resolved
@@ -30,11 +30,8 @@
 
 //typedef std::list<ComponentGroup*> ComponentGroupList;
 
-<<<<<<< HEAD
 class Framework;
 
-=======
->>>>>>> 0787d15c
 /// Widget that will display all selected entity components and their attributes.
 /** The ECBrowser will iterate all entity's components and pass them to an ECComponentEditor,
     which is responsible to handling component's attribute editing.
@@ -58,11 +55,7 @@
 
     /// Insert new entity to browser.
     /// Note! to get changes visible you need to call UpdateBrowser method.
-<<<<<<< HEAD
     /** @param enity a new entity that we want to edit on the ECEditor.
-=======
-    /** @param entity a new entity that we want to edit on the ECEditor.
->>>>>>> 0787d15c
      */
     void AddEntity(EntityPtr entity);
 
@@ -72,11 +65,7 @@
     void RemoveEntity(EntityPtr entity);
 
     /// Return list of entities that has added to browser widget. Return empty list if no entities have been added.
-<<<<<<< HEAD
     QList<EntityPtr> GetEntities() const;
-=======
-    QList<Scene::EntityPtr> GetEntities() const;
->>>>>>> 0787d15c
 
     /// Sets used item expand memory. Expand memory is used to load and save the expanded items in the tree widget.
     /** @param expandMem Tree widget item expand memory.
@@ -94,11 +83,7 @@
     void UpdateBrowser();
 
 signals:
-<<<<<<< HEAD
     /// User want to open xml editor for that spesific component type.
-=======
-    /// User wants to open XML editor for that specific component type.
->>>>>>> 0787d15c
     /** @param componentType type name of a component.
      */
     void ShowXmlEditorForComponent(const std::string &componentType);
@@ -107,21 +92,12 @@
     void CreateNewComponent();
 
     /// This method will tell what component and attribute are currently selected from the ECBrowser.
-<<<<<<< HEAD
     /** Note! If selected QTreeWidget item isn't attribute or it's children, attribute's type/name is marked as empty string.
      *  @param compType selected item component type name.
      *  @param compName selected item component name.
      *  @param attrType selected item attribute type name (Empty if attribute isn't selected).
      *  @param attrName selected item attribute name (Empty if attribute isn't selected).
      */
-=======
-    /** @note If selected QTreeWidget item isn't attribute or it's children, attribute's type/name is marked as empty string.
-        @param compType selected item component type name.
-        @param compName selected item component name.
-        @param attrType selected item attribute type name (Empty if attribute isn't selected).
-        @param attrName selected item attribute name (Empty if attribute isn't selected).
-    */
->>>>>>> 0787d15c
     void SelectionChanged(const QString &compType, const QString &compName, const QString &attrType, const QString &attrName);
 
 protected:
@@ -136,19 +112,11 @@
 
     void focusInEvent(QFocusEvent *event);
 
-<<<<<<< HEAD
     /// dropEvent will call this after feching the information that is need from the QDropEvent data.
     bool dropMimeData(QTreeWidgetItem *item, int index, const QMimeData *data, Qt::DropAction action);
 
 private slots:
     /// User have right clicked the browser and QMenu need to be open to display copy, paste, delete ations etc.
-=======
-    /// dropEvent will call this after fetching the information that is need from the QDropEvent data.
-    bool dropMimeData(QTreeWidgetItem *item, int index, const QMimeData *data, Qt::DropAction action);
-
-private slots:
-    /// User have right clicked the browser and QMenu need to be open to display copy, paste, delete actions etc.
->>>>>>> 0787d15c
     /** @param pos Mouse click position.
      */
     void ShowComponentContextMenu(const QPoint &pos);
@@ -158,30 +126,17 @@
 
     /// Called when a new component have been added to a entity.
     /** @param comp a new component that has added into the entity.
-<<<<<<< HEAD
      *  @param type attribute change type
      */
-=======
-        @param type attribute change type
-    */
->>>>>>> 0787d15c
     void OnComponentAdded(IComponent* comp, AttributeChange::Type type);
 
     /// Called when component have been removed from the entity.
     /** @param comp Component that will soon get removed from the entity.
-<<<<<<< HEAD
      *  @param type attribute change type
      */
     void OnComponentRemoved(IComponent* comp, AttributeChange::Type type);
 
     /// User has selected xml edit action from a QMenu.
-=======
-        @param type attribute change type
-    */
-    void OnComponentRemoved(IComponent* comp, AttributeChange::Type type);
-
-    /// User has selected XML edit action from a QMenu.
->>>>>>> 0787d15c
     void OpenComponentXmlEditor();
 
     /// User has selected copy action from a QMenu.
@@ -195,11 +150,7 @@
     void DynamicComponentChanged();
 
     /// Component's name has been changed and we need to remove component from it's previous
-<<<<<<< HEAD
     /// ComponentGroup and insert component to another componentgroup.
-=======
-    /// ComponentGroup and insert component to another component group.
->>>>>>> 0787d15c
     /** @param newName component's new name.
      */
     void OnComponentNameChanged(const QString &newName);
@@ -226,11 +177,7 @@
 
     /// Add new component to existing component group if same type of component have been already added to editor,
     /** if component type is not included, create new component group and add it to editor.
-<<<<<<< HEAD
      *  @param comp a new component that we want to add into the enity.
-=======
-     *  @param comp a new component that we want to add into the entity.
->>>>>>> 0787d15c
      */
     void AddNewComponentToGroup(ComponentPtr comp);
 
@@ -245,17 +192,10 @@
     void RemoveComponentGroup(ComponentGroup *componentGroup);
 
     /// Checks if entity is already added to this editor.
-<<<<<<< HEAD
     bool HasEntity(EntityPtr entity) const;
 
     /// Remove selected attribute item from the dynamic component.
     /** @Note: This mehtod will only work with dynamic components.
-=======
-    bool HasEntity(Scene::EntityPtr entity) const;
-
-    /// Remove selected attribute item from the dynamic component.
-    /** @note This method will only work with dynamic components.
->>>>>>> 0787d15c
     */
     void DeleteAttribute(QTreeWidgetItem *item);
 
