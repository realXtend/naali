// For conditions of distribution and use, see copyright notice in license.txt

#ifndef incl_ECEditorModule_ECBrowser_h
#define incl_ECEditorModule_ECBrowser_h

#define QT_QTPROPERTYBROWSER_IMPORT

#include "ForwardDefines.h"
#include "CoreTypes.h"
#include "ComponentGroup.h"
#include "AttributeChangeType.h"

#include <QtTreePropertyBrowser>
#include <map>
#include <set>

class QtTreePropertyBrowser;
class QtGroupPropertyManager;
class QtBrowserItem;
class QTreeWidget;
class QMenu;
class QMimeData;

namespace ECEditor
{
    class ECComponentEditor;
    typedef std::vector<ComponentWeakPtr> ComponentWeakPtrVector;
    typedef std::list<ComponentGroup*> ComponentGroupList;

    //! Widget that will display all selected entity components and their attributes.
    /*! The ECBrowser will iterate all entity's components and pass them to an ECComponentEditor,
        which is responsible to handling component's attribute editing.

        User can add new editable entities by using AddEntity() and RemoveEntity() methods and the browser will 
        iterate through all the entity's components and pass them to ECComponentEditors.
        ECBrowser has implemented options to add, delete, copy and paste components from the selected entities by
        using a CopyComponent(), DeleteComponent(), PasteComponent() and EditXml() methods.

        User can add attributes to dynamic component by using CreateAttribute() and remove attributes with RemoveAttribute().

        \todo Try to find a way to remove the unecessary paint events when we are updating the browser parameters.
        \ingroup ECEditorModuleClient.
     */
    class ECBrowser : public QtTreePropertyBrowser
    {
        Q_OBJECT
    public:
        ECBrowser(Foundation::Framework *framework, QWidget *parent = 0);
        virtual ~ECBrowser();

        //! Insert new entity to browser.
        //! Note! to get changes visible you need to call UpdateBrowser method.
        /*! @param enity a new entity that we want to edit on the ECEditor.
         */
        void AddEntity(Scene::EntityPtr entity);

        //! Remove edited entity from the browser widget.
        /*! @param entity Entity that we want to remove on the ECEditor.
         */
        void RemoveEntity(Scene::EntityPtr entity);

        //! Return list of entities that has added to browser widget. Return empty list if no entities have been added.
        QList<Scene::EntityPtr> GetEntities() const;

    public slots:
        //! Reset browser state to where it was after the browser initialization. Override method from the QtTreePropertyBrowser.
        void clear();

        //! Update editor data and browser ui elements if needed.
        void UpdateBrowser();

    signals:
        //! User want to open xml editor for that spesific component type.
        /*! @param componentType type name of a component.
         */
        void ShowXmlEditorForComponent(const std::string &componentType);

        //! User want to add new component for selected entities.
        void CreateNewComponent();

        //! Emitted when component is selected from the browser widget.
        /*! @param component Pointer to a component that has just been selected.
         */
        void ComponentSelected(IComponent *component);

    protected:
        //! Override from QWidget.
        void dragEnterEvent(QDragEnterEvent *event);

        //! Override from QWidget.
        void dropEvent(QDropEvent *event);

        //! Override from QWidget.
        void dragMoveEvent(QDragMoveEvent *event);

        //! dropEvent will call this after feching the information that is need from the QDropEvent data.
        bool dropMimeData(QTreeWidgetItem *item, int index, const QMimeData *data, Qt::DropAction action);

    private slots:
        //! User have right clicked the browser and QMenu need to be open to display copy, paste, delete ations etc.
        /*! @param pos Mouse click position.
         */
        void ShowComponentContextMenu(const QPoint &pos);

        //! QTreeWidget has changed it's focus and we need to highlight new entities from the editor window.
        void SelectionChanged();

        //! Called when a new component have been added to a entity.
        /*! @param comp a new component that has added into the entity.
         *  @param type attribute change type
         */
        void OnComponentAdded(IComponent* comp, AttributeChange::Type type);

        //! Called when component have been removed from the entity.
        /*! @param comp Component that will soon get removed from the entity.
         *  @param type attribute change type
         */
        void OnComponentRemoved(IComponent* comp, AttributeChange::Type type);

        //! User has selected xml edit action from a QMenu.
        void OpenComponentXmlEditor();

        //! User has selected copy action from a QMenu.
        void CopyComponent();

        //! User has selected paste action from a QMenu.
        void PasteComponent();

<<<<<<< HEAD
        //! User has selected delete action from a QMenu.
        void DeleteComponent();

=======
>>>>>>> 024600c2
        //! Component's name has been changed and we need to remove component from it's previous
        //! ComponentGroup and create/add component to another componentgroup.
        void DynamicComponentChanged();

        //! Component's name has been changed and we need to remove component from it's previous ComponentGroup and create/add component to another componentgroup.
        /*! @param newName component's new name.
         */
        void ComponentNameChanged(const QString &newName);

        //! Show dialog, so that user can create a new attribute.
        //! @Note: Only works with dynamic component.
        void CreateAttribute();

        //! Remove component or attribute based on selected QTreeWidgeItem.
        /*! If selected TreeWidgetItem is a root item, then we can assume that we want to remove component.
         *  But if item has parent setted, we can assume that selected item is attribute or it's value is selected.
         */
        void OnDeleteAction();

    private:
        //! Initialize browser widget and create all connections for different QObjects.
        void InitBrowser();

        //! Try to find the right component group for spesific component type. if found return it's position on the list as in iterator format.
        //! If any component group wasn't found return .end() iterator value.
        /*! @param comp component that we want to find in some of the component group.
         */
        ComponentGroupList::iterator FindSuitableGroup(ComponentPtr comp);

        //! Try to find component group for spesific QTreeWidgetItem.
        /*! @param item QTreeWidgetItem that we want to use to find a right component group.
         */
        ComponentGroupList::iterator FindSuitableGroup(const QTreeWidgetItem &item);

        //! Add new component to existing component group if same type of component have been already added to editor,
        /*! if component type is not included, create new component group and add it to editor.
         *  @param comp a new component that we want to add into the enity.
         */
        void AddNewComponentToGroup(ComponentPtr comp);

        //! Remove component from registered componentgroup. Do nothing if component was not found of any component groups.
        /*! @param comp that we want to remove from  the component group.
         */
        void RemoveComponentFromGroup(ComponentPtr comp);

        //! Remove whole component group object from the browser.
        /*! componentGroup component group object that we want to remove from the editor.
         */
        void RemoveComponentGroup(ComponentGroup *componentGroup);

        //! Checks if entity is already added to this editor.
        bool HasEntity(Scene::EntityPtr entity) const;

        //! Remove selected attribute item from the dynamic component.
        /** @Note: This mehtod will only work with dynamic components.
        */
        void DeleteAttribute(QTreeWidgetItem *item);

        //! Remove selected component item from selected entities.
        void DeleteComponent(QTreeWidgetItem *item);

        ComponentGroupList componentGroups_;
        typedef QList<Scene::EntityWeakPtr> EntityWeakPtrList;
        EntityWeakPtrList entities_;
        QMenu *menu_;
        QTreeWidget *treeWidget_;
        Foundation::Framework *framework_;
    };
}

#endif<|MERGE_RESOLUTION|>--- conflicted
+++ resolved
@@ -126,12 +126,6 @@
         //! User has selected paste action from a QMenu.
         void PasteComponent();
 
-<<<<<<< HEAD
-        //! User has selected delete action from a QMenu.
-        void DeleteComponent();
-
-=======
->>>>>>> 024600c2
         //! Component's name has been changed and we need to remove component from it's previous
         //! ComponentGroup and create/add component to another componentgroup.
         void DynamicComponentChanged();
