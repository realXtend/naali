--- conflicted
+++ resolved
@@ -9,11 +9,9 @@
 #include "Vector3D.h"
 #include "Quaternion.h"
 
-<<<<<<< HEAD
 #include <QObject>
-=======
+
 class EC_Placeable;
->>>>>>> 81c14628
 
 namespace OgreRenderer
 {
