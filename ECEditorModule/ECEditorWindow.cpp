/**
 *  For conditions of distribution and use, see copyright notice in license.txt
 *
 *  @file   ECEditorWindow.cpp
 *  @brief  Entity-component editor window.
 */

#include "StableHeaders.h"
#include "DebugOperatorNew.h"

#include "ECEditorWindow.h"
#include "ECEditorModule.h"
#include "ECBrowser.h"
#include "EntityPlacer.h"

#include "ModuleManager.h"
#include "SceneManager.h"
#include "EC_Name.h"
#include "ComponentManager.h"
#include "XMLUtilities.h"
#include "SceneEvents.h"
#include "EventManager.h"
#include "EC_Placeable.h"
#include "AddComponentDialog.h"

#include <QUiLoader>
#include <QDomDocument>

#include "MemoryLeakCheck.h"

using namespace RexTypes;

namespace ECEditor
{
    //! @bug code below causes a crash if user relog into the server and try to use ECEditorWindow.
    uint AddUniqueListItem(QListWidget* list, const QString& name)
    {
        for (int i = 0; i < list->count(); ++i)
            if (list->item(i)->text() == name)
                return i;

        list->addItem(name);
        return list->count() - 1;
    }

    uint AddTreeItem(QTreeWidget *list, const QString &type_name, const QString &name, int entity_id)
    {
        for(int i = 0; i < list->topLevelItemCount(); ++i)
        {
            QTreeWidgetItem *existing = list->topLevelItem(i);
            if (existing && existing->text(0) == type_name)
            {
                // We have already item for this EC. Create a dummy parent for the existing EC item and
                // the new one we're adding if it's not already.
                ///\todo Check/test if the code block below is required for real.
                if (existing->text(2) == "(Multiple)")
                {
                    // It's already dummy parent. Add new item to its child.
                    QTreeWidgetItem *item = new QTreeWidgetItem(existing);
                    item->setText(0, type_name);
                    item->setText(1, name);
                    item->setText(2, QString::number(entity_id));
                    existing->addChild(item);
                    return i;
                }

                // The existing item is not dummy parent yet, make it now.
                QTreeWidgetItem *dummyParent = new QTreeWidgetItem(list);
                dummyParent->setText(0, type_name);
                dummyParent->setText(1, "");
                dummyParent->setText(2, "(Multiple)");

                // Relocate the existing item from the top level to a child of the dummy parent.
                existing = list->takeTopLevelItem(i);
                dummyParent->addChild(existing);
                list->addTopLevelItem(dummyParent);

                // Finally, create new item for this EC.
                QTreeWidgetItem *item = new QTreeWidgetItem(dummyParent);
                item->setText(0, type_name);
                item->setText(1, name);
                item->setText(2, QString::number(entity_id));
                dummyParent->addChild(item);
                return i;
            }
        }

        // No existing top level item, create one now.
        QTreeWidgetItem *item = new QTreeWidgetItem(list);
        item->setText(0, type_name);
        item->setText(1, name);
        item->setText(2, QString::number(entity_id));
        list->addTopLevelItem(item);
        return list->topLevelItemCount() - 1;
    }

    ECEditorWindow::ECEditorWindow(Foundation::Framework* framework) :
        framework_(framework),
        toggle_entities_button_(0),
        entity_list_(0),
        browser_(0),
        component_dialog_(0)
    {
        Initialize();
    }

    ECEditorWindow::~ECEditorWindow()
    {
    }

    void ECEditorWindow::AddEntity(entity_id_t entity_id)
    {
        if (entity_list_)
        {
            //If entity don't have EC_Name then entity_name is same as it's id.
            QString entity_name = QString::number(entity_id);
            Scene::EntityPtr entity = framework_->GetDefaultWorldScene()->GetEntity(entity_id);
            if(entity && entity->HasComponent("EC_Name"))
                entity_name = dynamic_cast<EC_Name*>(entity->GetComponent("EC_Name").get())->name.Get();
            entity_id_to_name_.insert(QString::number(entity_id), entity_name);

            entity_list_->setCurrentRow(AddUniqueListItem(entity_list_, entity_name));
        }
    }

    void ECEditorWindow::RemoveEntity(entity_id_t entity_id)
    {
        if (!entity_list_)
            return;

        QString entity_id_str = QString::number(entity_id);
        EntityIdToNameMap::iterator iter = entity_id_to_name_.find(entity_id_str);
        if(iter != entity_id_to_name_.end())
            entity_id_str = iter.value();
            entity_id_to_name_.erase(iter);

        QList<QListWidgetItem *> items = entity_list_->findItems(entity_id_str, Qt::MatchExactly);
        for(uint i = 0; i < items.size(); i++)
            SAFE_DELETE(items[i]);

        items.clear();
    }

    void ECEditorWindow::SetSelectedEntities(const QList<entity_id_t> &ids)
    {
        if (!entity_list_)
            return;

        foreach(entity_id_t id, ids)
            for (uint i = 0; i < entity_list_->count(); ++i)
            {
                QListWidgetItem *item = entity_list_->item(i);
                if (id == (entity_id_t)item->text().toInt())
                {
                    item->setSelected(true);
                    break;
                }
            }

        RefreshPropertyBrowser();
    }

    void ECEditorWindow::ClearEntities()
    {
        if (entity_list_)
            entity_list_->clear();
        entity_id_to_name_.clear();
        RefreshPropertyBrowser();
    }

    void ECEditorWindow::DeleteEntitiesFromList()
    {
        if ((entity_list_) && (entity_list_->hasFocus()))
            for(int i = entity_list_->count() - 1; i >= 0; --i)
                if (entity_list_->item(i)->isSelected())
                {
                    QListWidgetItem* item = entity_list_->takeItem(i);
                    EntityIdToNameMap::iterator iter = entity_id_to_name_.find(item->text());
                    if(iter != entity_id_to_name_.end())
                        entity_id_to_name_.erase(iter);
                    else
                    {
                        QString key = entity_id_to_name_.key(item->text(), QString());
                        if(!key.isNull())
                            entity_id_to_name_.erase(entity_id_to_name_.find(key));
                    }
                    delete item;
                }
    }

    void ECEditorWindow::DeleteComponent(const QString &componentType, const QString &name)
    {
        if(componentType.isEmpty())
            return;

        std::vector<Scene::EntityPtr> entities = GetSelectedEntities();
        for(uint i = 0; i < entities.size(); i++)
        {
            ComponentPtr component = entities[i]->GetComponent(componentType, name);
            if(component)
            {
                entities[i]->RemoveComponent(component, AttributeChange::Default);
                BoldEntityListItem(entities[i]->GetId(), false);
            }
        }
    }
    
    void ECEditorWindow::CreateComponent()
    {
        //If old dialog window is still open destroy it before we open another.
        if(component_dialog_)
            SAFE_DELETE(component_dialog_);

        if(selectedEntities_.size())
        {
            component_dialog_ = new AddComponentDialog(framework_, *(selectedEntities_.begin()), this);
            component_dialog_->SetComponentList(GetAvailableComponents());
            connect(component_dialog_, SIGNAL(finished(int)), this, SLOT(ComponentDialogFinnished(int)));
            component_dialog_->show();
        }
        /*bool ok;
        QString typeName = QInputDialog::getItem(this, tr("Create Component"), tr("Component:"), GetAvailableComponents(), 0, false, &ok);
        if (!ok || typeName.isEmpty())
            return;
        QString name = QInputDialog::getText(this, tr("Set component name (optional)"), tr("Name:"), QLineEdit::Normal, QString(), &ok);
        if (!ok)
            return;

        foreach(Scene::EntityPtr entity, GetSelectedEntities())
        {
            ComponentPtr comp = entity->GetComponent(typeName, name);
            // Check if component has been already added to a entity.
            if(comp.get())
                continue;
            // We (mis)use the GetOrCreateComponent function to avoid adding the same EC multiple times, since identifying multiple EC's of similar type
            // is problematic with current API
            if(!name.isEmpty())
                comp = framework_->GetComponentManager()->CreateComponent(typeName, name);
            else
                comp = framework_->GetComponentManager()->CreateComponent(typeName); 
            if (comp)
<<<<<<< HEAD
                entities[i]->AddComponent(comp, AttributeChange::Default);
        }*/
=======
                entity->AddComponent(comp, AttributeChange::Default);
        }
>>>>>>> d6322370
    }

    void ECEditorWindow::DeleteEntity()
    {
        Scene::ScenePtr scene = framework_->GetDefaultWorldScene();
        if (!scene)
            return;

        foreach(Scene::EntityPtr entity, GetSelectedEntities())
            scene->RemoveEntity(entity->GetId(), AttributeChange::Default);
    }

    void ECEditorWindow::CopyEntity()
    {
        //! @todo will only take a copy of first entity of the selection. 
        //! should we support multi entity copy and paste functionality.
        std::vector<Scene::EntityPtr> entities = GetSelectedEntities();
        QClipboard *clipboard = QApplication::clipboard();
        QDomDocument temp_doc;
        for(uint i = 0; i < entities.size(); i++)
        {
            Scene::Entity *entity = entities[i].get();
            if(entity)
            {
                QDomElement entity_elem = temp_doc.createElement("entity");
                
                QString id_str;
                id_str.setNum((int)entity->GetId());
                entity_elem.setAttribute("id", id_str);

                foreach(ComponentPtr component, entity->GetComponentVector())
                    if (component->IsSerializable())
                        component->SerializeTo(temp_doc, entity_elem);

                temp_doc.appendChild(entity_elem);
            }
        }
        clipboard->setText(temp_doc.toString());
    }

    void ECEditorWindow::PasteEntity()
    {
        // Dont allow paste operation if we are placing previosly pasted object to a scene.
        if(findChild<QObject*>("EntityPlacer"))
            return;
        // First we need to check if component is holding EC_OgrePlacable component to tell where entity should be located at.
        //! \todo local only server wont save those objects.
        Scene::ScenePtr scene = framework_->GetDefaultWorldScene();
        assert(scene.get());
        if(!scene.get())
            return;
        
        QDomDocument temp_doc;
        QClipboard *clipboard = QApplication::clipboard();
        if (temp_doc.setContent(clipboard->text()))
        {
            //Check if clipboard contain infomation about entity's id,
            //switch is used to find a right type of entity from the scene.
            QDomElement ent_elem = temp_doc.firstChildElement("entity");
            if(ent_elem.isNull())
                return;
            QString id = ent_elem.attribute("id");
            Scene::EntityPtr originalEntity = scene->GetEntity(ParseString<entity_id_t>(id.toStdString()));
            if(!originalEntity.get())
            {
                ECEditorModule::LogWarning("ECEditorWindow cannot create a new copy of entity, cause scene manager couldn't find entity. (id " + id.toStdString() + ").");
                return;
            }
            Scene::ScenePtr scene = framework_->GetDefaultWorldScene();
            Scene::EntityPtr entity = scene->CreateEntity(framework_->GetDefaultWorldScene()->GetNextFreeId());
            assert(entity.get());
            if(!entity.get())
                return;

            bool hasPlaceable = false;
            Scene::Entity::ComponentVector components = originalEntity->GetComponentVector();
            for(uint i = 0; i < components.size(); i++)
            {
                // If the entity is holding placeable component we can place it into the scene.
                if(components[i]->TypeName() == "EC_Placeable")
                {
                    hasPlaceable = true;
                    ComponentPtr component = entity->GetOrCreateComponent(components[i]->TypeName(), components[i]->Name(), AttributeChange::Default);
                }
                // Ignore all nonserializable components.
                if(components[i]->IsSerializable())
                {
                    ComponentPtr component = entity->GetOrCreateComponent(components[i]->TypeName(), components[i]->Name(), AttributeChange::Default);
                    AttributeVector attributes = components[i]->GetAttributes();
                    for(uint j = 0; j < attributes.size(); j++)
                    {
                        IAttribute *attribute = component->GetAttribute(attributes[j]->GetNameString().c_str());
                        if(attribute)
                            attribute->FromString(attributes[j]->ToString(), AttributeChange::Default);
                    }
                    //component->ComponentChanged(AttributeChange::Default);
                }
            }
            if(hasPlaceable)
            {
                EntityPlacer *entityPlacer = new EntityPlacer(framework_, entity->GetId(), this);
                entityPlacer->setObjectName("EntityPlacer");
            }
            AddEntity(entity->GetId());
            scene->EmitEntityCreated(entity);
        }
    }

    void ECEditorWindow::HighlightEntities(IComponent *component)
    {
        std::vector<Scene::EntityPtr> entities = GetSelectedEntities();
        for(uint i = 0; i < entities.size(); i++)
        {
            if(entities[i]->GetComponent(component->TypeName(), component->Name()))
                BoldEntityListItem(entities[i]->GetId(), true);
            else
                BoldEntityListItem(entities[i]->GetId(), false);
        }
    }

    void ECEditorWindow::RefreshPropertyBrowser() 
    {
        PROFILE(EC_refresh_browser);
        if(!browser_)
            return;

        Scene::ScenePtr scene = framework_->GetDefaultWorldScene();
        if (!scene)
        {
            browser_->clear();
            return;
        }

        std::vector<Scene::EntityPtr> entities = GetSelectedEntities();
        // If any of enities was not selected clear the browser window.
        if(!entities.size())
        {
            browser_->clear();
            // Unbold all list elements from the enity list.
            for(uint i = 0; i < entity_list_->count(); i++)
                BoldEntityListItem(entity_list_->item(i)->text().toUInt(), false);
            return;
        }

        //! \todo hackish way to improve the browser performance by hiding the widget until all the changes are made
        //! so that unnecessary widget paints are avoided. This need be fixed in a way that browser's load is minimal.
        //! To ensure that the editor can handle thousands of induvicual elements in the same time.
        browser_->hide();
        //EntityIdSet noneSelectedEntities = selectedEntities_;
        EntityIdSet noneSelectedEntities = selectedEntities_;
        selectedEntities_.clear();
        // Check what new entities has been added and what old need to be removed from the browser.
        for(uint i = 0; i < entities.size(); i++)
        {
            browser_->AddNewEntity(entities[i].get());
            selectedEntities_.insert(entities[i]->GetId());
            
            EntityIdSet::iterator iter = noneSelectedEntities.find(entities[i]->GetId());
            if(iter != noneSelectedEntities.end())
                noneSelectedEntities.erase(iter);
        }
        // After we have the list of entities that need to be removed, we do so and after we are done, we will update browser's ui
        // to fit those changes that were just made.
        while(!noneSelectedEntities.empty())
        {
            Scene::EntityPtr entity = scene->GetEntity(*(noneSelectedEntities.begin()));
            if (entity)
            {
                BoldEntityListItem(entity->GetId(), false);
                browser_->RemoveEntity(entity.get());
            }
            noneSelectedEntities.erase(noneSelectedEntities.begin());
        }
        browser_->show();
        browser_->UpdateBrowser();
    }

    void ECEditorWindow::ShowEntityContextMenu(const QPoint &pos)
    {
        assert(entity_list_);
        if (!entity_list_)
            return;

        QListWidgetItem *item = entity_list_->itemAt(pos);
        if (!item)
            return;

        QMenu *menu = new QMenu(this);
        menu->setAttribute(Qt::WA_DeleteOnClose);
        QAction *editXml = new QAction(tr("Edit XML..."), menu);
        QAction *deleteEntity= new QAction(tr("Delete"), menu);
        QAction *addComponent = new QAction(tr("Add new component..."), menu);
        QAction *copyEntity = new QAction(tr("Copy"), menu);
        QAction *pasteEntity = new QAction(tr("Paste"), menu);

        connect(editXml, SIGNAL(triggered()), this, SLOT(ShowXmlEditorForEntity()));
        connect(deleteEntity, SIGNAL(triggered()), this, SLOT(DeleteEntity()));
        connect(addComponent, SIGNAL(triggered()), this, SLOT(CreateComponent()));
        connect(copyEntity, SIGNAL(triggered()), this, SLOT(CopyEntity()));
        connect(pasteEntity, SIGNAL(triggered()), this, SLOT(PasteEntity()));

        menu->addAction(editXml);
        menu->addAction(deleteEntity);
        menu->addAction(addComponent);
        menu->addAction(copyEntity);
        menu->addAction(pasteEntity);

        menu->popup(entity_list_->mapToGlobal(pos));
    }

    void ECEditorWindow::ShowXmlEditorForEntity()
    {
        std::vector<Scene::EntityPtr> entities = GetSelectedEntities();
        std::vector<EntityComponentSelection> selection;// = GetSelectedComponents();
        for(uint i = 0; i < entities.size(); i++)
        {
            EntityComponentSelection entityComponent;
            entityComponent.entity = entities[i];
            entityComponent.components = entities[i]->GetComponentVector();
            selection.push_back(entityComponent);
        }

        if (!selection.size())
            return;

        QList<Scene::EntityPtr> ents;
        foreach(EntityComponentSelection ecs, selection)
            ents << ecs.entity;

        emit EditEntityXml(ents);
    }

    void ECEditorWindow::ShowXmlEditorForComponent(std::vector<ComponentPtr> components)
    {
        if(!components.size())
            return;

        QList<ComponentPtr> comps;
        foreach(ComponentPtr component, components)
            comps << component;

        emit EditComponentXml(comps);
    }

    void ECEditorWindow::ShowXmlEditorForComponent(const std::string &componentType)
    {
        if(componentType.empty())
            return;

        std::vector<Scene::EntityPtr> entities = GetSelectedEntities();
        for(uint i = 0; i < entities.size(); i++)
        {
            ComponentPtr component = entities[i]->GetComponent(QString::fromStdString(componentType));
            if(component)
                emit EditComponentXml(component);
        }
    }

    void ECEditorWindow::ToggleEntityList()
    {
        QWidget *entity_widget = findChild<QWidget*>("entity_widget");
        if(entity_widget)
        {
            if (entity_widget->isVisible())
            {
                entity_widget->hide();
                resize(size().width() - entity_widget->size().width(), size().height());
                if (toggle_entities_button_)
                    toggle_entities_button_->setText(tr("Show entities"));
            }
            else
            {
                entity_widget->show();
                resize(size().width() + entity_widget->sizeHint().width(), size().height());
                if (toggle_entities_button_)
                    toggle_entities_button_->setText(tr("Hide entities"));
            }
        }
    }

    void ECEditorWindow::EntityRemoved(Scene::Entity* entity)
    {
        EntityIdSet::iterator iter = selectedEntities_.find(entity->GetId());
        if(iter != selectedEntities_.end())
            selectedEntities_.erase(iter);

        QList<QListWidgetItem*> items = entity_list_->findItems(QString::number(entity->GetId()), Qt::MatchExactly);
        for(uint i = 0; i < items.size(); i++)
            SAFE_DELETE(items[i]);
        //RefreshPropertyBrowser();
    }

    void ECEditorWindow::hideEvent(QHideEvent* hide_event)
    {
        ClearEntities();
        if(browser_)
            browser_->clear();
        QWidget::hideEvent(hide_event);
    }

    void ECEditorWindow::changeEvent(QEvent *e)
    {
        if (e->type() == QEvent::LanguageChange)
            setWindowTitle(QApplication::translate("ECEditor", "Entity-component Editor"));
        else
           QWidget::changeEvent(e);
    }

    void ECEditorWindow::BoldEntityListItem(entity_id_t entity_id, bool bold)
    {
        EntityIdToNameMap::iterator iter = entity_id_to_name_.find(QString::number(entity_id));
        if(iter != entity_id_to_name_.end())
        {
            QList<QListWidgetItem*> items = entity_list_->findItems(iter.value(), Qt::MatchExactly);
            for(uint i = 0; i < items.size(); i++)
            {
                QFont font = items[i]->font();
                font.setBold(bold);
                items[i]->setFont(font);
            }
        }
    }

    void ECEditorWindow::Initialize()
    {
        QUiLoader loader;
        loader.setLanguageChangeEnabled(true);
        QFile file("./data/ui/eceditor.ui");
        file.open(QFile::ReadOnly);
        QWidget *contents = loader.load(&file, this);
        if (!contents)
        {
            ECEditorModule::LogError("Could not load editor layout");
            return;
        }
        file.close();

        QVBoxLayout *layout = new QVBoxLayout(this);
        layout->addWidget(contents);
        layout->setContentsMargins(0,0,0,0);
        setLayout(layout);
        setWindowTitle(contents->windowTitle());
        resize(contents->size());

        toggle_entities_button_ = findChild<QPushButton *>("but_show_entities");
        entity_list_ = findChild<QListWidget*>("list_entities");
        QWidget *entity_widget = findChild<QWidget*>("entity_widget");
        if(entity_widget)
            entity_widget->hide(); 

        QWidget *browserWidget = findChild<QWidget*>("browser_widget");
        if(browserWidget)
        {
            browser_ = new ECBrowser(framework_, browserWidget);
            browser_->setMinimumWidth(100);
            QVBoxLayout *property_layout = dynamic_cast<QVBoxLayout *>(browserWidget->layout());
            if (property_layout)
                property_layout->addWidget(browser_);
        }

        if(browser_)
        {
            // signals from attribute browser to editor window.
            connect(browser_, SIGNAL(ShowXmlEditorForComponent(const std::string &)), SLOT(ShowXmlEditorForComponent(const std::string &)));
            connect(browser_, SIGNAL(CreateNewComponent()), SLOT(CreateComponent()));
            connect(browser_, SIGNAL(ComponentSelected(IComponent *)), SLOT(HighlightEntities(IComponent *)));
        }
/*
        if (component_list_ && browser_)
            connect(browser_, SIGNAL(AttributesChanged()), this, SLOT(RefreshComponentXmlData()));
*/
        if (entity_list_)
        {
            entity_list_->setSelectionMode(QAbstractItemView::ExtendedSelection);
            QShortcut* delete_shortcut = new QShortcut(QKeySequence(Qt::Key_Delete), entity_list_);
            QShortcut* copy_shortcut = new QShortcut(QKeySequence(Qt::ControlModifier + Qt::Key_C), entity_list_);
            QShortcut* paste_shortcut = new QShortcut(QKeySequence(Qt::ControlModifier + Qt::Key_V), entity_list_);
            connect(delete_shortcut, SIGNAL(activated()), this, SLOT(DeleteEntitiesFromList()));
            connect(copy_shortcut, SIGNAL(activated()), this, SLOT(CopyEntity()));
            connect(paste_shortcut, SIGNAL(activated()), this, SLOT(PasteEntity()));
            connect(entity_list_, SIGNAL(itemSelectionChanged()), this, SLOT(RefreshPropertyBrowser()));
            connect(entity_list_, SIGNAL(customContextMenuRequested(const QPoint &)), this, SLOT(ShowEntityContextMenu(const QPoint &)));
        }

        if (toggle_entities_button_)
            connect(toggle_entities_button_, SIGNAL(pressed()), this, SLOT(ToggleEntityList()));

        // Scene is not added yet so we need to listen when it's added and we can connect scenemanager's EntityRemoved singal.
        connect(framework_, SIGNAL(SceneAdded(const QString&)), this, SLOT(SceneAdded(const QString&)));
    }

    void ECEditorWindow::SceneAdded(const QString &name)
    {
        Scene::ScenePtr scenePtr = framework_->GetScene(name);
        if(scenePtr)
        {
            // If scene has already added no need to do multiple connection.
            disconnect(scenePtr.get(), SIGNAL(EntityRemoved(Scene::Entity*, AttributeChange::Type)),
                       this, SLOT(EntityRemoved(Scene::Entity*)));
            connect(scenePtr.get(), SIGNAL(EntityRemoved(Scene::Entity*, AttributeChange::Type)), 
                    this, SLOT(EntityRemoved(Scene::Entity*)));
        }
    }

    void ECEditorWindow::ComponentDialogFinnished(int result)
    {
        AddComponentDialog *dialog = qobject_cast<AddComponentDialog*>(sender());
        if(dialog && component_dialog_ == dialog)
        {
            if(result == QDialog::Accepted)
            {
                Scene::ScenePtr scene = framework_->GetDefaultWorldScene();
                if(!scene)
                {
                    //Add log warning.
                    return;
                }
                Scene::EntityPtr entity = scene->GetEntity(dialog->GetEntityId());
                if(!entity)
                {
                    //Add log warning
                    return;
                }
                ComponentPtr comp = entity->GetComponent(dialog->GetTypename(), dialog->GetName());
                // Check if component has been already added to a entity.
                if(comp)
                {
                    //Add log warning
                    return;
                }
                comp = framework_->GetComponentManager()->CreateComponent(dialog->GetTypename(), dialog->GetName());
                if (comp)
                    entity->AddComponent(comp, AttributeChange::Default);
            }
            component_dialog_->deleteLater();
            component_dialog_ = 0;
        }
    }

    QStringList ECEditorWindow::GetAvailableComponents() const
    {
        using namespace Foundation;
        QStringList components;
        ComponentManagerPtr comp_mgr = framework_->GetComponentManager();
        const ComponentManager::ComponentFactoryMap& factories = comp_mgr->GetComponentFactoryMap();
        ComponentManager::ComponentFactoryMap::const_iterator i = factories.begin();
        while (i != factories.end())
        {
            components.append(i->first); //<< i->first.c_str();
            ++i;
        }

        return components;
    }

    std::vector<Scene::EntityPtr> ECEditorWindow::GetSelectedEntities() const
    {
        std::vector<Scene::EntityPtr> ret;

        if (!entity_list_)
            return ret;

        Scene::ScenePtr scene = framework_->GetDefaultWorldScene();
        if (!scene)
            return ret;

        for (uint i = 0; i < entity_list_->count(); ++i)
        {
            QListWidgetItem* item = entity_list_->item(i);
            if (item->isSelected())
            {
                QString key = entity_id_to_name_.key(item->text(), QString());
                if(!key.isNull())
                {
                    Scene::EntityPtr entity = scene->GetEntity(key.toUInt());
                    if(entity)
                        ret.push_back(entity);
                }
                else
                {
                    entity_id_t id = (entity_id_t)item->text().toUInt();

                    Scene::EntityPtr entity = scene->GetEntity(id);
                    if (entity)
                        ret.push_back(entity);
                }
            }
        }
        return ret;
    }
}
<|MERGE_RESOLUTION|>--- conflicted
+++ resolved
@@ -239,13 +239,8 @@
             else
                 comp = framework_->GetComponentManager()->CreateComponent(typeName); 
             if (comp)
-<<<<<<< HEAD
-                entities[i]->AddComponent(comp, AttributeChange::Default);
+                entity->AddComponent(comp, AttributeChange::Default);
         }*/
-=======
-                entity->AddComponent(comp, AttributeChange::Default);
-        }
->>>>>>> d6322370
     }
 
     void ECEditorWindow::DeleteEntity()
