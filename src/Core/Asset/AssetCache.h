// For conditions of distribution and use, see copyright notice in LICENSE

#pragma once

#include <QString>
#include <QUrl>
#include <QDir>
#include <QObject>
#include <QDateTime>

#include "CoreTypes.h"
#include "AssetFwd.h"

/// Implements a disk cache for asset files to avoid re-downloading assets between runs.
class AssetCache : public QObject
{
    Q_OBJECT

public:
    explicit AssetCache(AssetAPI *owner, QString assetCacheDirectory);

public slots:
    /// Gets absolute file path to disk source for asset ref.
    /// @note This is deprecated since ~2.1.4. Remove this functions when scripts etc. 3rd party code have migrated to using GetDiskSourceByRef().
    QString FindInCache(const QString &assetRef);

    /// Gets absolute file path to disk source for asset ref.
    /// @param assetRef Asset reference to return the disk source.
    QString GetDiskSourceByRef(const QString &assetRef);
    
    /// Saves the given asset to cache.
    /// @return QString the absolute path name to the asset cache entry. If not successful returns an empty string.
    QString StoreAsset(AssetPtr asset);

    /// Saves the specified data to the asset cache.
    /// @return QString the absolute path name to the asset cache entry. If not successful returns an empty string.
    QString StoreAsset(const u8 *data, size_t numBytes, const QString &assetName);

    /// Return the last modified date and time for assetRefs cache file.
    /// If cache file does not exist for assetRef return invalid QDateTime. You can check return valud with QDateTime::isValid().
    /// @param QString assetRef Asset reference thats cache file last modified date and time will be returned.
    /// @return QDateTime Last modified date and time of the cache file.
    QDateTime LastModified(const QString &assetRef);

    /// Sets the last modified date and time for the assetRefs cache file.
    /// @param QString assetRef Asset reference thats cache file last modified date and time will be set.
    /// @param QDateTime The date and time to set.
    /// @return bool Returns true if successful, false otherwise.
    bool SetLastModified(const QString &assetRef, const QDateTime &dateTime);

    /// Deletes the asset with the given assetRef from the cache, if it exists.
    /// @param QString asset reference.
    void DeleteAsset(const QString &assetRef);

    /// Deletes all data and metadata files from the asset cache.
    /// Will not clear sub folders in the cache folders, or remove any folders.
    void ClearAssetCache();

    /// Get the cache directory. Returned path is guaranteed to have a trailing slash /.
    /// @return QString absolute path to the caches data directory
    QString CacheDirectory() const;
    
private slots:
    /// Generates the absolute path to an data asset cache entry.
    QString GetAbsoluteDataFilePath(const QString &filename);

private:
#ifdef Q_WS_WIN
    /// Windows specific helper to open a file handle to absolutePath
    void *OpenFileHandle(const QString &absolutePath);
#endif
    /// Cache directory, passed here from AssetAPI in the ctor.
    QString cacheDirectory;

    /// AssetAPI ptr.
    AssetAPI *assetAPI;

    /// Asset data dir.
    QDir assetDataDir;
<<<<<<< HEAD

#ifndef DISABLE_QNETWORKDISKCACHE
    /// Asset metadata dir.
    QDir assetMetaDataDir;

    /// Internal tracking of prepared QUrl to QIODevice pairs.
    QHash<QString, QFile*> preparedItems;
#endif
};
=======
};
>>>>>>> b69416cc
<|MERGE_RESOLUTION|>--- conflicted
+++ resolved
@@ -77,16 +77,4 @@
 
     /// Asset data dir.
     QDir assetDataDir;
-<<<<<<< HEAD
-
-#ifndef DISABLE_QNETWORKDISKCACHE
-    /// Asset metadata dir.
-    QDir assetMetaDataDir;
-
-    /// Internal tracking of prepared QUrl to QIODevice pairs.
-    QHash<QString, QFile*> preparedItems;
-#endif
-};
-=======
-};
->>>>>>> b69416cc
+};