/**
    For conditions of distribution and use, see copyright notice in LICENSE

    @file   AssetTreeWidget.cpp
    @brief  Tree widget showing all available assets. */

#include "StableHeaders.h"
#include "DebugOperatorNew.h"

#include "AssetTreeWidget.h"
#include "SceneTreeWidgetItems.h"
#include "AddContentWindow.h"
#include "SupportedFileTypes.h"
#include "RequestNewAssetDialog.h"
#include "CloneAssetDialog.h"
#include "FunctionDialog.h"

#include "AssetsWindow.h"
#include "SceneAPI.h"
#include "AssetAPI.h"
#include "IAsset.h"
#include "IAssetStorage.h"
#include "Scene/Scene.h"
#include "AssetCache.h"
#include "FileUtils.h"
#include "UiAPI.h"
#include "UiMainWindow.h"
#include "FunctionInvoker.h"
#include "ArgumentType.h"
#include "IAssetTypeFactory.h"
#include "Win.h"

#include "MemoryLeakCheck.h"

AssetTreeWidget::AssetTreeWidget(Framework *fw, QWidget *parent) :
    QTreeWidget(parent),
    framework(fw),
    contextMenu(0)
{
    setSelectionMode(QAbstractItemView::ExtendedSelection);
    setSelectionBehavior(QAbstractItemView::SelectItems);
    setDragDropMode(QAbstractItemView::DropOnly/*DragDrop*/);
    setDropIndicatorShown(true);
}

void AssetTreeWidget::contextMenuEvent(QContextMenuEvent *e)
{
    // Do mousePressEvent so that the right item gets selected before we show the menu
    // (right-click doesn't do this automatically).
    QMouseEvent mouseEvent(QEvent::MouseButtonPress, e->pos(), e->globalPos(),
        Qt::LeftButton, Qt::LeftButton, Qt::NoModifier);

    mousePressEvent(&mouseEvent);

    // Create context menu and show it.
    SAFE_DELETE(contextMenu);
    contextMenu = new QMenu(this);

    AddAvailableActions(contextMenu);

    contextMenu->popup(e->globalPos());
}

void AssetTreeWidget::dragEnterEvent(QDragEnterEvent *e)
{
    const QMimeData *data = e->mimeData();
    if (data->hasUrls())
    {
        foreach(QUrl url, data->urls())
            if (!framework->Asset()->GetResourceTypeFromAssetRef(url.path()).isEmpty())
                e->acceptProposedAction();
    }
    else
        QTreeWidget::dragEnterEvent(e);
}

void AssetTreeWidget::dragMoveEvent(QDragMoveEvent *e)
{
    const QMimeData *data = e->mimeData();
    if (data->hasUrls())
    {
        foreach(QUrl url, data->urls())
            if (!framework->Asset()->GetResourceTypeFromAssetRef(url.path()).isEmpty())
                e->acceptProposedAction();
    }
    else
        QTreeWidget::dragMoveEvent(e);
}

void AssetTreeWidget::dropEvent(QDropEvent *e)
{
    const QMimeData *data = e->mimeData();
    if (data->hasUrls())
    {
        QStringList filenames;
        foreach(QUrl url, data->urls())
            if (!framework->Asset()->GetResourceTypeFromAssetRef(url.path()).isEmpty())
            {
                QString filename = url.path();
#ifdef _WINDOWS
                // We have '/' as the first char on windows and the filename
                // is not identified as a file properly. But on other platforms the '/' is valid/required.
                filename = filename.mid(1);
#endif
                filenames << filename;
            }

        if (!filenames.isEmpty())
        {
            e->acceptProposedAction();
            Upload(filenames);
        }
    }
    else
        QTreeWidget::dropEvent(e);
}

void AssetTreeWidget::AddAvailableActions(QMenu *menu)
{
    AssetTreeWidgetSelection sel = SelectedItems();

    QList<QObject *> targets;

    targets << parentWidget();
    foreach(AssetItem *item, sel.assets)
        targets.append(item->Asset().get());
    foreach(AssetStorageItem *item, sel.storages)
        targets.append(item->Storage().get());

    framework->Ui()->EmitContextMenuAboutToOpen(menu, targets);
}

AssetTreeWidgetSelection AssetTreeWidget::SelectedItems() const
{
    AssetTreeWidgetSelection sel;
    foreach(QTreeWidgetItem *item, selectedItems())
    {
        AssetItem *aItem = dynamic_cast<AssetItem *>(item);
        if (aItem)
            sel.assets << aItem;
        else
        {
            AssetStorageItem* sItem = dynamic_cast<AssetStorageItem *>(item);
            if (sItem)
                sel.storages << sItem;
        }
    }

    return sel;
}

void AssetTreeWidget::Upload(const QStringList &files)
{
    AddContentWindow *addContent = new AddContentWindow(framework->Scene()->MainCameraScene()->shared_from_this(), framework->Ui()->MainWindow());
    addContent->setWindowFlags(Qt::Tool);
    addContent->AddAssets(files);
    addContent->show();
<<<<<<< HEAD
=======
}

void AssetTreeWidget::OpenFileLocation()
{
    QList<AssetItem *> selection = SelectedItems().assets;
    if (selection.isEmpty() || selection.size() < 1)
        return;

    AssetItem *item = selection.first();
    if (item->Asset() && !item->Asset()->DiskSource().isEmpty())
    {
        bool success = false;
#ifdef _WINDOWS
        // Custom code for Windows, as we want to use explorer.exe with the /select switch.
        // Craft command line string, use the full filename, not directory.
        QString path = QDir::toNativeSeparators(item->Asset()->DiskSource());
        WCHAR commandLineStr[256] = {};
        WCHAR wcharPath[256] = {};
        mbstowcs(wcharPath, path.toStdString().c_str(), 254);
        wsprintf(commandLineStr, L"explorer.exe /select,%s", wcharPath);

        STARTUPINFO startupInfo;
        memset(&startupInfo, 0, sizeof(STARTUPINFO));
        startupInfo.cb = sizeof(STARTUPINFO);
        PROCESS_INFORMATION processInfo;
        memset(&processInfo, 0, sizeof(PROCESS_INFORMATION));
        success = CreateProcessW(NULL, commandLineStr, NULL, NULL, FALSE, NORMAL_PRIORITY_CLASS,
            NULL, NULL, &startupInfo, &processInfo);

        CloseHandle(processInfo.hProcess);
        CloseHandle(processInfo.hThread);
#else
        QString path = QDir::toNativeSeparators(QFileInfo(item->Asset()->DiskSource()).dir().path());
        success = QDesktopServices::openUrl(QUrl("file:///" + path, QUrl::TolerantMode));
#endif
        if (!success)
            LogError("AssetTreeWidget::OpenFileLocation: failed to open " + path);
    }
}

void AssetTreeWidget::OpenInExternalEditor()
{
    QList<AssetItem *> selection = SelectedItems().assets;
    if (selection.isEmpty() || selection.size() < 1)
        return;

    AssetItem *item = selection.first();
    if (item->Asset() && !item->Asset()->DiskSource().isEmpty())
        if (!QDesktopServices::openUrl(QUrl("file:///" + item->Asset()->DiskSource(), QUrl::TolerantMode)))
            LogError("AssetTreeWidget::OpenInExternalEditor: failed to open " + item->Asset()->DiskSource());
}

void AssetTreeWidget::OpenFunctionDialog()
{
    AssetTreeWidgetSelection sel = SelectedItems();
    if (sel.HasAssets() && sel.HasStorages())
        return;

    QObjectWeakPtrList objs;
    if (sel.HasAssets())
        foreach(AssetItem *item, SelectedItems().assets)
            objs << dynamic_pointer_cast<QObject>(item->Asset());
    else if (sel.HasStorages())
        foreach(AssetStorageItem *item, SelectedItems().storages)
            objs << dynamic_pointer_cast<QObject>(item->Storage());

    if (objs.size())
    {
        FunctionDialog *d = new FunctionDialog(objs, this);
        connect(d, SIGNAL(finished(int)), SLOT(FunctionDialogFinished(int)));
        d->show();
    }
}

void AssetTreeWidget::FunctionDialogFinished(int result)
{
    FunctionDialog *dialog = qobject_cast<FunctionDialog *>(sender());
    if (!dialog)
        return;

    if (result == QDialog::Rejected)
        return;

    // Get the list of parameters we will pass to the function we are invoking,
    // and update the latest values to them from the editor widgets the user inputted.
    QVariantList params;
    foreach(IArgumentType *arg, dialog->Arguments())
    {
        arg->UpdateValueFromEditor();
        params << arg->ToQVariant();
    }

    // Clear old return value from the dialog.
    dialog->SetReturnValueText("");

    foreach(const QObjectWeakPtr &o, dialog->Objects())
        if (!o.expired())
        {
            QObject *obj = o.lock().get();

            QString objName = obj->metaObject()->className();
            QString objNameWithId = objName;
            IAsset *asset = dynamic_cast<IAsset *>(obj);
            if (asset)
                objNameWithId.append('(' + asset->Name() + ')');

            QString errorMsg;
            QVariant ret;
            FunctionInvoker::Invoke(obj, dialog->Function(), params, &ret, &errorMsg);

            QString retValStr;
            ///\todo For some reason QVariant::toString() cannot convert QStringList to QString properly.
            /// Convert it manually here.
            if (ret.type() == QVariant::StringList)
                foreach(QString s, ret.toStringList())
                    retValStr.append("\n" + s);
            else
                retValStr = ret.toString();

            if (errorMsg.isEmpty())
                dialog->AppendReturnValueText(objNameWithId + ' ' + retValStr);
            else
                dialog->AppendReturnValueText(objNameWithId + ' ' + errorMsg);
        }
>>>>>>> 454c1c41
}<|MERGE_RESOLUTION|>--- conflicted
+++ resolved
@@ -155,8 +155,6 @@
     addContent->setWindowFlags(Qt::Tool);
     addContent->AddAssets(files);
     addContent->show();
-<<<<<<< HEAD
-=======
 }
 
 void AssetTreeWidget::OpenFileLocation()
@@ -281,5 +279,4 @@
             else
                 dialog->AppendReturnValueText(objNameWithId + ' ' + errorMsg);
         }
->>>>>>> 454c1c41
-}+}
