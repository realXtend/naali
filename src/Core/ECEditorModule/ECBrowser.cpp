// For conditions of distribution and use, see copyright notice in license.txt

#include "StableHeaders.h"
#include "DebugOperatorNew.h"

#include "ECBrowser.h"
#include "ComponentGroup.h"
#include "ECComponentEditor.h"
#include "TreeWidgetItemExpandMemory.h"
#include "TreeWidgetUtils.h"

#include "Profiler.h"
#include "SceneAPI.h"
#include "UiAPI.h"
#include "UiMainWindow.h"
#include "Entity.h"
#include "IComponent.h"
#include "Scene.h"
#include "Framework.h"
#include "EC_DynamicComponent.h"
#include "LoggingFunctions.h"

#include <QtBrowserItem>
#include <QLayout>
#include <QShortcut>
#include <QMenu>
#include <QDomDocument>
#include <QMimeData>
#include <QDialog>
#include <QComboBox>
#include <QLineEdit>
#include <QGridLayout>
#include <QHBoxLayout>
#include <QVBoxLayout>

#include "MemoryLeakCheck.h"

ECBrowser::ECBrowser(Framework *framework, QWidget *parent):
    QtTreePropertyBrowser(parent),
    menu_(0),
    treeWidget_(0),
    framework_(framework)
{
    setMouseTracking(true);
    setAcceptDrops(true);
    setResizeMode(QtTreePropertyBrowser::Interactive);
    setContextMenuPolicy(Qt::CustomContextMenu);
    connect(this, SIGNAL(customContextMenuRequested(const QPoint &)), SLOT(ShowComponentContextMenu(const QPoint &)));
    treeWidget_ = findChild<QTreeWidget *>();
    assert(treeWidget_);
    treeWidget_->setSortingEnabled(true);
    treeWidget_->setFocusPolicy(Qt::StrongFocus);
    treeWidget_->setAcceptDrops(true);
    treeWidget_->setDragDropMode(QAbstractItemView::DropOnly);
    treeWidget_->header()->setSortIndicator(0, Qt::AscendingOrder);

    connect(treeWidget_, SIGNAL(currentItemChanged(QTreeWidgetItem*, QTreeWidgetItem*)),
        SLOT(SelectionChanged(QTreeWidgetItem*, QTreeWidgetItem*)), Qt::UniqueConnection);

    connect(treeWidget_, SIGNAL(itemExpanded(QTreeWidgetItem *)), SLOT(ResizeHeaderToContents()));
    connect(treeWidget_, SIGNAL(itemCollapsed(QTreeWidgetItem *)), SLOT(ResizeHeaderToContents()));

    QShortcut *delete_shortcut = new QShortcut(QKeySequence::Delete, this);
    QShortcut *copy_shortcut = new QShortcut(QKeySequence(Qt::CTRL + Qt::Key_C), this);
    QShortcut *paste_shortcut = new QShortcut(QKeySequence(Qt::CTRL + Qt::Key_V), this);
    connect(delete_shortcut, SIGNAL(activated()), SLOT(OnDeleteAction()), Qt::UniqueConnection);
    connect(copy_shortcut, SIGNAL(activated()), SLOT(CopyComponent()), Qt::UniqueConnection);
    connect(paste_shortcut, SIGNAL(activated()), SLOT(PasteComponent()), Qt::UniqueConnection);
}

ECBrowser::~ECBrowser()
{
    // Clear should release all ComponentGroup objects from the memory.
    clear();
}

void ECBrowser::AddEntity(EntityPtr entity)
{
    PROFILE(ECBrowser_AddNewEntity);

    assert(entity);
    if(!entity)
        return;

    //If entity is already added to browser no point to continue. 
    if(HasEntity(entity))
        return;
    entities_.push_back(EntityPtr(entity));

    connect(entity.get(), SIGNAL(ComponentAdded(IComponent*, AttributeChange::Type)),
        SLOT(OnComponentAdded(IComponent*, AttributeChange::Type)), Qt::UniqueConnection);
    connect(entity.get(), SIGNAL(ComponentRemoved(IComponent*, AttributeChange::Type)),
        SLOT(OnComponentRemoved(IComponent*, AttributeChange::Type)), Qt::UniqueConnection);
}

void ECBrowser::RemoveEntity(EntityPtr entity)
{
    if (!entity)
        return;

    for(EntityWeakPtrList::iterator iter = entities_.begin(); iter != entities_.end(); ++iter)
        if (iter->lock() == entity)
        {
            EntityPtr ent_ptr = iter->lock();

            disconnect(entity.get(), SIGNAL(ComponentAdded(IComponent*, AttributeChange::Type)), this,
                SLOT(OnComponentAdded(IComponent*, AttributeChange::Type)));
            disconnect(entity.get(), SIGNAL(ComponentRemoved(IComponent*, AttributeChange::Type)), this,
                SLOT(OnComponentRemoved(IComponent*, AttributeChange::Type)));

            const Entity::ComponentMap components = ent_ptr->Components();
            for (Entity::ComponentMap::const_iterator i = components.begin(); i != components.end(); ++i)
                RemoveComponentFromGroup(i->second);

            entities_.erase(iter);
            break;
        }
}

QList<EntityPtr> ECBrowser::GetEntities() const
{
    QList<EntityPtr> ret;
    for(uint i = 0; i < (uint)entities_.size(); i++)
        if(!entities_[i].expired())
            ret.push_back(entities_[i].lock());
    return ret;
}

QObjectList ECBrowser::GetSelectedComponents() const
{
    QTreeWidgetItem *item = treeWidget_->currentItem();
    if(!item)
        return QObjectList();
    // Go back to the root node.
    while(item->parent())
        item = item->parent();

    if (treeWidget_ && item)
    {
        TreeItemToComponentGroup::const_iterator iter = itemToComponentGroups_.find(item);
        if (iter != itemToComponentGroups_.end())
        {
            QObjectList components;
            for(uint i = 0; i < (*iter)->components_.size(); ++i)
            {
                IComponent *comp = (*iter)->components_[i].lock().get();
                if (comp)
                    components.push_back(comp);
            }
            return components;
        }
    }
    return QObjectList();
}

void ECBrowser::clear()
{
    for(TreeItemToComponentGroup::iterator iter = itemToComponentGroups_.begin();
        iter != itemToComponentGroups_.end(); ++iter)
        SAFE_DELETE(iter.value())
    itemToComponentGroups_.clear();

    entities_.clear();
    QtTreePropertyBrowser::clear();
}

void ECBrowser::UpdateBrowser()
{
    PROFILE(ECBrowser_UpdateBrowser);
    assert(treeWidget_ != 0);

    // Sorting tends to be a heavy operation so we disable it until we have made all changes to a tree structure.
    treeWidget_->setSortingEnabled(false);

    for(EntityWeakPtrList::iterator iter = entities_.begin(); iter != entities_.end(); ++iter)
    {
        if((*iter).expired())
            continue;

        const Entity::ComponentMap &components = (*iter).lock()->Components();
        for(Entity::ComponentMap::const_iterator i = components.begin(); i != components.end(); ++i)
            AddNewComponentToGroup(i->second);
    }

    for(TreeItemToComponentGroup::iterator iter = itemToComponentGroups_.begin();
        iter != itemToComponentGroups_.end();
        ++iter)
    {
        (*iter)->editor_->UpdateUi();
    }

    treeWidget_->setSortingEnabled(true);
}

void ECBrowser::ExpandOrCollapseAll()
{
    if (treeWidget_)
    {
        treeWidget_->blockSignals(true);
        TreeWidgetExpandOrCollapseAll(treeWidget_);
        treeWidget_->blockSignals(false);
    }
}

void ECBrowser::dragEnterEvent(QDragEnterEvent *event)
{
    ///\todo Regression, "application/vnd.inventory.item" deprecated, reimplement
    QTreeWidgetItem *item = treeWidget_->itemAt(event->pos().x(), event->pos().y() - 20);
    if (event->mimeData()->hasFormat("application/vnd.inventory.item") && item && !item->childCount())
        event->acceptProposedAction();
}

void ECBrowser::dropEvent(QDropEvent *event)
{
    ///\todo Regression, "application/vnd.inventory.item" deprecated, reimplement
    QTreeWidgetItem *item = treeWidget_->itemAt(event->pos().x(), event->pos().y() - 20);
    if(item)
        dropMimeData(item, 0, event->mimeData(), event->dropAction());
}

void ECBrowser::dragMoveEvent(QDragMoveEvent *event)
{
    ///\todo Regression, "application/vnd.inventory.item" deprecated, reimplement
    if (event->mimeData()->hasFormat("application/vnd.inventory.item"))
    {
        QTreeWidgetItem *item = treeWidget_->itemAt(event->pos().x(), event->pos().y() - 20);
        if(item && !item->childCount())
        {
            event->accept();
            return;
        }
    }
    event->ignore();
}

void ECBrowser::focusInEvent(QFocusEvent *event)
{
    QtTreePropertyBrowser::focusInEvent(event);
}

bool ECBrowser::dropMimeData(QTreeWidgetItem *item, int index, const QMimeData *data, Qt::DropAction action)
{
    return false;

    ///\todo Regression. Need to reimplement this so that we can drop any kind of strings to ECEditor and not just uuids. -jj.
#if 0
    if (action == Qt::IgnoreAction)
        return true;

    if (!data->hasFormat("application/vnd.inventory.item"))
        return false;

    QByteArray encodedData = data->data("application/vnd.inventory.item");
    QDataStream stream(&encodedData, QIODevice::ReadOnly);

    QString asset_id;
    while(!stream.atEnd())
    {
        QString mimedata, asset_type, item_id, name;
        stream >> mimedata;

        QStringList list = mimedata.split(";", QString::SkipEmptyParts);
        if (list.size() < 4)
            continue;

        item_id = list.at(1);
        if (!RexUUID::IsValid(item_id.toStdString()))
            continue;

        name = list.at(2);
        asset_id = list.at(3);
    }

    if (!RexUUID::IsValid(asset_id.toStdString()))
        return false;

    QTreeWidgetItem *rootItem = item;
    while(rootItem->parent())
        rootItem = rootItem->parent();

    TreeItemToComponentGroup::iterator iter = componentGroups_.find(rootItem);
    if(iter != componentGroups_.end())
    {
        for(uint i = 0; i < (*iter)->components_.size(); i++)
        {
            ComponentWeakPtr compWeak = (*iter)->components_[i];
            if(compWeak.expired())
                continue;

            QStringList names;
            names << item->text(0);
            if(item->parent())
                names << item->parent()->text(0);

            // Try to find the right attribute.
            IAttribute *attr = 0;
            for(uint i = 0; i < names.size(); i++)
            {
                attr = compWeak.lock()->GetAttribute(names[i]);
                if(attr)
                    break;
            }
            if(!attr)
                continue;
            if(attr->TypeName() == "string")
            {
                Attribute<QString> *attribute = dynamic_cast<Attribute<QString> *>(attr);
                if(attribute)
                    attribute->Set(QString::fromStdString(asset_id.toStdString()), AttributeChange::Default);
            }
            else if(attr->TypeName() == "qvariant")
            {
                Attribute<QVariant> *attribute = dynamic_cast<Attribute<QVariant> *>(attr);
                if(attribute)
                {
                    if(attribute->Get().type() == QVariant::String)
                    {
                        attribute->Set(asset_id, AttributeChange::Default);
                    }
                }
            }
            else if(attr->TypeName() == "qvariantarray")
            {
                Attribute<std::vector<QVariant> > *attribute = dynamic_cast<Attribute<std::vector<QVariant> > *>(attr);
                if(attribute)
                {
                    // We asume that item's name is form of "[0]","[1]" etc. We need to cut down those first and last characters
                    // to able to get real index number of that item that is cause sorting can make the item order a bit odd.
                    QString indexText = "";
                    QString itemText = item->text(0);
                    for(uint i = 1; i < itemText.size() - 1; i++)
                        indexText += itemText[i];
                    bool ok;
                    int index = indexText.toInt(&ok);
                    if(!ok)
                        return false;

                    std::vector<QVariant> variants = attribute->Get();
                    if ((int)variants.size() > index)
                        variants[index] = asset_id;
                    else if((int)variants.size() == index)
                        variants.push_back(asset_id);
                    else
                        return false;

                    attribute->Set(variants, AttributeChange::Default);
                }
            }
            else if(attr->TypeName() == "qvariantlist")
            {
                Attribute<QVariantList > *attribute = dynamic_cast<Attribute<QVariantList > *>(attr);
                if(attribute)
                {
                    // We asume that item's name is form of "[0]","[1]" etc. We need to cut down those first and last characters
                    // to able to get real index number of that item that is cause sorting can make the item order a bit odd.
                    QString indexText = "";
                    QString itemText = item->text(0);
                    for(uint i = 1; i < itemText.size() - 1; i++)
                        indexText += itemText[i];
                    bool ok;
                    int index = indexText.toInt(&ok);
                    if(!ok)
                        return false;

                    QVariantList variants = attribute->Get();
                    if(variants.size() > index)
                        variants[index] = asset_id;
                    else if(variants.size() == index)
                        variants.push_back(asset_id);
                    else
                        return false;

                    attribute->Set(variants, AttributeChange::Default);
                }
            }
        }
    }
    else
        return false;

    return true;
#endif
}

void ECBrowser::ShowComponentContextMenu(const QPoint &pos)
{
    /// @todo Click position should be converted to treeWidget's space, so that editor will select the right
    /// QTreeWidget item, when user right clicks on the browser. right now position is bit off and wrong item 
    /// may get selected.
    if(!treeWidget_)
        return;

    /*QPoint globalPos = mapToGlobal(pos);
    QPoint point = treeWidget_->mapFromGlobal(globalPos);*/
    QTreeWidgetItem *treeWidgetItem = treeWidget_->itemAt(pos.x(), pos.y() - 20);
    if (treeWidgetItem)
        treeWidget_->setCurrentItem(treeWidgetItem);
    else
        treeWidget_->setCurrentItem(0);

    SAFE_DELETE(menu_);
    menu_ = new QMenu(this);
    menu_->setAttribute(Qt::WA_DeleteOnClose);
    if(treeWidgetItem)
    {
        QAction *copyComponent = new QAction(tr("Copy"), menu_);
        QAction *pasteComponent = new QAction(tr("Paste"), menu_);
        QAction *editXml = new QAction(tr("Edit XML..."), menu_);
        // Delete action functionality can vary based on what QTreeWidgetItem is selected on the browser.
        // If root item is selected we assume that we want to remove component and non root items are attributes
        // that need to removed (attribute delete is only enabled with EC_DynamicComponent).
        QAction *deleteAction = new QAction(tr("Delete"), menu_);

        //Add shortcuts for actions
        copyComponent->setShortcut(QKeySequence(Qt::CTRL + Qt::Key_C));
        pasteComponent->setShortcut(QKeySequence(Qt::CTRL + Qt::Key_V));
        deleteAction->setShortcut(QKeySequence::Delete);

        QTreeWidgetItem *parentItem = treeWidgetItem;
        while(parentItem->parent())
            parentItem = parentItem->parent();
        TreeItemToComponentGroup::iterator iter = itemToComponentGroups_.find(parentItem);//FindSuitableGroup(*parentItem);

        if(parentItem == treeWidgetItem)
        {
            connect(copyComponent, SIGNAL(triggered()), this, SLOT(CopyComponent()), Qt::UniqueConnection);
            connect(pasteComponent, SIGNAL(triggered()), this, SLOT(PasteComponent()), Qt::UniqueConnection);
            connect(editXml, SIGNAL(triggered()), this, SLOT(OpenComponentXmlEditor()), Qt::UniqueConnection);
            menu_->addAction(copyComponent);
            menu_->addAction(pasteComponent);
            menu_->addAction(editXml);
        }

        connect(deleteAction, SIGNAL(triggered()), this, SLOT(OnDeleteAction()), Qt::UniqueConnection);
        menu_->addAction(deleteAction);

        if (iter != itemToComponentGroups_.end())
        {
            if ((*iter)->isDynamic_)
            {
                QAction *addAttribute = new QAction(tr("Add new attribute..."), menu_);
                connect(addAttribute, SIGNAL(triggered()), this, SLOT(CreateAttribute()), Qt::UniqueConnection);
                menu_->addAction(addAttribute);
            }
            else
            {
                // Disable delete action for static attributes
                if (treeWidget_->currentItem() && treeWidget_->currentItem()->parent())
                    deleteAction->setDisabled(true);
            }

            QList<QObject*> targets;
            for (unsigned i = 0; i < (*iter)->components_.size(); ++i)
            {
                IComponent* comp = (*iter)->components_[i].lock().get();
                if (comp)
                    targets.push_back(comp);
            }
            framework_->Ui()->EmitContextMenuAboutToOpen(menu_, targets);
        }
    }
    else
    {
        QAction *addComponent = new QAction(tr("Add new component ..."), menu_);
        QAction *pasteComponent = new QAction(tr("Paste"), menu_);
        menu_->addAction(addComponent);
        menu_->addAction(pasteComponent);
        connect(addComponent, SIGNAL(triggered()), this, SIGNAL(CreateNewComponent()), Qt::UniqueConnection);
        connect(pasteComponent, SIGNAL(triggered()), this, SLOT(PasteComponent()), Qt::UniqueConnection);
    }
    menu_->popup(mapToGlobal(pos));
}

void ECBrowser::SelectionChanged(QTreeWidgetItem *current, QTreeWidgetItem *previous)
{
    PROFILE(ECBrowser_SelectionChanged);

    QTreeWidgetItem *item = current;
    QTreeWidgetItem *attribute_item = current;
    if(!item)
        return;
    // Go back to the root node.
    while(item->parent())
    {
        attribute_item = item;
        item = item->parent();
    }

    TreeItemToComponentGroup::iterator iter = itemToComponentGroups_.find(item);
    if(iter != itemToComponentGroups_.end())
    {
        QString attributeName;
        QString attributeType;
        if ((*iter)->editor_)
        {
            attributeType = (*iter)->editor_->GetAttributeType(attribute_item->text(0));
            if (!attributeType.isNull())
                attributeName = attribute_item->text(0);
        }

        // Could add a loop that will continue to find a component that hasn't expired. 
        IComponent *comp = (*iter)->components_[0].lock().get();
        if (comp)
            emit SelectionChanged(comp->TypeName(), comp->Name(), attributeType, attributeName);
    }
}

void ECBrowser::OnComponentAdded(IComponent* comp, AttributeChange::Type type) 
{
    EntityPtr entity_ptr = framework_->Scene()->MainCameraScene()->GetEntity(comp->ParentEntity()->Id());
    if(!HasEntity(entity_ptr))
        return;
    ComponentPtr comp_ptr;
    try
    {
        comp_ptr = comp->shared_from_this();
    } catch(...)
    {
        LogError("Fail to add new component to ECBroser. Make sure that component's parent entity is set.");
        return;
    }

    TreeItemToComponentGroup::iterator iterComp = itemToComponentGroups_.begin();
    for(; iterComp != itemToComponentGroups_.end(); ++iterComp)
        if((*iterComp)->ContainsComponent(comp_ptr))
        {
            LogWarning("Fail to add new component to a component group, because component was already added.");
            return;
        }

    AddNewComponentToGroup(comp_ptr);

    ComponentGroup *group = FindSuitableGroup(comp_ptr);
    if (group)
        group->editor_->UpdateUi();
}

void ECBrowser::OnComponentRemoved(IComponent* comp, AttributeChange::Type type)
{
    EntityPtr entity_ptr = framework_->Scene()->MainCameraScene()->GetEntity(comp->ParentEntity()->Id());
    if(!HasEntity(entity_ptr))
        return;

    ComponentPtr comp_ptr;

    try
    {
        comp_ptr = comp->shared_from_this();
    } catch(...)
    {
        LogError("Fail to remove component from ECBroser. Make sure that component's parent entity is set.");
        return;
    } 

    TreeItemToComponentGroup::iterator iterComp = itemToComponentGroups_.begin();
    for(; iterComp != itemToComponentGroups_.end(); ++iterComp)
    {
        if(!(*iterComp)->ContainsComponent(comp_ptr))
            continue;
        RemoveComponentFromGroup(comp_ptr);
        return;
    }

    ComponentGroup *group = FindSuitableGroup(comp_ptr);
    if (group)
        group->editor_->UpdateUi();
}

void ECBrowser::OpenComponentXmlEditor()
{
    QTreeWidgetItem *item = treeWidget_->currentItem();
    if (!item)
        return;

    TreeItemToComponentGroup::iterator iter = itemToComponentGroups_.find(item);//begin();
    if (iter != itemToComponentGroups_.end())
    {
        if (!(*iter)->components_.size())
            return;
        ComponentPtr pointer = (*iter)->components_[0].lock();
        if (pointer)
            emit ShowXmlEditorForComponent(pointer->TypeName());
    }
}

void ECBrowser::CopyComponent()
{
    QTreeWidgetItem *item = treeWidget_->currentItem();
    if (!item)
        return;

    QDomDocument temp_doc("Scene");
    QDomElement sceneElem = temp_doc.createElement("scene");
    QClipboard *clipboard = QApplication::clipboard();

    TreeItemToComponentGroup::iterator iter = itemToComponentGroups_.find(item);
    if (iter != itemToComponentGroups_.end())
    {
        if (!(*iter)->components_.size())
            return;
        ///\todo multiple component selection support
        // Just take a first component from the componentgroup and copy its attribute values to clipboard.
        // Note! wont take account that other components might have different values in their attributes
        ComponentWeakPtr pointer = (*iter)->components_[0];
        if (!pointer.expired())
        {
            pointer.lock()->SerializeTo(temp_doc, sceneElem);
            temp_doc.appendChild(sceneElem);
            clipboard->setText(temp_doc.toString());
        }
    }
}

void ECBrowser::PasteComponent()
{
    QDomDocument temp_doc("Scene");
    QClipboard *clipboard = QApplication::clipboard();
    if (temp_doc.setContent(clipboard->text()))
    {
        QDomElement sceneElem = temp_doc.firstChildElement("scene");
        if (sceneElem.isNull())
            return;

        // Only single component can be pasted.
        /// @todo add suport to multi component copy/paste feature.
        QDomElement comp_elem = sceneElem.firstChildElement("component");
        if (comp_elem.isNull())
            return;

        for(EntityWeakPtrList::iterator iter = entities_.begin(); iter != entities_.end(); ++iter)
        {
            if((*iter).expired())
                continue;
            EntityPtr entity_ptr = (*iter).lock();

            ComponentPtr component;
            QString type = comp_elem.attribute("type");
            QString name = comp_elem.attribute("name");
            if (!entity_ptr->GetComponent(type, name))
            {
                component = framework_->Scene()->CreateComponentByName(entity_ptr->ParentScene(), type, name);
                entity_ptr->AddComponent(component, AttributeChange::Default);
            }
            else
                component = entity_ptr->GetComponent(type, name);
            if (component)
                component->DeserializeFrom(comp_elem, AttributeChange::Default);
        }
    }
}

void ECBrowser::DynamicComponentChanged()
{
    EC_DynamicComponent *component = dynamic_cast<EC_DynamicComponent*>(sender());
    if (!component)
    {
        LogError("EC_Browser::DynamicComponentChanged: Failed to dynamic cast sender object to EC_DynamicComponent.");
        return;
    }
    ComponentPtr comp_ptr;
    try
    {
        comp_ptr = component->shared_from_this();
    } catch(...)
    {
        LogError("EC_Browser::DynamicComponentChanged: IComponent::shared_from_this failed! Component must have been deleted!");
        return;
    }

    RemoveComponentFromGroup(comp_ptr);
    AddNewComponentToGroup(comp_ptr);

    ComponentGroup *group = FindSuitableGroup(comp_ptr);
    if (group)
        group->editor_->UpdateUi();
}

void ECBrowser::RemoveAttributeFromDynamicComponent(IAttribute *attr)
{
    if (!attr)
        return;
    ComponentPtr component = attr->Owner()->shared_from_this();
    ComponentGroup *group = FindSuitableGroup(component);
    if (group)
        group->editor_->RemoveAttribute(component, attr);
}

void ECBrowser::OnComponentNameChanged(const QString &newName)
{
    IComponent *component = dynamic_cast<IComponent*>(sender());
    if (!component)
        return;

    ComponentPtr comp_ptr;
    try
    {
        comp_ptr = component->shared_from_this();
    } catch(...)
    {
        LogError("EC_Browser::OnComponentNameChanged: IComponent::shared_from_this failed! Component must have been deleted!");
        return;
    }

    RemoveComponentFromGroup(comp_ptr);
    AddNewComponentToGroup(comp_ptr);
}

void ECBrowser::CreateAttribute()
{
    QTreeWidgetItem *item = treeWidget_->currentItem();
    if (!item)
        return;

    QTreeWidgetItem *rootItem = item;
    while(rootItem->parent())
        rootItem = rootItem->parent();

    TreeItemToComponentGroup::iterator iter = itemToComponentGroups_.find(rootItem);
    if (iter == itemToComponentGroups_.end())
        return;
    if (!(*iter)->IsDynamic())
        return;

<<<<<<< HEAD
    // Find the dynamic component
    EC_DynamicComponent *dynComp = 0;
=======
    /// @todo Should this dialog be converted to modeless?
    bool ok = false;
    QString typeName = QInputDialog::getItem(this, tr("Give attribute type"), tr("Type name:"),
        framework_->Scene()->AttributeTypes(), 0, false, &ok);
    if (!ok)
        return;
    QString name = QInputDialog::getText(this, tr("Give attribute name"), tr("Name:"), QLineEdit::Normal, QString(), &ok);
    if (!ok)
        return;

>>>>>>> f52cadd2
    std::vector<ComponentWeakPtr> components = (*iter)->components_;
    for(uint i = 0; i < components.size(); i++)
    {
        ComponentPtr component = components[i].lock();
        if (!component)
            continue;
<<<<<<< HEAD
        dynComp = dynamic_cast<EC_DynamicComponent*>(component.get());
        if (dynComp)
            break;
    }

    if (!dynComp)
    {
        LogError("ECBrowser:CreateAttribute() Could not find EC_DynamicCompoent in selection.");
        return;
    }

    // Create the dialog
    QStringList types = framework_->Scene()->AttributeTypes();

    QDialog newAttrDialog(framework_->Ui()->MainWindow());
    newAttrDialog.setModal(true);
    newAttrDialog.setWindowFlags(Qt::Tool);
    newAttrDialog.setWindowTitle(tr("Create New Attribute"));
    newAttrDialog.setStyleSheet("font-size: 9pt;");

    QPushButton *buttonCreate = new QPushButton(tr("Create"));
    QPushButton *buttonCancel = new QPushButton(tr("Cancel"));
    buttonCreate->setSizePolicy(QSizePolicy::Expanding, QSizePolicy::Fixed);
    buttonCancel->setSizePolicy(QSizePolicy::Expanding, QSizePolicy::Fixed);
    buttonCreate->setDefault(true);
    buttonCancel->setAutoDefault(false);

    QComboBox *comboTypes = new QComboBox();
    comboTypes->setSizePolicy(QSizePolicy::Expanding, QSizePolicy::Fixed);
    comboTypes->addItems(types);

    QLineEdit *nameEdit = new QLineEdit();
    nameEdit->setSizePolicy(QSizePolicy::Expanding, QSizePolicy::Fixed);
    nameEdit->setFocus(Qt::ActiveWindowFocusReason);

    QLabel *lName = new QLabel(tr("Name"));
    QLabel *lType = new QLabel(tr("Type"));
    lName->setMinimumWidth(50);

    QLabel *errorLabel = new QLabel();
    errorLabel->setStyleSheet("QLabel { background-color: rgba(255,0,0,150); padding: 4px; border: 1px solid grey; }");
    errorLabel->setSizePolicy(QSizePolicy::Expanding, QSizePolicy::Preferred);
    errorLabel->setAlignment(Qt::AlignCenter);
    errorLabel->hide();

    QGridLayout *grid = new QGridLayout();
    grid->setVerticalSpacing(8);
    grid->addWidget(lName, 0, 0);
    grid->addWidget(nameEdit, 0, 1, Qt::AlignLeft, 1);
    grid->addWidget(lType, 1, 0);
    grid->addWidget(comboTypes, 1, 1, Qt::AlignLeft, 1);

    QHBoxLayout *buttonLayout = new QHBoxLayout();
    buttonLayout->addWidget(buttonCreate);
    buttonLayout->addWidget(buttonCancel);

    QVBoxLayout *vertLayout = new QVBoxLayout();
    vertLayout->addLayout(grid);
    vertLayout->addSpacerItem(new QSpacerItem(1,1, QSizePolicy::Fixed, QSizePolicy::Expanding));
    vertLayout->addWidget(errorLabel);
    vertLayout->addLayout(buttonLayout);

    newAttrDialog.setLayout(vertLayout);

    connect(nameEdit, SIGNAL(returnPressed()), &newAttrDialog, SLOT(accept()));
    connect(buttonCreate, SIGNAL(clicked()), &newAttrDialog, SLOT(accept()));
    connect(buttonCancel, SIGNAL(clicked()), &newAttrDialog, SLOT(reject()));

    // Execute dialog
    newAttrDialog.resize(300, 120);
    newAttrDialog.activateWindow();
    bool dialogDone = false;
    while (!dialogDone)
    {
        int ret = newAttrDialog.exec();
        if (ret == QDialog::Rejected)
            break;

        QString typeName = comboTypes->currentText();
        QString name = nameEdit->text().trimmed();

        if (name.isEmpty())
        {
            errorLabel->setText("Attribute name cannot be empty.");
            errorLabel->show();
            continue;
        }

        if (!dynComp->ContainsAttribute(name))
        {
            dialogDone = true;
            if (dynComp->CreateAttribute(typeName, name))
                dynComp->ComponentChanged(AttributeChange::Default);
            else
                QMessageBox::information(framework_->Ui()->MainWindow(), "Failed to create attribute",
                    "Failed to create " + typeName + " attribute \"" + name + "\", please try again.");
        }
        else
        {
            errorLabel->setText("Attribute \"" + name + "\" already exists in this component. Pick a unique name.");
            errorLabel->show();
        }
=======
        EC_DynamicComponent *dc = dynamic_cast<EC_DynamicComponent*>(component.get());
        if (dc && dc->CreateAttribute(typeName, name))
            dc->ComponentChanged(AttributeChange::Default);
        else
            LogError("ECBrowser::CreateAttribute: failed to create attribute " + typeName + " " + name + ".");
>>>>>>> f52cadd2
    }
}

void ECBrowser::OnDeleteAction()
{
    QTreeWidgetItem *item = treeWidget_->currentItem();
    if (!item)
        return;

    if (item->parent())
        DeleteAttribute(item);
    else
        DeleteComponent(item);
}

void ECBrowser::ResizeHeaderToContents()
{
    treeWidget_->resizeColumnToContents(0);
    treeWidget_->resizeColumnToContents(1);
}

ComponentGroup *ECBrowser::FindSuitableGroup(ComponentPtr comp)
{
    PROFILE(ECBrowser_FindSuitableGroup);

    TreeItemToComponentGroup::iterator iter = itemToComponentGroups_.begin();
    for(; iter != itemToComponentGroups_.end(); ++iter)
        if((*iter)->IsSameComponent(comp))
            return (*iter);
    return 0;
}

void ECBrowser::AddNewComponentToGroup(ComponentPtr comp)
{
    PROFILE(ECBroweser_AddNewComponentToGroup);
    assert(comp);
    if (!comp.get() && !treeWidget_)
        return;

    ComponentGroup *comp_group = FindSuitableGroup(comp);
    if (comp_group)
    {
        // No point to add same component multiple times.
        if (comp_group->ContainsComponent(comp))
            return;

        comp_group->editor_->AddNewComponent(comp);
        comp_group->components_.push_back(ComponentWeakPtr(comp));
        if (comp_group->IsDynamic())
        {
            EC_DynamicComponent *dc = dynamic_cast<EC_DynamicComponent*>(comp.get());
            connect(dc, SIGNAL(AttributeAdded(IAttribute *)), SLOT(DynamicComponentChanged()), Qt::UniqueConnection);
            //connect(dc, SIGNAL(AttributeAboutToBeRemoved(IAttribute *)), SLOT(DynamicComponentChanged()), Qt::UniqueConnection);
            connect(dc, SIGNAL(AttributeAboutToBeRemoved(IAttribute *)), SLOT(RemoveAttributeFromDynamicComponent(IAttribute *)), Qt::UniqueConnection);
            connect(dc, SIGNAL(ComponentNameChanged(const QString&, const QString&)), SLOT(OnComponentNameChanged(const QString&)), Qt::UniqueConnection);
        }
        return;
    }

    QSet<QTreeWidgetItem*> oldList, newList;

    // Find a new QTreeWidgetItem from the browser and save the information to ComponentGroup object.
    for(uint i = 0; i < (uint)treeWidget_->topLevelItemCount(); i++)
        oldList.insert(treeWidget_->topLevelItem(i));

    // Disconnect itemExpanded() and itemCollapsed() signal before we create new items to the tree widget
    // so that we don't spam TreeWidgetItemExpandMemory's data as QtPropertyBrowser expands all items automatically.
    if (expandMemory_.lock())
    {
        disconnect(treeWidget_, SIGNAL(itemExpanded(QTreeWidgetItem *)), expandMemory_.lock().get(), SLOT(HandleItemExpanded(QTreeWidgetItem *)));
        disconnect(treeWidget_, SIGNAL(itemCollapsed(QTreeWidgetItem *)), expandMemory_.lock().get(), SLOT(HandleItemCollapsed(QTreeWidgetItem *)));
    }

    ECComponentEditor *componentEditor = new ECComponentEditor(comp, this);
    for(uint i = 0; i < (uint)treeWidget_->topLevelItemCount(); i++)
        newList.insert(treeWidget_->topLevelItem(i));

    QSet<QTreeWidgetItem*> changeList = newList - oldList;
    QTreeWidgetItem *newItem = 0;
    if(changeList.size() == 1)
    {
        newItem = (*changeList.begin());
        // Apply possible item expansions for the new item.
        if (expandMemory_.lock())
            expandMemory_.lock()->ExpandItem(treeWidget_, newItem);
    }
    else
    {
        LogError("Failed to add a new component to ECEditor, for some reason the QTreeWidgetItem was not created."
            " Make sure that ECComponentEditor was intialized properly.");
        return;
    }

    bool dynamic = comp->TypeName() == EC_DynamicComponent::TypeNameStatic();
    if (dynamic)
    {
        EC_DynamicComponent *dc = static_cast<EC_DynamicComponent *>(comp.get());
        connect(dc, SIGNAL(AttributeAdded(IAttribute *)), SLOT(DynamicComponentChanged()), Qt::UniqueConnection);
        //connect(dc, SIGNAL(AttributeAboutToBeRemoved(IAttribute *)), SLOT(DynamicComponentChanged()), Qt::UniqueConnection);
        connect(dc, SIGNAL(AttributeAboutToBeRemoved(IAttribute *)), SLOT(RemoveAttributeFromDynamicComponent(IAttribute *)), Qt::UniqueConnection);
        connect(dc, SIGNAL(ComponentNameChanged(const QString &, const QString &)), SLOT(OnComponentNameChanged(const QString&)), Qt::UniqueConnection);
    }

    ComponentGroup *compGroup = new ComponentGroup(comp, componentEditor, dynamic);
    itemToComponentGroups_[newItem] = compGroup;

    // Connect itemExpanded() and itemCollapsed() signals back so that TreeWidgetItemExpandMemory
    // is kept up to date when user expands and collapses items.
    if (expandMemory_.lock())
    {
        connect(treeWidget_, SIGNAL(itemExpanded(QTreeWidgetItem *)), expandMemory_.lock().get(),
            SLOT(HandleItemExpanded(QTreeWidgetItem *)), Qt::UniqueConnection);
        connect(treeWidget_, SIGNAL(itemCollapsed(QTreeWidgetItem *)), expandMemory_.lock().get(),
            SLOT(HandleItemCollapsed(QTreeWidgetItem *)), Qt::UniqueConnection);
    }
}

void ECBrowser::RemoveComponentFromGroup(ComponentPtr comp)
{
    PROFILE(ECBrowser_RemoveComponentFromGroup);
    TreeItemToComponentGroup::iterator iter = itemToComponentGroups_.begin();
    for(; iter != itemToComponentGroups_.end(); ++iter)
    {
        ComponentGroup *comp_group = *iter;
        if (comp_group->ContainsComponent(comp))
        {
            if (comp_group->IsDynamic())
            {
                EC_DynamicComponent *dc = checked_static_cast<EC_DynamicComponent *>(comp.get());
                disconnect(dc, SIGNAL(AttributeAdded(IAttribute *)), this, SLOT(DynamicComponentChanged()));
                //disconnect(dc, SIGNAL(AttributeAboutToBeRemoved(IAttribute *)), this, SLOT(DynamicComponentChanged()));
                disconnect(dc, SIGNAL(AttributeAboutToBeRemoved(IAttribute *)), this, SLOT(RemoveAttributeFromDynamicComponent(IAttribute *)));
                disconnect(dc, SIGNAL(ComponentNameChanged(const QString&, const QString &)), this, SLOT(OnComponentNameChanged(const QString&)));
            }
            comp_group->RemoveComponent(comp);
            // Check if the component group still contains any components in it and if not, remove it from the browser list.
            if (!comp_group->IsValid())
            {
                SAFE_DELETE(comp_group);
                itemToComponentGroups_.erase(iter);
            }

            // The component can only be a member of one group, so can break here (we have invalidated 'iter' now).
            break;
        }
    }
}

void ECBrowser::RemoveComponentGroup(ComponentGroup *componentGroup)
{
    PROFILE(ECBrowser_RemoveComponentGroup);
    TreeItemToComponentGroup::iterator iter = itemToComponentGroups_.begin();
    for(; iter != itemToComponentGroups_.end(); ++iter)
        if (componentGroup == *iter)
        {
            SAFE_DELETE(*iter);
            itemToComponentGroups_.erase(iter);
            break;
        }
}

bool ECBrowser::HasEntity(EntityPtr entity) const
{
    PROFILE(ECBrowser_HasEntity);
    for(uint i = 0; i < (uint)entities_.size(); i++)
        if(!entities_[i].expired() && entities_[i].lock().get() == entity.get())
            return true;

    return false;
}

void ECBrowser::DeleteAttribute(QTreeWidgetItem *item)
{
    assert(item);
    QTreeWidgetItem *rootItem = item;
    while(rootItem->parent())
        rootItem = rootItem->parent();

    TreeItemToComponentGroup::iterator iter = itemToComponentGroups_.find(rootItem);
    if(iter == itemToComponentGroups_.end() || !(*iter)->IsDynamic())
        return;

    std::vector<ComponentWeakPtr> components = (*iter)->components_;
    for(uint i = 0; i < components.size(); i++)
    {
        ComponentPtr comp_ptr = components[i].lock();
        if(!comp_ptr)
            continue;
        EC_DynamicComponent *comp = dynamic_cast<EC_DynamicComponent*>(comp_ptr.get());
        if(comp)
        {
            // We assume that item's text contains attribute name.
            comp->RemoveAttribute(item->text(0));
            comp->ComponentChanged(AttributeChange::Default);
        }
    }
}

void ECBrowser::DeleteComponent(QTreeWidgetItem *item)
{
    assert(item);

    std::vector<ComponentWeakPtr> componentsToDelete;

    // The deletion logic below is done in two steps to avoid depending on the internal componentGroups_ member
    // while we are actually doing the deletion, since the Entity::RemoveComponent will call back to the 
    // ECBrowser::ComponentRemoved to update the UI.

    // Find the list of components we want to delete.
    TreeItemToComponentGroup::iterator iter = itemToComponentGroups_.find(item);
    if (iter != itemToComponentGroups_.end())
        componentsToDelete = (*iter)->components_;

    // Perform the actual deletion.
    for(std::vector<ComponentWeakPtr>::iterator iter = componentsToDelete.begin(); iter != componentsToDelete.end(); ++iter)
    {
        ComponentPtr comp = iter->lock();
        if (comp)
        {
            Entity *entity = comp->ParentEntity();
            if (entity)
                entity->RemoveComponent(comp, AttributeChange::Default);
        }
    }
}<|MERGE_RESOLUTION|>--- conflicted
+++ resolved
@@ -721,28 +721,14 @@
     if (!(*iter)->IsDynamic())
         return;
 
-<<<<<<< HEAD
     // Find the dynamic component
     EC_DynamicComponent *dynComp = 0;
-=======
-    /// @todo Should this dialog be converted to modeless?
-    bool ok = false;
-    QString typeName = QInputDialog::getItem(this, tr("Give attribute type"), tr("Type name:"),
-        framework_->Scene()->AttributeTypes(), 0, false, &ok);
-    if (!ok)
-        return;
-    QString name = QInputDialog::getText(this, tr("Give attribute name"), tr("Name:"), QLineEdit::Normal, QString(), &ok);
-    if (!ok)
-        return;
-
->>>>>>> f52cadd2
     std::vector<ComponentWeakPtr> components = (*iter)->components_;
     for(uint i = 0; i < components.size(); i++)
     {
         ComponentPtr component = components[i].lock();
         if (!component)
             continue;
-<<<<<<< HEAD
         dynComp = dynamic_cast<EC_DynamicComponent*>(component.get());
         if (dynComp)
             break;
@@ -845,13 +831,6 @@
             errorLabel->setText("Attribute \"" + name + "\" already exists in this component. Pick a unique name.");
             errorLabel->show();
         }
-=======
-        EC_DynamicComponent *dc = dynamic_cast<EC_DynamicComponent*>(component.get());
-        if (dc && dc->CreateAttribute(typeName, name))
-            dc->ComponentChanged(AttributeChange::Default);
-        else
-            LogError("ECBrowser::CreateAttribute: failed to create attribute " + typeName + " " + name + ".");
->>>>>>> f52cadd2
     }
 }
 
