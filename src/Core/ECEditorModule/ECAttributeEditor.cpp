// For conditions of distribution and use, see copyright notice in LICENSE

#include "StableHeaders.h"
#include "DebugOperatorNew.h"

#include "ECAttributeEditor.h"
#include "MultiEditPropertyManager.h"
#include "MultiEditPropertyFactory.h"
#include "LineEditPropertyFactory.h"
#include "EditorButtonFactory.h"
#include "Profiler.h"

#include "Math/float2.h"
#include "Math/float4.h"
#include "Math/Quat.h"
#include "float.h"

#include "IComponent.h"
#include "IAttribute.h"
#include "Transform.h"
#include "AssetReference.h"
#include "AssetsWindow.h"
#include "UiAPI.h"
#include "UiMainWindow.h"
#include "AssetAPI.h"
#include "IAsset.h"
#include "LoggingFunctions.h"

// QtPropertyBrowser headers.
#include <qtvariantproperty.h>
#include <qtpropertymanager.h>
#include <qtpropertybrowser.h>
#include <qteditorfactory.h>

#include "MemoryLeakCheck.h"

ECAttributeEditorBase::ECAttributeEditorBase(QtAbstractPropertyBrowser *owner,
                                             ComponentPtr component,
                                             const QString &name,
                                             const QString &type,
                                             QObject *parent):
    QObject(parent),
    owner_(owner),
    name_(name),
    typeName_(type),
    rootProperty_(0),
    factory_(0),
    propertyMgr_(0),
    listenEditorChangedSignal_(false),
    useMultiEditor_(false),
    metaDataFlag_(0)
{
    AddComponent(component);
}

ECAttributeEditorBase::~ECAttributeEditorBase()
{
    UnInitialize();
}

bool ECAttributeEditorBase::ContainsProperty(QtProperty *property) const
{
    QSet<QtProperty *> properties = propertyMgr_->properties();
    QSet<QtProperty *>::const_iterator iter = properties.find(property);
    if(iter != properties.end())
        return true;
    return false;
}

void ECAttributeEditorBase::UpdateEditorUI(IAttribute *attr)
{
    PROFILE(ECAttributeEditor_UpdateEditorUI);
    
    // Check if the attributes metadata has changed designable to false
    if (!useMultiEditor_ && !components_.empty())
    {
        ComponentPtr comp = components_[0].lock();
        IAttribute *attribute = FindAttribute(comp);
        if (attribute && attribute->Metadata() && !attribute->Metadata()->designable)
        {
            // If not uninitialize that attributes ui and return
            UnInitialize();
            return;
        }
    }

    // If attribute editor is holding only single component, "HasIdenticalAttributes" method should automaticly return true.
    bool identical_attr = HasIdenticalAttributes();
    if (!useMultiEditor_ && !identical_attr)
    {
        useMultiEditor_ = true;
        UnInitialize();
        Initialize();
    }
    else if(useMultiEditor_ && identical_attr)
    {
        useMultiEditor_ = false;
        UnInitialize();
        Initialize();
    }
    else
    {
        if (!propertyMgr_)
            Initialize();
        else
        {
            listenEditorChangedSignal_ = false;
            Update(attr);
            listenEditorChangedSignal_ = true;
        }
    }
}

void ECAttributeEditorBase::AddComponent(ComponentPtr component)
{
    PROFILE(ECAttributeEditor_AddComponent);
    // Before we add new component we make sure that it's not already added
    // and it contains right attribute.
    if(!HasComponent(component) && component->GetAttribute(name_))
    {
        components_.push_back(ComponentWeakPtr(component));
        connect(component.get(), SIGNAL(AttributeChanged(IAttribute*, AttributeChange::Type)), 
                this, SLOT(AttributeChanged(IAttribute*)),
                Qt::UniqueConnection);
        emit OnComponentAdded(rootProperty_, component.get());
    }
}

void ECAttributeEditorBase::RemoveComponent(ComponentPtr component)
{
    ComponentWeakPtrList::iterator iter = FindComponent(component);
    if(iter != components_.end())
    {
        emit OnComponentRemoved(rootProperty_, component.get());
        components_.erase(iter);
        disconnect(component.get(), SIGNAL(AttributeChanged(IAttribute*, AttributeChange::Type)), 
                   this, SLOT(AttributeChanged(IAttribute*)));
    }

    if (components_.isEmpty())
        deleteLater();
}

bool ECAttributeEditorBase::HasComponent(ComponentPtr component)
{
    PROFILE(ECAttributeEditor_HasComponent);
    ComponentWeakPtrList::iterator iter = FindComponent(component);
    if(iter != components_.end())
        return true;
    return false;
}

void ECAttributeEditorBase::AttributeChanged(IAttribute* attribute)
{
    if (listenEditorChangedSignal_)
    {
        // Ensure that attribute's name matchs with the editor's name variable.
        // If they doesn't match, no need to update the ui.
        if (attribute->Name() == this->name_)
            UpdateEditorUI(attribute);
    }
}

void ECAttributeEditorBase::MultiEditValueSelected(const QString &value) 
{
    ComponentWeakPtr comp;
    foreach(comp, components_)
        if(!comp.expired())
        {
            IAttribute *attribute = FindAttribute(comp.lock());
            if(attribute)
                attribute->FromString(value.toStdString(), AttributeChange::Default);
        }
}

IAttribute *ECAttributeEditorBase::FindAttribute(const ComponentPtr &component) const
{
    PROFILE(ECAttributeEditor_FindAttribute);
    if(component)
        return component->GetAttribute(name_);
    LogError("Component has expired.");
    return 0;
}

QList<ComponentWeakPtr>::iterator ECAttributeEditorBase::FindComponent(ComponentPtr component)
{
    ComponentWeakPtrList::iterator iter = components_.begin();
    for(; iter != components_.end(); ++iter)
        if(!(*iter).expired() && component.get() == (*iter).lock().get())
            return iter;
    return components_.end();
}

void ECAttributeEditorBase::CleanExpiredComponents()
{
    ComponentWeakPtrList::iterator iter = components_.begin();
    while(iter != components_.end())
    {
        if ((*iter).expired())
            iter = components_.erase(iter);
        else
            ++iter;
    }

    if(!components_.size())
        deleteLater();
}

void ECAttributeEditorBase::PreInitialize()
{
    if (propertyMgr_ || factory_ || rootProperty_)
        UnInitialize();
}

void ECAttributeEditorBase::UnInitialize()
{
    PROFILE(ECAttributeEditor_Uninitialize)
    if(owner_)
    {
        owner_->unsetFactoryForManager(propertyMgr_);
        for(uint i = 0; i < optionalPropertyManagers_.size(); ++i)
            owner_->unsetFactoryForManager(optionalPropertyManagers_[i]);
    }
    if(propertyMgr_)
    {
        propertyMgr_->deleteLater();
        propertyMgr_ = 0;
    }
    while(!optionalPropertyManagers_.empty())
    {
        optionalPropertyManagers_.back()->deleteLater();
        optionalPropertyManagers_.pop_back();
    }
    if(factory_)
    {
        factory_->deleteLater();
        factory_ = 0;
    }
    while(!optionalPropertyFactories_.empty())
    {
        optionalPropertyFactories_.back()->deleteLater();
        optionalPropertyFactories_.pop_back();
    }
}

//-------------------------REAL ATTRIBUTE TYPE-------------------------

template<> void ECAttributeEditor<float>::Initialize()
{
    ECAttributeEditorBase::PreInitialize();
    if (useMultiEditor_)
    {
        InitializeMultiEditor();
    }
    else
    {
        QtVariantPropertyManager *realPropertyManager = new QtVariantPropertyManager(this);
        QtVariantEditorFactory *variantFactory = new QtVariantEditorFactory(this);
        propertyMgr_ = realPropertyManager;
        factory_ = variantFactory;
        rootProperty_ = realPropertyManager->addProperty(QVariant::Double, name_);

        ComponentPtr comp = components_[0].lock();
        IAttribute *attribute = FindAttribute(comp);
        if (!attribute) 
        {
            LogError("Could not find attribute by " + name_);
            return;
        }

        AttributeMetadata *metaData = attribute->Metadata();
        if (metaData)
        {
            if(!metaData->minimum.isEmpty())
                metaDataFlag_ |= UsingMinValue;
            if(!metaData->maximum.isEmpty())
                metaDataFlag_ |= UsingMaxValue;
            if(!metaData->step.isEmpty())
                metaDataFlag_ |= UsingStepValue;
            if((metaDataFlag_ & UsingMinValue) != 0)
                realPropertyManager->setAttribute(rootProperty_, "minimum", metaData->minimum.toFloat());
            else
                realPropertyManager->setAttribute(rootProperty_, "minimum", -(FLT_MAX));
            if((metaDataFlag_ & UsingMaxValue) != 0)
                realPropertyManager->setAttribute(rootProperty_, "maximum", metaData->maximum.toFloat());
            else
                realPropertyManager->setAttribute(rootProperty_, "maximum", FLT_MAX);
            if((metaDataFlag_ & UsingStepValue) != 0)
                realPropertyManager->setAttribute(rootProperty_, "singleStep", metaData->step.toFloat());
        }
        else
        {
            realPropertyManager->setAttribute(rootProperty_, "minimum", -(FLT_MAX));
            realPropertyManager->setAttribute(rootProperty_, "maximum", FLT_MAX);
        }

        if(rootProperty_)
        {
            Update();
            connect(propertyMgr_, SIGNAL(propertyChanged(QtProperty*)), this, SLOT(PropertyChanged(QtProperty*)));
        }
        owner_->setFactoryForManager(realPropertyManager, variantFactory);
    }

    emit EditorChanged(name_);
}


template<> void ECAttributeEditor<float>::Update(IAttribute *attr)
{
    Attribute<float> *attribute = 0;
    if (!attr)
        attribute = FindAttribute<float>(components_[0].lock());
    else
        attribute = dynamic_cast<Attribute<float>*>(attr);
    if (!attribute)
    {
        LogWarning("Failed to update attribute value in ECEditor, Couldn't dynamic_cast attribute pointer into Attribute<float> format.");
        return;
    }

    if (useMultiEditor_)
    {
        UpdateMultiEditorValue(attr);
    }
    else
    {
        QtVariantPropertyManager *realPropertyManager = dynamic_cast<QtVariantPropertyManager *>(propertyMgr_);
        assert(realPropertyManager);
        if (realPropertyManager && rootProperty_)
            realPropertyManager->setValue(rootProperty_, attribute->Get());
    }
}

template<> void ECAttributeEditor<float>::Set(QtProperty *property)
{
    if(listenEditorChangedSignal_)
    {
        bool success = false;
        float newValue = QLocale::system().toFloat(property->valueText(), &success);
        if (success)
            SetValue(newValue);
        else
            LogError("ECAttributeEditor<float>: Failed to convert the property value text to float.");
    }
}

//-------------------------INT ATTRIBUTE TYPE-------------------------
template<> void ECAttributeEditor<int>::Initialize()
{
    ECAttributeEditorBase::PreInitialize();
    if (useMultiEditor_)
    {
        InitializeMultiEditor();
    }
    else
    {
        ComponentPtr comp = components_[0].lock();
        IAttribute *attribute = FindAttribute(comp);
        if (!attribute)
        {
            LogError("Could not find attribute by " + name_);
            return;
        }

        //Check if int need to have min and max value set and also enum types are presented as a int value.
        AttributeMetadata *metaData = attribute->Metadata();
        if(metaData)
        {
            if(!metaData->enums.empty())
                metaDataFlag_ |= UsingEnums;
            else
            {
                if(!metaData->minimum.isEmpty())
                    metaDataFlag_ |= UsingMinValue;
                if(!metaData->maximum.isEmpty())
                    metaDataFlag_ |= UsingMaxValue;
                if(!metaData->step.isEmpty())
                    metaDataFlag_ |= UsingStepValue;
            }
            if(!metaData->description.isEmpty())
                metaDataFlag_ |= UsingDescription;
        }

        QtVariantPropertyManager *intPropertyManager = new QtVariantPropertyManager(this);
        QtVariantEditorFactory *variantFactory = new QtVariantEditorFactory(this);
        // Check if attribute want to use enums.
        if((metaDataFlag_ & UsingEnums) != 0)
        {
            QtVariantProperty *prop = 0;
            prop = intPropertyManager->addProperty(QtVariantPropertyManager::enumTypeId(), name_);
            rootProperty_ = prop;
            QStringList enumNames;
            for(AttributeMetadata::EnumDescMap_t::iterator iter = metaData->enums.begin(); iter != metaData->enums.end(); ++iter)
                enumNames << iter->second;

            prop->setAttribute("enumNames", enumNames);
        }
        else
        {
            rootProperty_ = intPropertyManager->addProperty(QVariant::Int, name_);
            if((metaDataFlag_ & UsingMinValue) != 0)
                intPropertyManager->setAttribute(rootProperty_, "minimum", metaData->minimum.toInt());
            if((metaDataFlag_ & UsingMaxValue) != 0)
                intPropertyManager->setAttribute(rootProperty_, "maximum", metaData->maximum.toInt());
            if((metaDataFlag_ & UsingStepValue) != 0)
                intPropertyManager->setAttribute(rootProperty_, "singleStep", metaData->step.toInt());
        }
        propertyMgr_ = intPropertyManager;
        factory_ = variantFactory;
        if(rootProperty_)
        {
            Update();
            connect(propertyMgr_, SIGNAL(propertyChanged(QtProperty*)), this, SLOT(PropertyChanged(QtProperty*)));
        }
        owner_->setFactoryForManager(intPropertyManager, variantFactory);
    }

    emit EditorChanged(name_);
}

template<> void ECAttributeEditor<int>::Update(IAttribute *attr)
{
    if (useMultiEditor_)
    {
        UpdateMultiEditorValue(attr);
    }
    else
    {
        Attribute<int> *attribute = 0;
        if (!attr)
            attribute = FindAttribute<int>(components_[0].lock());
        else
            attribute = dynamic_cast<Attribute<int>*>(attr);
        if (!attribute)
        {
            LogWarning("Failed to update attribute value in ECEditor, Couldn't dynamic_cast attribute pointer into Attribute<int> format.");
            return;
        }

        QtVariantPropertyManager *intPropertyManager = dynamic_cast<QtVariantPropertyManager *>(propertyMgr_);
        assert(intPropertyManager);
        if (intPropertyManager && rootProperty_)
            intPropertyManager->setValue(rootProperty_, attribute->Get());
    }
}

template<> void ECAttributeEditor<int>::Set(QtProperty *property)
{
    if (listenEditorChangedSignal_)
    {
        int newValue = 0;
        QString valueString = property->valueText();
        if ((metaDataFlag_ & UsingEnums) != 0)
        {
            ComponentPtr comp = components_[0].lock();
            IAttribute *attribute = FindAttribute(comp);
            if (!attribute)
            {
                LogError("Could not find attribute by " + name_);
                return;
            }

            AttributeMetadata *metaData = attribute->Metadata();
            AttributeMetadata::EnumDescMap_t::iterator iter = metaData->enums.begin();
            for(; iter != metaData->enums.end(); ++iter)
                if (valueString == iter->second)
                    newValue = iter->first;
        }
        else
            newValue = valueString.toInt();
        SetValue(newValue);
    }
}

//-------------------------UINT ATTRIBUTE TYPE-------------------------
template<> void ECAttributeEditor<unsigned int>::Initialize()
{
    ECAttributeEditorBase::PreInitialize();
    if (useMultiEditor_)
    {
        InitializeMultiEditor();
    }
    else
    {
        ComponentPtr comp = components_[0].lock();
        IAttribute *attribute = FindAttribute(comp);
        if (!attribute)
        {
            LogError("Could not find attribute by " + name_);
            return;
        }

        //Check if int need to have min and max value set and also enum types are presented as a int value.
        AttributeMetadata *metaData = attribute->Metadata();
        if (metaData)
        {
            if (!metaData->enums.empty())
                metaDataFlag_ |= UsingEnums;
            else
            {
                if (!metaData->minimum.isEmpty())
                    metaDataFlag_ |= UsingMinValue;
                if (!metaData->maximum.isEmpty())
                    metaDataFlag_ |= UsingMaxValue;
                if (!metaData->step.isEmpty())
                    metaDataFlag_ |= UsingStepValue;
            }
            if (!metaData->description.isEmpty())
                metaDataFlag_ |= UsingDescription;
        }

        QtVariantPropertyManager *uintPropertyManager = new QtVariantPropertyManager(this);
        QtVariantEditorFactory *variantFactory = new QtVariantEditorFactory(this);
        // Check if attribute want to use enums.
        if ((metaDataFlag_ & UsingEnums) != 0)
        {
            QtVariantProperty *prop = 0;
            prop = uintPropertyManager->addProperty(QtVariantPropertyManager::enumTypeId(), name_);
            rootProperty_ = prop;
            QStringList enumNames;
            for(AttributeMetadata::EnumDescMap_t::iterator iter = metaData->enums.begin(); iter != metaData->enums.end(); ++iter)
                enumNames << iter->second;

            prop->setAttribute("enumNames", enumNames);
        }
        else
        {
            /// @todo Returns null if QVariant::UInt passed.
            /// Use QVariant::Int and enforce minimum value of 0 always.
            rootProperty_ = uintPropertyManager->addProperty(QVariant::Int, name_);
            uintPropertyManager->setAttribute(rootProperty_, "minimum", 0);

            if ((metaDataFlag_ & UsingMinValue) != 0)
                uintPropertyManager->setAttribute(rootProperty_, "minimum", metaData->minimum.toUInt());
            if ((metaDataFlag_ & UsingMaxValue) != 0)
                uintPropertyManager->setAttribute(rootProperty_, "maximum", metaData->maximum.toUInt());
            if ((metaDataFlag_ & UsingStepValue) != 0)
                uintPropertyManager->setAttribute(rootProperty_, "singleStep", metaData->step.toUInt());
        }

        propertyMgr_ = uintPropertyManager;
        factory_ = variantFactory;
        if (rootProperty_)
        {
            Update();
            connect(propertyMgr_, SIGNAL(propertyChanged(QtProperty*)), this, SLOT(PropertyChanged(QtProperty*)));
        }

        owner_->setFactoryForManager(uintPropertyManager, variantFactory);
    }

    emit EditorChanged(name_);
}

template<> void ECAttributeEditor<unsigned int>::Update(IAttribute *attr)
{
    if (useMultiEditor_)
    {
        UpdateMultiEditorValue(attr);
    }
    else
    {
        Attribute<unsigned int> *attribute = 0;
        if (!attr)
            attribute = FindAttribute<unsigned int>(components_[0].lock());
        else
            attribute = dynamic_cast<Attribute<unsigned int> *>(attr);
        if (!attribute)
        {
            LogWarning("Failed to update attribute value in ECEditor, Couldn't dynamic_cast attribute pointer into Attribute<unsigned int> format.");
            return;
        }

        QtVariantPropertyManager *intPropertyManager = dynamic_cast<QtVariantPropertyManager *>(propertyMgr_);
        assert(intPropertyManager);
        if (intPropertyManager && rootProperty_)
            intPropertyManager->setValue(rootProperty_, attribute->Get());
    }
}

template<> void ECAttributeEditor<unsigned int>::Set(QtProperty *property)
{
    if (listenEditorChangedSignal_)
    {
        unsigned int newValue = 0;
        QString valueString = property->valueText();
        if ((metaDataFlag_ & UsingEnums) != 0)
        {
            ComponentPtr comp = components_[0].lock();
            IAttribute *attribute = FindAttribute(comp);
            if (!attribute)
            {
                LogError("Could not find attribute by " + name_);
                return;
            }

            AttributeMetadata *metaData = attribute->Metadata();
            AttributeMetadata::EnumDescMap_t::iterator iter = metaData->enums.begin();
            for(; iter != metaData->enums.end(); ++iter)
                if (valueString == iter->second)
                    newValue = iter->first;
        }
        else
            newValue = valueString.toUInt();
        SetValue(newValue);
    }
}

//-------------------------BOOL ATTRIBUTE TYPE-------------------------

template<> void ECAttributeEditor<bool>::Initialize()
{
    ECAttributeEditorBase::PreInitialize();
    if (useMultiEditor_)
    {
        InitializeMultiEditor();
    }
    else
    {
        QtVariantPropertyManager *boolPropertyManager = new QtVariantPropertyManager(this);
        QtVariantEditorFactory *variantFactory = new QtVariantEditorFactory(this);
        propertyMgr_ = boolPropertyManager;
        factory_ = variantFactory;
        rootProperty_ = boolPropertyManager->addProperty(QVariant::Bool, name_);
        if(rootProperty_)
        {
            Update();
            connect(propertyMgr_, SIGNAL(propertyChanged(QtProperty*)), this, SLOT(PropertyChanged(QtProperty*)));
        }
        owner_->setFactoryForManager(boolPropertyManager, variantFactory);
    }

    emit EditorChanged(name_);
}

template<> void ECAttributeEditor<bool>::Set(QtProperty *property)
{
    if (listenEditorChangedSignal_)
        SetValue(ParseBool(property->valueText()));
}

template<> void ECAttributeEditor<bool>::Update(IAttribute *attr)
{
    if (useMultiEditor_)
    {
        UpdateMultiEditorValue(attr);
    }
    else
    {
        Attribute<bool> *attribute = 0;
        if (!attr)
            attribute = FindAttribute<bool>(components_[0].lock());
        else
            attribute = dynamic_cast<Attribute<bool>*>(attr);
        if (!attribute)
        {
            LogWarning("Failed to update attribute value in ECEditor, Couldn't dynamic_cast attribute pointer to Attribute<bool> format.");
            return;
        }

        QtVariantPropertyManager *boolPropertyManager = dynamic_cast<QtVariantPropertyManager *>(propertyMgr_);
        if (boolPropertyManager && rootProperty_ && components_.size() > 0)
            boolPropertyManager->setValue(rootProperty_, attribute->Get());
    }
}

// ================================ float2 ==============================
template<> void ECAttributeEditor<float2>::Update(IAttribute *attr)
{
    if (useMultiEditor_)
    {
        UpdateMultiEditorValue(attr);
    }
    else
    {
        Attribute<float2> *attribute = 0;
        if (!attr)
            attribute = FindAttribute<float2>(components_[0].lock());
        else
            attribute = dynamic_cast<Attribute<float2>*>(attr);
        if (!attribute)
        {
            LogWarning("Failed to update attribute value in ECEditor, Couldn't dynamic_cast attribute pointer to Attribute<float2> format.");
            return;
        }

        QtVariantPropertyManager *variantManager = dynamic_cast<QtVariantPropertyManager *>(propertyMgr_);
        if(rootProperty_)
        {
            QList<QtProperty *> children = rootProperty_->subProperties();
            if(children.size() >= 2)
            {
                const float2 &vectorValue = attribute->Get();
                variantManager->setValue(children[0], vectorValue.x);
                variantManager->setValue(children[1], vectorValue.y);
            }
        }
    }
}

template<> void ECAttributeEditor<float2>::Initialize()
{
    ECAttributeEditorBase::PreInitialize();
    if (useMultiEditor_)
    {
        InitializeMultiEditor();
    }
    else
    {
        QtVariantPropertyManager *variantManager = new QtVariantPropertyManager(this);
        QtVariantEditorFactory *variantFactory = new QtVariantEditorFactory(this);
        propertyMgr_ = variantManager;
        factory_ = variantFactory;
        rootProperty_ = variantManager->addProperty(QtVariantPropertyManager::groupTypeId(), name_);

        if(rootProperty_)
        {
            QtVariantProperty *childProperty = 0;
            childProperty = variantManager->addProperty(QVariant::Double, "x");
            childProperty->setAttribute("minimum", -(FLT_MAX));
            childProperty->setAttribute("maximum", FLT_MAX);
            rootProperty_->addSubProperty(childProperty);
            
            childProperty = variantManager->addProperty(QVariant::Double, "y");
            childProperty->setAttribute("minimum", -(FLT_MAX));
            childProperty->setAttribute("maximum", FLT_MAX);
            rootProperty_->addSubProperty(childProperty);
            
            Update();
            connect(propertyMgr_, SIGNAL(propertyChanged(QtProperty*)), this, SLOT(PropertyChanged(QtProperty*)));
        }
        owner_->setFactoryForManager(variantManager, variantFactory);
    }

    emit EditorChanged(name_);
}

template<> void ECAttributeEditor<float2>::Set(QtProperty *property)
{
    if(listenEditorChangedSignal_)
    {
        QList<QtProperty *> children = rootProperty_->subProperties();
        if(children.size() >= 2)
        {
            Attribute<float2> *attribute = FindAttribute<float2>(components_[0].lock());
            if (!attribute)
                return;

            bool success = false;
            float value = QLocale::system().toFloat(property->valueText(), &success);
            if (success)
            {
                float2 newValue = attribute->Get();
                QString propertyName = property->propertyName();
                if (propertyName == "x")
                    newValue.x = value;
                else if(propertyName == "y")
                    newValue.y = value;
                SetValue(newValue);
            }
            else
                LogError("ECAttributeEditor<float2>: Failed to convert the property value text to float.");
        }
    }
}

// ================================ float3 ==============================
template<> void ECAttributeEditor<float3>::Update(IAttribute *attr)
{
    if (useMultiEditor_)
    {
        UpdateMultiEditorValue(attr);
    }
    else
    {
        Attribute<float3> *attribute = 0;
        if (!attr)
            attribute = FindAttribute<float3>(components_[0].lock());
        else
            attribute = dynamic_cast<Attribute<float3>*>(attr);
        if (!attribute)
        {
            LogWarning("Failed to update attribute value in ECEditor, Couldn't dynamic_cast attribute pointer to Attribute<float3> format.");
            return;
        }

        QtVariantPropertyManager *variantManager = dynamic_cast<QtVariantPropertyManager *>(propertyMgr_);
        if(rootProperty_)
        {
            QList<QtProperty *> children = rootProperty_->subProperties();
            if(children.size() >= 3)
            {
                const float3 &vectorValue = attribute->Get();
                variantManager->setValue(children[0], vectorValue.x);
                variantManager->setValue(children[1], vectorValue.y);
                variantManager->setValue(children[2], vectorValue.z);
            }
        }
    }
}

template<> void ECAttributeEditor<float3>::Initialize()
{
    ECAttributeEditorBase::PreInitialize();
    if (useMultiEditor_)
    {
        InitializeMultiEditor();
    }
    else
    {
        QtVariantPropertyManager *variantManager = new QtVariantPropertyManager(this);
        QtVariantEditorFactory *variantFactory = new QtVariantEditorFactory(this);
        propertyMgr_ = variantManager;
        factory_ = variantFactory;
        rootProperty_ = variantManager->addProperty(QtVariantPropertyManager::groupTypeId(), name_);

        if(rootProperty_)
        {
            QtVariantProperty *childProperty = 0;
            childProperty = variantManager->addProperty(QVariant::Double, "x");
            childProperty->setAttribute("minimum", -(FLT_MAX));
            childProperty->setAttribute("maximum", FLT_MAX);
            rootProperty_->addSubProperty(childProperty);

            childProperty = variantManager->addProperty(QVariant::Double, "y");
            childProperty->setAttribute("minimum", -(FLT_MAX));
            childProperty->setAttribute("maximum", FLT_MAX);
            rootProperty_->addSubProperty(childProperty);

            childProperty = variantManager->addProperty(QVariant::Double, "z");
            childProperty->setAttribute("minimum", -(FLT_MAX));
            childProperty->setAttribute("maximum", FLT_MAX);
            rootProperty_->addSubProperty(childProperty);
            Update();
            connect(propertyMgr_, SIGNAL(propertyChanged(QtProperty*)), this, SLOT(PropertyChanged(QtProperty*)));
        }
        owner_->setFactoryForManager(variantManager, variantFactory);
    }

    emit EditorChanged(name_);
}

template<> void ECAttributeEditor<float3>::Set(QtProperty *property)
{
    if(listenEditorChangedSignal_)
    {
        QList<QtProperty *> children = rootProperty_->subProperties();
        if(children.size() >= 3)
        {
            Attribute<float3> *attribute = FindAttribute<float3>(components_[0].lock());
            if (!attribute)
                return;
                
            bool success = false;
            float value = QLocale::system().toFloat(property->valueText(), &success);
            if (success)
            {
                float3 newValue = attribute->Get();
                QString propertyName = property->propertyName();
                if(propertyName == "x")
                    newValue.x = value;
                else if(propertyName == "y")
                    newValue.y = value;
                else if(propertyName == "z")
                    newValue.z = value;
                SetValue(newValue);
            }
            else
                LogError("ECAttributeEditor<float3>: Failed to convert the property value text to float.");
        }
    }
}

// ================================ float4 ==============================
template<> void ECAttributeEditor<float4>::Update(IAttribute *attr)
{
    if (useMultiEditor_)
    {
        UpdateMultiEditorValue(attr);
    }
    else
    {
        Attribute<float4> *attribute = 0;
        if (!attr)
            attribute = FindAttribute<float4>(components_[0].lock());
        else
            attribute = dynamic_cast<Attribute<float4>*>(attr);
        if (!attribute)
        {
            LogWarning("Failed to update attribute value in ECEditor, Couldn't dynamic_cast attribute pointer to Attribute<float4> format.");
            return;
        }

        QtVariantPropertyManager *variantManager = dynamic_cast<QtVariantPropertyManager *>(propertyMgr_);
        if(rootProperty_)
        {
            QList<QtProperty *> children = rootProperty_->subProperties();
            if(children.size() >= 4)
            {
                const float4 &vectorValue = attribute->Get();
                variantManager->setValue(children[0], vectorValue.x);
                variantManager->setValue(children[1], vectorValue.y);
                variantManager->setValue(children[2], vectorValue.z);
                variantManager->setValue(children[3], vectorValue.w);
            }
        }
    }
}

template<> void ECAttributeEditor<float4>::Initialize()
{
    ECAttributeEditorBase::PreInitialize();
    if (useMultiEditor_)
    {
        InitializeMultiEditor();
    }
    else
    {
        QtVariantPropertyManager *variantManager = new QtVariantPropertyManager(this);
        QtVariantEditorFactory *variantFactory = new QtVariantEditorFactory(this);
        propertyMgr_ = variantManager;
        factory_ = variantFactory;
        rootProperty_ = variantManager->addProperty(QtVariantPropertyManager::groupTypeId(), name_);

        if(rootProperty_)
        {
            QtVariantProperty *childProperty = 0;
            childProperty = variantManager->addProperty(QVariant::Double, "x");
            childProperty->setAttribute("minimum", -(FLT_MAX));
            childProperty->setAttribute("maximum", FLT_MAX);
            rootProperty_->addSubProperty(childProperty);

            childProperty = variantManager->addProperty(QVariant::Double, "y");
            childProperty->setAttribute("minimum", -(FLT_MAX));
            childProperty->setAttribute("maximum", FLT_MAX);
            rootProperty_->addSubProperty(childProperty);

            childProperty = variantManager->addProperty(QVariant::Double, "z");
            childProperty->setAttribute("minimum", -(FLT_MAX));
            childProperty->setAttribute("maximum", FLT_MAX);
            rootProperty_->addSubProperty(childProperty);

            childProperty = variantManager->addProperty(QVariant::Double, "w");
            childProperty->setAttribute("minimum", -(FLT_MAX));
            childProperty->setAttribute("maximum", FLT_MAX);
            rootProperty_->addSubProperty(childProperty);

            Update();
            connect(propertyMgr_, SIGNAL(propertyChanged(QtProperty*)), this, SLOT(PropertyChanged(QtProperty*)));
        }
        owner_->setFactoryForManager(variantManager, variantFactory);
    }

    emit EditorChanged(name_);
}

template<> void ECAttributeEditor<float4>::Set(QtProperty *property)
{
    if(listenEditorChangedSignal_)
    {
        QList<QtProperty *> children = rootProperty_->subProperties();
        if(children.size() >= 4)
        {
            Attribute<float4> *attribute = FindAttribute<float4>(components_[0].lock());
            if (!attribute)
                return;

            bool success = false;
            float value = QLocale::system().toFloat(property->valueText(), &success);
            if (success)
            {
                float4 newValue = attribute->Get();
                QString propertyName = property->propertyName();
                if(propertyName == "x")
                    newValue.x = value;
                else if(propertyName == "y")
                    newValue.y = value;
                else if(propertyName == "z")
                    newValue.z = value;
                else if(propertyName == "w")
                    newValue.w = value;
                SetValue(newValue);
            }
            else
                LogError("ECAttributeEditor<float4>: Failed to convert the property value text to float.");
        }
    }
}

// ================================ Quat ==============================
template<> void ECAttributeEditor<Quat>::Update(IAttribute *attr)
{
    if (useMultiEditor_)
    {
        UpdateMultiEditorValue(attr);
    }
    else
    {
        Attribute<Quat> *attribute = 0;
        if (!attr)
            attribute = FindAttribute<Quat>(components_[0].lock());
        else
            attribute = dynamic_cast<Attribute<Quat>*>(attr);
        if (!attribute)
        {
            LogWarning("Failed to update attribute value in ECEditor, Couldn't dynamic_cast attribute pointer to Attribute<Quat> format.");
            return;
        }

        QtVariantPropertyManager *variantManager = dynamic_cast<QtVariantPropertyManager *>(propertyMgr_);
        if(rootProperty_)
        {
            QList<QtProperty *> children = rootProperty_->subProperties();
            if(children.size() >= 4)
            {
                const Quat &vectorValue = attribute->Get();
                variantManager->setValue(children[0], vectorValue.x);
                variantManager->setValue(children[1], vectorValue.y);
                variantManager->setValue(children[2], vectorValue.z);
                variantManager->setValue(children[2], vectorValue.w);
            }
        }
    }
}

template<> void ECAttributeEditor<Quat>::Initialize()
{
    ECAttributeEditorBase::PreInitialize();
    if (useMultiEditor_)
    {
        InitializeMultiEditor();
    }
    else
    {
        QtVariantPropertyManager *variantManager = new QtVariantPropertyManager(this);
        QtVariantEditorFactory *variantFactory = new QtVariantEditorFactory(this);
        propertyMgr_ = variantManager;
        factory_ = variantFactory;
        rootProperty_ = variantManager->addProperty(QtVariantPropertyManager::groupTypeId(), name_);

        if(rootProperty_)
        {
            QtVariantProperty *childProperty = 0;
            childProperty = variantManager->addProperty(QVariant::Double, "x");
            childProperty->setAttribute("minimum", -(FLT_MAX));
            childProperty->setAttribute("maximum", FLT_MAX);
            rootProperty_->addSubProperty(childProperty);

            childProperty = variantManager->addProperty(QVariant::Double, "y");
            childProperty->setAttribute("minimum", -(FLT_MAX));
            childProperty->setAttribute("maximum", FLT_MAX);
            rootProperty_->addSubProperty(childProperty);

            childProperty = variantManager->addProperty(QVariant::Double, "z");
            childProperty->setAttribute("minimum", -(FLT_MAX));
            childProperty->setAttribute("maximum", FLT_MAX);
            rootProperty_->addSubProperty(childProperty);

            childProperty = variantManager->addProperty(QVariant::Double, "w");
            childProperty->setAttribute("minimum", -(FLT_MAX));
            childProperty->setAttribute("maximum", FLT_MAX);
            rootProperty_->addSubProperty(childProperty);

            Update();
            connect(propertyMgr_, SIGNAL(propertyChanged(QtProperty*)), this, SLOT(PropertyChanged(QtProperty*)));
        }
        owner_->setFactoryForManager(variantManager, variantFactory);
    }

    emit EditorChanged(name_);
}

template<> void ECAttributeEditor<Quat>::Set(QtProperty *property)
{
    if(listenEditorChangedSignal_)
    {
        QList<QtProperty *> children = rootProperty_->subProperties();
        if(children.size() >= 4)
        {
            Attribute<Quat> *attribute = FindAttribute<Quat>(components_[0].lock());
            if (!attribute)
                return;

            bool success = false;
            float value = QLocale::system().toFloat(property->valueText(), &success);
            if (success)
            {
                Quat newValue = attribute->Get();
                QString propertyName = property->propertyName();
                if (propertyName == "x")
                    newValue.x = value;
                else if(propertyName == "y")
                    newValue.y = value;
                else if(propertyName == "z")
                    newValue.z = value;
                else if(propertyName == "w")
                    newValue.w = value;
                SetValue(newValue);
            }
            else
                LogError("ECAttributeEditor<Quat>: Failed to convert the property value text to float.");
        }
    }
}

//-------------------------COLOR ATTRIBUTE TYPE-------------------------

template<> void ECAttributeEditor<Color>::Update(IAttribute *attr)
{
    if (useMultiEditor_)
    {
        UpdateMultiEditorValue(attr);
    }
    else
    {
        Attribute<Color> *attribute = 0;
        if (!attr)
            attribute = FindAttribute<Color>(components_[0].lock());
        else
            attribute = dynamic_cast<Attribute<Color>*>(attr);
        if (!attribute)
        {
            LogWarning("Failed to update attribute value in ECEditor, Couldn't dynamic_cast attribute pointer to Attribute<Color> format.");
            return;
        }

        QtVariantPropertyManager *variantManager = dynamic_cast<QtVariantPropertyManager *>(propertyMgr_);
        if (rootProperty_)
            variantManager->setValue(rootProperty_, attribute->Get().ToQColor());
    }
}

template<> void ECAttributeEditor<Color>::Initialize()
{
    ECAttributeEditorBase::PreInitialize();
    if (useMultiEditor_)
    {
        InitializeMultiEditor();
    }
    else
    {
        QtVariantPropertyManager *variantManager = new QtVariantPropertyManager(this);
        QtVariantEditorFactory *variantFactory = new QtVariantEditorFactory(this);
        rootProperty_ = variantManager->addProperty(QVariant::Color, name_);
        propertyMgr_ = variantManager;
        factory_ = variantFactory;
        Update();
        connect(propertyMgr_, SIGNAL(propertyChanged(QtProperty*)), this, SLOT(PropertyChanged(QtProperty*)));
        owner_->setFactoryForManager(variantManager, variantFactory);
    }

    emit EditorChanged(name_);
}

template<> void ECAttributeEditor<Color>::Set(QtProperty *property)
{
    if(listenEditorChangedSignal_)
    {
        QtVariantProperty *prop = dynamic_cast<QtVariantProperty*>(rootProperty_);
        SetValue(prop->value().value<QColor>());
    }
}

//-------------------------QPOINT ATTRIBUTE TYPE-------------------------

template<> void ECAttributeEditor<QPoint>::Update(IAttribute *attr)
{
    if (useMultiEditor_)
    {
        UpdateMultiEditorValue(attr);
    }
    else
    {
        Attribute<QPoint> *attribute = 0;
        if (!attr)
            attribute = FindAttribute<QPoint>(components_[0].lock());
        else
            attribute = dynamic_cast<Attribute<QPoint>*>(attr);
        if (!attribute)
        {
            LogWarning("Failed to update attribute value in ECEditor, Couldn't dynamic_cast attribute pointer to Attribute<QPoint> format.");
            return;
        }

        QtVariantPropertyManager *variantManager = dynamic_cast<QtVariantPropertyManager *>(propertyMgr_);
        if(rootProperty_)
        {
            QList<QtProperty *> children = rootProperty_->subProperties();
            if(children.size() >= 2)
            {
                QPoint sizeValue = attribute->Get();
                variantManager->setValue(children[0], sizeValue.x());
                variantManager->setValue(children[1], sizeValue.y());
            }
        }
    }
}

template<> void ECAttributeEditor<QPoint>::Initialize()
{
    ECAttributeEditorBase::PreInitialize();
    if (useMultiEditor_)
    {
        InitializeMultiEditor();
    }
    else
    {
        QtVariantPropertyManager *variantManager = new QtVariantPropertyManager(this);
        QtVariantEditorFactory *variantFactory = new QtVariantEditorFactory(this);
        propertyMgr_ = variantManager;
        factory_ = variantFactory;
        rootProperty_ = variantManager->addProperty(QtVariantPropertyManager::groupTypeId(), name_);

        if(rootProperty_)
        {
            QtProperty *childProperty = 0;
            childProperty = variantManager->addProperty(QVariant::Int, "x");
            rootProperty_->addSubProperty(childProperty);

            childProperty = variantManager->addProperty(QVariant::Int, "y");
            rootProperty_->addSubProperty(childProperty);

            Update();
            connect(propertyMgr_, SIGNAL(propertyChanged(QtProperty*)), this, SLOT(PropertyChanged(QtProperty*)));
        }
        owner_->setFactoryForManager(variantManager, variantFactory);
    }

    emit EditorChanged(name_);
}

template<> void ECAttributeEditor<QPoint>::Set(QtProperty *property)
{
    if(listenEditorChangedSignal_)
    {
        QList<QtProperty *> children = rootProperty_->subProperties();
        if(children.size() >= 2)
        {
            Attribute<QPoint> *attribute = FindAttribute<QPoint>(components_[0].lock());
            if (!attribute)
                return;

            QPoint newValue = attribute->Get();
            QString propertyName = property->propertyName();
            if (propertyName == "x")
                newValue.setX(property->valueText().toInt());
            else if(propertyName == "y")
                newValue.setY(property->valueText().toInt());
            SetValue(newValue);
        }
    }
}

//-------------------------QSTRING ATTRIBUTE TYPE-------------------------

template<> void ECAttributeEditor<QString>::Initialize()
{
    ECAttributeEditorBase::PreInitialize();
    if (useMultiEditor_)
    {
        InitializeMultiEditor();
    }
    else
    {
        QtStringPropertyManager *qStringPropertyManager = new QtStringPropertyManager(this);
        LineEditPropertyFactory *lineEditFactory = new LineEditPropertyFactory(this);
        if (components_.size())
        {
            ComponentPtr comp = components_[0].lock();
            if (comp)
            {
                IAttribute *attr = comp->GetAttribute(name_);
                if (attr && attr->Metadata())
                {
                    AttributeMetadata *meta = attr->Metadata();
                    lineEditFactory->SetComponents(rootProperty_, components_);
                    lineEditFactory->AddButtons(meta->buttons);
                }
            }
        }

        connect(this, SIGNAL(OnComponentAdded(QtProperty*, IComponent*)), lineEditFactory, SLOT(ComponentAdded(QtProperty*, IComponent*)));
        connect(this, SIGNAL(OnComponentRemoved(QtProperty*, IComponent*)), lineEditFactory, SLOT(ComponentRemoved(QtProperty*, IComponent*)));

        propertyMgr_ = qStringPropertyManager;
        factory_ = lineEditFactory;
        rootProperty_ = qStringPropertyManager->addProperty(name_);
        if (rootProperty_)
        {
            Update();
            connect(propertyMgr_, SIGNAL(propertyChanged(QtProperty*)), this, SLOT(PropertyChanged(QtProperty*)));
        }

        owner_->setFactoryForManager(qStringPropertyManager, lineEditFactory);
    }

    emit EditorChanged(name_);
}

template<> void ECAttributeEditor<QString>::Set(QtProperty *property)
{
    if (listenEditorChangedSignal_)
        SetValue(property->valueText());
}

template<> void ECAttributeEditor<QString>::Update(IAttribute *attr)
{
    if (useMultiEditor_)
    {
        UpdateMultiEditorValue(attr);
    }
    else
    {
        Attribute<QString> *attribute = 0;
        if (!attr)
            attribute = FindAttribute<QString>(components_[0].lock());
        else
            attribute = dynamic_cast<Attribute<QString>*>(attr);
        if (!attribute)
        {
            LogWarning("Failed to update attribute value in ECEditor, Couldn't dynamic_cast attribute pointer to Attribute<QString> format.");
            return;
        }

        QtStringPropertyManager *qStringPropertyManager = dynamic_cast<QtStringPropertyManager *>(propertyMgr_);
        assert(qStringPropertyManager);
        if (!qStringPropertyManager)
            return;

        if (rootProperty_)
            qStringPropertyManager->setValue(rootProperty_, attribute->Get());
    }
}

//---------------------------TRANSFORM----------------------------

template<> void ECAttributeEditor<Transform>::Update(IAttribute *attr)
{
    if (useMultiEditor_)
    {
        UpdateMultiEditorValue(attr);
    }
    else
    {
        Attribute<Transform> *attribute = 0;
        if (!attr)
            attribute = dynamic_cast<Attribute<Transform>*>(FindAttribute(components_[0].lock()));
        else
            attribute = dynamic_cast<Attribute<Transform>*>(attr);
        if (!attribute)
        {
            LogWarning("Failed to update attribute value in ECEditor, Couldn't dynamic_cast attribute pointer to Attribute<Transform> format.");
            return;
        }

        QtVariantPropertyManager *variantManager = dynamic_cast<QtVariantPropertyManager *>(propertyMgr_);
        if(rootProperty_)
        {
            QList<QtProperty *> children = rootProperty_->subProperties();
            if(children.size() >= 3)
            {                
                Transform transformValue = attribute->Get();
                QList<QtProperty *> positions = children[0]->subProperties();
                variantManager->setValue(positions[0], transformValue.pos.x);
                variantManager->setValue(positions[1], transformValue.pos.y);
                variantManager->setValue(positions[2], transformValue.pos.z);

                QList<QtProperty *> rotations = children[1]->subProperties();
                variantManager->setValue(rotations[0], transformValue.rot.x);
                variantManager->setValue(rotations[1], transformValue.rot.y);
                variantManager->setValue(rotations[2], transformValue.rot.z);

                QList<QtProperty *> scales    = children[2]->subProperties();
                variantManager->setValue(scales[0], transformValue.scale.x);
                variantManager->setValue(scales[1], transformValue.scale.y);
                variantManager->setValue(scales[2], transformValue.scale.z);
            }
        }
    }
}

template<> void ECAttributeEditor<Transform>::Initialize()
{
    ECAttributeEditorBase::PreInitialize();
    if (useMultiEditor_)
    {
        InitializeMultiEditor();
    }
    else
    {
        QtVariantPropertyManager *variantManager = new QtVariantPropertyManager(this);
        QtVariantEditorFactory *variantFactory = new QtVariantEditorFactory(this);
        propertyMgr_ = variantManager;
        factory_ = variantFactory;

        rootProperty_ = variantManager->addProperty(QtVariantPropertyManager::groupTypeId(), name_);
        if(rootProperty_)
        {
            QtVariantProperty *childProperty = 0;
            QtVariantProperty *positionProperty = variantManager->addProperty(QtVariantPropertyManager::groupTypeId(), "Position");
            rootProperty_->addSubProperty(positionProperty);
            childProperty = variantManager->addProperty(QVariant::Double, "x");
            childProperty->setAttribute("minimum", -(FLT_MAX));
            childProperty->setAttribute("maximum", FLT_MAX);
            positionProperty->addSubProperty(childProperty);
                
            childProperty = variantManager->addProperty(QVariant::Double, "y");
            childProperty->setAttribute("minimum", -(FLT_MAX));
            childProperty->setAttribute("maximum", FLT_MAX);
            positionProperty->addSubProperty(childProperty);

            childProperty = variantManager->addProperty(QVariant::Double, "z");
            childProperty->setAttribute("minimum", -(FLT_MAX));
            childProperty->setAttribute("maximum", FLT_MAX);
            positionProperty->addSubProperty(childProperty);

            QtVariantProperty *rotationProperty = variantManager->addProperty(QtVariantPropertyManager::groupTypeId(), "Rotation");
            rootProperty_->addSubProperty(rotationProperty);
            childProperty = variantManager->addProperty(QVariant::Double, "x");
            childProperty->setAttribute("minimum", -(FLT_MAX));
            childProperty->setAttribute("maximum", FLT_MAX);
            rotationProperty->addSubProperty(childProperty);

            childProperty = variantManager->addProperty(QVariant::Double, "y");
            childProperty->setAttribute("minimum", -(FLT_MAX));
            childProperty->setAttribute("maximum", FLT_MAX);
            rotationProperty->addSubProperty(childProperty);

            childProperty = variantManager->addProperty(QVariant::Double, "z");
            childProperty->setAttribute("minimum", -(FLT_MAX));
            childProperty->setAttribute("maximum", FLT_MAX);
            rotationProperty->addSubProperty(childProperty);

            QtVariantProperty *scaleProperty = variantManager->addProperty(QtVariantPropertyManager::groupTypeId(), "Scale");
            rootProperty_->addSubProperty(scaleProperty);
            childProperty = variantManager->addProperty(QVariant::Double, "x");
            childProperty->setAttribute("minimum", -(FLT_MAX));
            childProperty->setAttribute("maximum", FLT_MAX);
            scaleProperty->addSubProperty(childProperty);

            childProperty = variantManager->addProperty(QVariant::Double, "y");
            childProperty->setAttribute("minimum", -(FLT_MAX));
            childProperty->setAttribute("maximum", FLT_MAX);
            scaleProperty->addSubProperty(childProperty);

            childProperty = variantManager->addProperty(QVariant::Double, "z");
            childProperty->setAttribute("minimum", -(FLT_MAX));
            childProperty->setAttribute("maximum", FLT_MAX);
            scaleProperty->addSubProperty(childProperty);

            Update();
            connect(propertyMgr_, SIGNAL(propertyChanged(QtProperty*)), this, SLOT(PropertyChanged(QtProperty*)));
        }
        owner_->setFactoryForManager(variantManager, variantFactory);
    }

    emit EditorChanged(name_);
}

template<> void ECAttributeEditor<Transform>::Set(QtProperty *property)
{
    if(listenEditorChangedSignal_)
    {
        QList<QtProperty *> children = rootProperty_->subProperties();
        if(children.size() >= 3)
        {
            Attribute<Transform> *attribute = FindAttribute<Transform>(components_[0].lock());
            if(!attribute)
            {
                LogWarning("Failed to update attribute value in ECEditor. Couldn't dynamic_cast attribute pointer to Attribute<Transform> format.");
                return;
            }
            Transform trans = attribute->Get();

            int foundIndex = -1;
            for(uint i = 0; i < (uint)children.size(); ++i)
            {
                QList<QtProperty *> properties = children[i]->subProperties();
                for(uint j = 0; j < (uint)properties.size(); ++j)
                {
                    if(properties[j] == property)
                    {
                        foundIndex = (i * 3) + j;
                        break;
                    }
                }
            }
            if(foundIndex != -1)
            {
                bool success = false;
                float value = QLocale::system().toFloat(property->valueText(), &success);
                if(!success)
                {
                    LogError("ECAttributeEditor<Transform>: Failed to convert the property value text to float.");
                    return;
                }

                switch(foundIndex)
                {
                case 0:
                    trans.pos.x = value;
                    break;
                case 1:
                    trans.pos.y = value;
                    break;
                case 2:
                    trans.pos.z = value;
                    break;
                case 3:
                    trans.rot.x = value;
                    break;
                case 4:
                    trans.rot.y = value;
                    break;
                case 5:
                    trans.rot.z = value;
                    break;
                case 6:
                    trans.scale.x = value;
                    break;
                case 7:
                    trans.scale.y = value;
                    break;
                case 8:
                    trans.scale.z = value;
                    break;
                }
                SetValue(trans);
            }
        }
    }
}

//-------------------------QVARIANT ATTRIBUTE TYPE-------------------------

template<> void ECAttributeEditor<QVariant>::Initialize()
{
    ECAttributeEditorBase::PreInitialize();
    if (useMultiEditor_)
    {
        InitializeMultiEditor();
    }
    else
    {
        QtStringPropertyManager *qStringPropertyManager = new QtStringPropertyManager(this);
        LineEditPropertyFactory *lineEditFactory = new LineEditPropertyFactory(this);
        propertyMgr_ = qStringPropertyManager;
        factory_ = lineEditFactory;
        rootProperty_ = qStringPropertyManager->addProperty(name_);
        if(rootProperty_)
        {
            Update();
            connect(propertyMgr_, SIGNAL(propertyChanged(QtProperty*)), this, SLOT(PropertyChanged(QtProperty*)));
        }
        owner_->setFactoryForManager(qStringPropertyManager, lineEditFactory);
    }

    emit EditorChanged(name_);
}

template<> void ECAttributeEditor<QVariant>::Set(QtProperty *property)
{
    if (listenEditorChangedSignal_)
    {
        QVariant value(property->valueText());
        SetValue(value);
    }
}

template<> void ECAttributeEditor<QVariant>::Update(IAttribute *attr)
{
    if (useMultiEditor_)
    {
        UpdateMultiEditorValue(attr);
    }
    else
    {
        Attribute<QVariant> *attribute = 0;
        if (!attr)
            attribute = FindAttribute<QVariant>(components_[0].lock());
        else
            attribute = dynamic_cast<Attribute<QVariant>*>(attr);
        if (!attribute)
        {
            LogWarning("Failed to update attribute value in ECEditor, Couldn't dynamic_cast attribute pointer to Attribute<QVariant> format.");
            return;
        }

        QtStringPropertyManager *qStringPropertyManager = dynamic_cast<QtStringPropertyManager *>(propertyMgr_);
        assert(qStringPropertyManager);
        if(!qStringPropertyManager)
            return;

        if (rootProperty_)
            qStringPropertyManager->setValue(rootProperty_, attribute->Get().toString());
    }
}

//-------------------------QVARIANTLIST ATTRIBUTE TYPE---------------------------

template<> void ECAttributeEditor<QVariantList>::Initialize()
{
    ECAttributeEditorBase::PreInitialize();
    if (useMultiEditor_)
    {
        InitializeMultiEditor();
    }
    else
    {
        QtGroupPropertyManager *groupManager = new QtGroupPropertyManager(this);
        QtStringPropertyManager *stringManager = new QtStringPropertyManager(this);
        LineEditPropertyFactory *lineEditFactory = new LineEditPropertyFactory(this);
        propertyMgr_ = groupManager;
        factory_ = lineEditFactory;
        optionalPropertyManagers_.push_back(stringManager);

        rootProperty_ = groupManager->addProperty();
        if(rootProperty_)
        {
            rootProperty_->setPropertyName(name_);
            QtProperty *childProperty = 0;
            // Get number of elements in attribute array and create for property for each array element.
            Attribute<QVariantList > *attribute = FindAttribute<QVariantList>(components_[0].lock());
            if(!attribute)
            {
                LogWarning("Failed to update attribute value in ECEditor. Couldn't dynamic_cast attribute pointer to Attribute<QVariantList> format.");
                return;
            }
            QVariantList variantArray = attribute->Get();
            for(uint i = 0; i < (uint)variantArray.size(); ++i)
            {
                childProperty = stringManager->addProperty(QString("[%1]").arg(i));
                rootProperty_->addSubProperty(childProperty);
            }
            childProperty = stringManager->addProperty(QString("[%1]").arg(variantArray.size()));
            rootProperty_->addSubProperty(childProperty);

            Update();
            connect(stringManager, SIGNAL(propertyChanged(QtProperty*)), this, SLOT(PropertyChanged(QtProperty*)));
        }
        owner_->setFactoryForManager(stringManager, lineEditFactory);
    }

    emit EditorChanged(name_);
}

template<> void ECAttributeEditor<QVariantList>::Set(QtProperty *property)
{
    if (listenEditorChangedSignal_)
    {
        Attribute<QVariantList > *attribute = FindAttribute<QVariantList>(components_[0].lock());
        if (!attribute)
        {
            LogWarning("Failed to update attribute value in ECEditor. Couldn't dynamic_cast attribute pointer to Attribute<QVariantList> format.");
            return;
        }
        QtStringPropertyManager *stringManager = dynamic_cast<QtStringPropertyManager *>(optionalPropertyManagers_[0]);
        QList<QtProperty*> children = rootProperty_->subProperties();
        QVariantList value;
        for(int i = 0; i < children.size(); ++i)
        {
            QVariant variant = QVariant(stringManager->value(children[i]));
            if(variant.toString() == "" && i == children.size() - 1)
                continue;
            value.push_back(variant.toString());
        }
        //We wont allow double empty array elements.
        if(value.size() >= 1)
            if(value[value.size() - 1] == "")
                value.pop_back();
        SetValue(value);
        Update();
    }
}

template<> void ECAttributeEditor<QVariantList>::Update(IAttribute *attr)
{
    if (useMultiEditor_)
    {
        UpdateMultiEditorValue(attr);
    }
    else
    {
        Attribute<QVariantList> *attribute = 0;
        if (!attr)
            attribute = FindAttribute<QVariantList>(components_[0].lock());
        else
            attribute = dynamic_cast<Attribute<QVariantList>*>(attr);
        if (!attribute)
        {
            LogWarning("Failed to update attribute value in ECEditor, Couldn't dynamic_cast attribute pointer to Attribute<QVariantList> format.");
            return;
        }

        QtStringPropertyManager *stringManager = dynamic_cast<QtStringPropertyManager *>(optionalPropertyManagers_[0]);
        QList<QtProperty*> children = rootProperty_->subProperties();
        QVariantList value = attribute->Get();
        /// @todo It tends to be heavy operation to reinitialize all ui elements when new parameters have been added.
        /// replace this so that only single vector's element is added/deleted from the editor.
        if(value.size() + 1 != children.size())
        {
            UnInitialize();
            Initialize();
        }

        if(value.size() <= children.size())
            for(uint i = 0; i < (uint)value.size(); ++i)
                stringManager->setValue(children[i], value[i].toString());
    }
}

//-------------------------ASSETREFERENCE ATTRIBUTE TYPE-------------------------

template<> void ECAttributeEditor<AssetReference>::Update(IAttribute *attr)
{
    if (useMultiEditor_)
    {
        UpdateMultiEditorValue(attr);
    }
    else
    {
        Attribute<AssetReference> *attribute = 0;
        if (!attr)
            attribute = FindAttribute<AssetReference>(components_[0].lock());
        else
            attribute = dynamic_cast<Attribute<AssetReference>*>(attr);
        if (!attribute)
        {
            LogWarning("Failed to update attribute value in ECEditor, Couldn't dynamic_cast attribute pointer to Attribute<AssetReference> format.");
            return;
        }

        QtStringPropertyManager *stringManager = dynamic_cast<QtStringPropertyManager *>(propertyMgr_);
        if (!stringManager)
<<<<<<< HEAD
            return;
=======
        {
            LogWarning("Failed to update attribute value in ECEditor, couldn't find stringmanager");
            return;
        }
>>>>>>> ad1fcf8c

        stringManager->setValue(rootProperty_, attribute->Get().ref);
    }
}

template<> void ECAttributeEditor<AssetReference>::Initialize()
{
    ECAttributeEditorBase::PreInitialize();
    if (useMultiEditor_)
    {
        InitializeMultiEditor();
        if (factory_)
            connect(factory_, SIGNAL(EditorCreated(QtProperty *, QObject *)), SLOT(HandleNewEditor(QtProperty *, QObject *)));
    }
    else
    {
        QtStringPropertyManager *stringManager = new QtStringPropertyManager(this);
        LineEditPropertyFactory *lineEditFactory = new LineEditPropertyFactory(this);
        connect(lineEditFactory, SIGNAL(EditorCreated(QtProperty *, QObject *)), SLOT(HandleNewEditor(QtProperty *, QObject *)));
        propertyMgr_ = stringManager;
        factory_ = lineEditFactory;

        if (components_.size() && !components_[0].expired())
        {
            IAttribute *attr = components_[0].lock()->GetAttribute(name_);
            if (attr && attr->Metadata())
                //lineEditFactory->SetComponents(rootProperty_, components_);
                lineEditFactory->AddButtons(attr->Metadata()->buttons);
        }

        lineEditFactory->SetComponents(rootProperty_, components_);

        connect(this, SIGNAL(OnComponentAdded(QtProperty*, IComponent*)), lineEditFactory, SLOT(ComponentAdded(QtProperty*, IComponent*)));
        connect(this, SIGNAL(OnComponentRemoved(QtProperty*, IComponent*)), lineEditFactory, SLOT(ComponentRemoved(QtProperty*, IComponent*)));

        rootProperty_ = propertyMgr_->addProperty(name_);
        assert(rootProperty_);
        if (rootProperty_)
        {
            Update();
            connect(propertyMgr_, SIGNAL(propertyChanged(QtProperty*)), SLOT(PropertyChanged(QtProperty*)));
        }

        owner_->setFactoryForManager(stringManager, lineEditFactory);
    }

    emit EditorChanged(name_);
}

template<> void ECAttributeEditor<AssetReference>::Set(QtProperty *property)
{
    if (listenEditorChangedSignal_)
        SetValue(AssetReference(property->valueText()));
}

void AssetReferenceAttributeEditor::HandleNewEditor(QtProperty *prop, QObject *factory)
{
    QPushButton *pickButton = 0, *editButton = 0;

    if (useMultiEditor_)
    {
        MultiEditPropertyFactory *multiEditFactory = qobject_cast<MultiEditPropertyFactory *>(factory);
        if (multiEditFactory && multiEditFactory->buttonFactory)
        {
            pickButton = multiEditFactory->buttonFactory->AddButton(prop->propertyName(), "...");
            if (IsAssetEditorAvailable())
                editButton = multiEditFactory->buttonFactory->AddButton(prop->propertyName(), tr("E"));
        }
    }
    else
    {
        LineEditPropertyFactory *lineEditFactory = qobject_cast<LineEditPropertyFactory *>(factory);
        if (lineEditFactory && lineEditFactory->buttonFactory)
        {
            pickButton = lineEditFactory->buttonFactory->AddButton(prop->propertyName(), "...");
            if (IsAssetEditorAvailable())
                editButton = lineEditFactory->buttonFactory->AddButton(prop->propertyName(), tr("E"));
        }
    }

    if (pickButton)
    {
        pickButton->setAttribute(Qt::WA_LayoutUsesWidgetRect, true);
        connect(pickButton, SIGNAL(clicked(bool)), SLOT(OpenAssetsWindow()));
    }
    if (editButton)
    {
        editButton->setAttribute(Qt::WA_LayoutUsesWidgetRect, true);
        connect(editButton, SIGNAL(clicked(bool)), SLOT(OpenEditor()));
    }
}

void AssetReferenceAttributeEditor::OpenAssetsWindow()
{
    if (!components_[0].lock().get())
    {
        LogWarning("Cannot create AssetsWindow, no component.");
        return;
    }
    
    Attribute<AssetReference> *assetRef= FindAttribute<AssetReference>(components_[0].lock());
    if (assetRef)
    {
    
        QString assetType = components_[0].lock()->GetFramework()->Asset()->GetResourceTypeFromAssetRef(assetRef->Get());
        LogDebug("Creating AssetsWindow for asset type " + assetType);
        AssetsWindow *assetsWindow = new AssetsWindow(assetType, fw, fw->Ui()->MainWindow());
        connect(assetsWindow, SIGNAL(SelectedAssetChanged(AssetPtr)), SLOT(HandleAssetSelected(AssetPtr)));
        connect(assetsWindow, SIGNAL(AssetPicked(AssetPtr)), SLOT(HandleAssetPicked(AssetPtr)));
        connect(assetsWindow, SIGNAL(PickCanceled()), SLOT(RestoreOriginalValue()));
        assetsWindow->setAttribute(Qt::WA_DeleteOnClose);
        assetsWindow->setWindowFlags(Qt::Tool);
        assetsWindow->show();

        SaveOriginalValue();
    }
}

void AssetReferenceAttributeEditor::SaveOriginalValue()
{
    originalValues.clear();
    
    // Save the original asset ref(s), if we decide to cancel
    foreach(const ComponentWeakPtr &c, components_)
        if (c.lock())
        {
            Attribute<AssetReference> *ref = FindAttribute<AssetReference>(c.lock());
            if (ref)
                originalValues[c] = ref->Get();
        }
}

void AssetReferenceAttributeEditor::HandleAssetPicked(AssetPtr asset)
{
    // Choice was final, set new original values
    originalValues.clear();
    HandleAssetSelected(asset);
    SaveOriginalValue();
}

void AssetReferenceAttributeEditor::HandleAssetSelected(AssetPtr asset)
{
    if (asset)
    {
        LogDebug("AssetReferenceAttributeEditor: Setting new value " + asset->Name());
        SetValue(AssetReference(asset->Name()));
        // Update() does not update immediately, need to reinit
        UnInitialize();
        Initialize();
    }
}


void AssetReferenceAttributeEditor::RestoreOriginalValue()
{
    Attribute<AssetReference> *assetRef= FindAttribute<AssetReference>(components_[0].lock());
    if (!assetRef)
        return;

    for(std::map<ComponentWeakPtr, AssetReference, ComponentWeakPtrLessThan>::iterator it =  originalValues.begin(); it != originalValues.end(); ++it)
        if (!it->first.expired())
            SetValue(it->first.lock(), it->second);

    originalValues.clear();

    Update();
}

void AssetReferenceAttributeEditor::OpenEditor()
{
    Attribute<AssetReference> *assetRef= FindAttribute<AssetReference>(components_[0].lock());
    if (assetRef)
    {
        AssetPtr asset = fw->Asset()->GetAsset(assetRef->Get().ref);
        if (asset)
        {
            QMenu menu;
            fw->Ui()->EmitContextMenuAboutToOpen(&menu, QObjectList(QObjectList() << asset.get()));
            QAction *editAction = menu.findChild<QAction *>("Edit");
            if (editAction)
                editAction->trigger();
        }
    }
}

bool AssetReferenceAttributeEditor::IsAssetEditorAvailable() const
{
    Attribute<AssetReference> *assetRef= FindAttribute<AssetReference>(components_[0].lock());
    if (!assetRef)
        return false;
    AssetPtr asset = fw->Asset()->GetAsset(assetRef->Get().ref);
    if (!asset)
        return false;

    QMenu menu;
    fw->Ui()->EmitContextMenuAboutToOpen(&menu, QObjectList(QObjectList() << asset.get()));
    return menu.findChild<QAction *>("Edit") != 0;
}

//-------------------------ASSETREFERENCELIST ATTRIBUTE TYPE-------------------------

template<> void ECAttributeEditor<AssetReferenceList>::Update(IAttribute *attr)
{
    if (useMultiEditor_)
    {
        UpdateMultiEditorValue(attr);
    }
    else
    {
        Attribute<AssetReferenceList> *attribute = 0;
        if (!attr)
            attribute = FindAttribute<AssetReferenceList>(components_[0].lock());
        else
            attribute = dynamic_cast<Attribute<AssetReferenceList> *>(attr);
        if (!attribute)
        {
            LogWarning("Failed to update attribute value in ECEditor, Couldn't dynamic_cast attribute pointer to Attribute<AssetReferenceList> format.");
            return;
        }

        QtStringPropertyManager *stringManager = dynamic_cast<QtStringPropertyManager *>(optionalPropertyManagers_[0]);
        QList<QtProperty*> children = rootProperty_->subProperties();
        const AssetReferenceList &value = attribute->Get();
        /// @todo It tends to be heavy operation to reinitialize all ui elements when new parameters have been added.
        /// replace this so that only single vector's element is added/deleted from the editor.
        if (value.Size() + 1 != children.size())
        {
            UnInitialize();
            Initialize();
        }

        if (!stringManager)
        {
            LogWarning("Failed to update attribute value in ECEditor, couldn't find stringmanager");
            return;
        }
        
        if (value.Size() <= children.size())
            for(uint i = 0; i < (uint)value.Size(); ++i)
                stringManager->setValue(children[i], value[i].ref);
    }
}

template<> void ECAttributeEditor<AssetReferenceList>::Initialize()
{
    ECAttributeEditorBase::PreInitialize();
    if (useMultiEditor_)
    {
        InitializeMultiEditor();
        if (factory_)
            connect(factory_, SIGNAL(EditorCreated(QtProperty *, QObject *)), SLOT(HandleNewEditor(QtProperty *, QObject *)));
    }
    else
    {
        QtGroupPropertyManager *groupManager = new QtGroupPropertyManager(this);
        QtStringPropertyManager *stringManager = new QtStringPropertyManager(this);
        LineEditPropertyFactory *lineEditFactory = new LineEditPropertyFactory(this);
        connect(lineEditFactory, SIGNAL(EditorCreated(QtProperty *, QObject *)), SLOT(HandleNewEditor(QtProperty *, QObject *)));
        propertyMgr_ = groupManager;
        factory_ = lineEditFactory;
        optionalPropertyManagers_.push_back(stringManager);

        rootProperty_ = groupManager->addProperty();
        rootProperty_->setPropertyName(name_);
        if (rootProperty_)
        {
            // Get number of elements in attribute array and create for property for each array element.
            Attribute<AssetReferenceList> *attribute = FindAttribute<AssetReferenceList>(components_[0].lock());
            if (!attribute)
            {
                LogWarning("Failed to update attribute value in ECEditor. Couldn't dynamic_cast attribute pointer to Attribute<AssetReferenceList> format.");
                return;
            }

            QtProperty *childProperty = 0;
            const AssetReferenceList &refList = attribute->Get();
            for(uint i = 0; i < (uint)refList.Size(); ++i)
            {
                childProperty = stringManager->addProperty(QString("[%1]").arg(i));
                rootProperty_->addSubProperty(childProperty);
            }

            childProperty = stringManager->addProperty(QString("[%1]").arg(refList.Size()));
            rootProperty_->addSubProperty(childProperty);

            Update();
            connect(stringManager, SIGNAL(propertyChanged(QtProperty*)), this, SLOT(PropertyChanged(QtProperty*)));
        }

        owner_->setFactoryForManager(stringManager, lineEditFactory);
    }

    emit EditorChanged(name_);
}

template<> void ECAttributeEditor<AssetReferenceList>::Set(QtProperty *property)
{
    if (listenEditorChangedSignal_)
    {
        Attribute<AssetReferenceList> *attribute = FindAttribute<AssetReferenceList>(components_[0].lock());
        if (!attribute)
        {
            LogWarning("Failed to update attribute value in ECEditor. Couldn't dynamic_cast attribute pointer to Attribute<AssetReferenceList> format.");
            return;
        }

        QtStringPropertyManager *stringManager = dynamic_cast<QtStringPropertyManager *>(optionalPropertyManagers_[0]);
        QList<QtProperty*> children = rootProperty_->subProperties();
        AssetReferenceList value;
        for(int i = 0; i < children.size(); ++i)
        {
            QVariant variant = QVariant(stringManager->value(children[i]));
            if (variant.toString().isEmpty() && i == children.size() - 1)
                continue;

            value.Append(AssetReference(variant.toString()));
        }

        if (!value.IsEmpty() && value[value.Size() - 1].ref.trimmed().isEmpty())
            value.RemoveLast(); // Two consecutive empty values in array not allowed

        SetValue(value);
        Update();
    }
}

void AssetReferenceListAttributeEditor::HandleNewEditor(QtProperty *prop, QObject *factory)
{
    // Add button for picking assets always, but editing button only if we have asset editor available.
    QPushButton *pickButton = 0, *editButton = 0;
    if (useMultiEditor_)
    {
        MultiEditPropertyFactory *multiEditFactory = qobject_cast<MultiEditPropertyFactory *>(factory);
        if (multiEditFactory && multiEditFactory->buttonFactory)
        {
            pickButton = multiEditFactory->buttonFactory->AddButton(prop->propertyName(), "...");
            if (IsAssetEditorAvailable())
                editButton = multiEditFactory->buttonFactory->AddButton(prop->propertyName(), tr("E"));
        }
    }
    else
    {
        LineEditPropertyFactory *lineEditFactory = qobject_cast<LineEditPropertyFactory *>(factory);
        if (lineEditFactory && lineEditFactory->buttonFactory)
        {
            pickButton = lineEditFactory->buttonFactory->AddButton(prop->propertyName(), "...");
            if (IsAssetEditorAvailable())
                editButton = lineEditFactory->buttonFactory->AddButton(prop->propertyName(), tr("E"));
        }
    }

    if (pickButton)
        connect(pickButton, SIGNAL(clicked(bool)), SLOT(OpenAssetsWindow()));
    if (editButton)
        connect(editButton, SIGNAL(clicked(bool)), SLOT(OpenEditor()));
}

namespace
{

int ParseIndex(const QString &objName)
{
    int start = objName.lastIndexOf('[');
    int end = objName.lastIndexOf(']');
    if (start == -1 || end == -1)
        return -1;

    bool ok;
    int idx = objName.mid(start+1, end-start-1).toInt(&ok);
    if (!ok || idx < 0)
        return -1;

    return idx;
}

}

void AssetReferenceListAttributeEditor::OpenAssetsWindow()
{
    QPushButton *button = qobject_cast<QPushButton *>(sender());
    if (!button)
        return;

    if (!components_[0].lock().get())
    {
        LogWarning("Cannot open AssetsWindow, no component.");
        return;
    }
    
    Attribute<AssetReferenceList> *refList = FindAttribute<AssetReferenceList>(components_[0].lock());
    if (!refList)
        return;

    // In multi-edit we have only one index.
    currentIndex = useMultiEditor_ ? 0 : ParseIndex(button->objectName());
    if (currentIndex == -1)
        return;

    QString assetType = refList->Get().type;
    // If no type defined to the AssetReferenceList, try to retrieve it from the first item.
    if (assetType.isEmpty() && !refList->Get().IsEmpty())
    {
        assetType = refList->Get()[0].type;
        // As the last resort, try to figure it out using AssetAPI.
        if (assetType.isEmpty())
            assetType = components_[0].lock()->GetFramework()->Asset()->GetResourceTypeFromAssetRef(refList->Get()[0]);
    }

    LogDebug("OpenAssetsWindow, index " + QString::number(currentIndex));
    LogDebug("Creating AssetsWindow for asset type " + assetType);
    AssetsWindow *assetsWindow = new AssetsWindow(assetType, fw, fw->Ui()->MainWindow());
    connect(assetsWindow, SIGNAL(SelectedAssetChanged(AssetPtr)), SLOT(HandleAssetSelected(AssetPtr)));
    connect(assetsWindow, SIGNAL(AssetPicked(AssetPtr)), SLOT(HandleAssetPicked(AssetPtr)));
    connect(assetsWindow, SIGNAL(PickCanceled()), SLOT(RestoreOriginalValue()));
    assetsWindow->setAttribute(Qt::WA_DeleteOnClose);
    assetsWindow->setWindowFlags(Qt::Tool);
    assetsWindow->show();

    SaveOriginalValue();
}

void AssetReferenceListAttributeEditor::SaveOriginalValue()
{
    originalValues.clear();

    // Save the original asset ref(s), if we decide to cancel
    foreach(const ComponentWeakPtr &c, components_)
        if (!c.expired())
        {
            Attribute<AssetReferenceList> *refs = FindAttribute<AssetReferenceList>(c.lock());
            if (refs)
                originalValues[c] = refs->Get();
        }
}

void AssetReferenceListAttributeEditor::HandleAssetPicked(AssetPtr asset)
{
    // Choice was final, set new original values
    originalValues.clear();
    HandleAssetSelected(asset);
    SaveOriginalValue();
}

void AssetReferenceListAttributeEditor::HandleAssetSelected(AssetPtr asset)
{
    Attribute<AssetReferenceList> *refList = FindAttribute<AssetReferenceList>(components_[0].lock());
    if (!refList)
    {
        currentIndex = -1;
        return;
    }

    if (currentIndex < 0 || (!refList->Get().IsEmpty() && currentIndex >= refList->Get().Size()))
    {
        currentIndex = -1;
        return;
    }

    if (asset)
    {
        LogDebug("AssetReferenceListAttributeEditor: Setting new value " + asset->Name() + " for index " + QString::number(currentIndex));
        AssetReferenceList newRefList = refList->Get();
        if (newRefList.IsEmpty())
            newRefList.Append(AssetReference(asset->Name()));
        else
            newRefList.Set(currentIndex, AssetReference(asset->Name()));

        SetValue(newRefList);
        // Update() does not update immediately, need to reinit
        UnInitialize();
        Initialize();
    }
}

void AssetReferenceListAttributeEditor::RestoreOriginalValue()
{
    Attribute<AssetReferenceList> *refList = FindAttribute<AssetReferenceList>(components_[0].lock());
    if (refList)
        for(std::map<ComponentWeakPtr, AssetReferenceList, ComponentWeakPtrLessThan>::iterator it = originalValues.begin(); it != originalValues.end(); ++it)
            if (!it->first.expired())
                SetValue(it->first.lock(), it->second);

    originalValues.clear();

    Update();
}

void AssetReferenceListAttributeEditor::OpenEditor()
{
    QPushButton *button = qobject_cast<QPushButton *>(sender());
    if (!button)
        return;

    Attribute<AssetReferenceList> *assetRefList = FindAttribute<AssetReferenceList>(components_[0].lock());
    if (!assetRefList)
        return;

    // In multi-edit we have only one index.
    currentIndex = useMultiEditor_ ? 0 : ParseIndex(button->objectName());
    if (currentIndex == -1)
        return;

    if (assetRefList->Get().IsEmpty())
        return; // If list is empty, do not open (would cause assert in debug mode)

    AssetReference assetRef = assetRefList->Get()[currentIndex];
    AssetPtr asset = fw->Asset()->GetAsset(assetRef.ref);
    if (asset)
    {
        QMenu menu;
        fw->Ui()->EmitContextMenuAboutToOpen(&menu, QObjectList(QObjectList() << asset.get()));
        QAction *editAction = menu.findChild<QAction *>("Edit");
        if (editAction)
            editAction->trigger();
    }
}

bool AssetReferenceListAttributeEditor::IsAssetEditorAvailable() const
{
    Attribute<AssetReferenceList> *assetRefList = FindAttribute<AssetReferenceList>(components_[0].lock());
    if (!assetRefList)
        return false;
    if (assetRefList->Get().IsEmpty())
        return false;
    // Use blindly the first asset ref, to see what kind of assets we're dealing with.
    AssetPtr asset = fw->Asset()->GetAsset(assetRefList->Get()[0].ref);
    if (!asset)
        return false;

    QMenu menu;
    fw->Ui()->EmitContextMenuAboutToOpen(&menu, QObjectList(QObjectList() << asset.get()));
    return menu.findChild<QAction *>("Edit") != 0;
}

//-------------------------ENTITYREFERENCE ATTRIBUTE TYPE------------------------

template<> void ECAttributeEditor<EntityReference>::Update(IAttribute *attr)
{
    if (useMultiEditor_)
    {
        UpdateMultiEditorValue(attr);
    }
    else
    {
        Attribute<EntityReference> *attribute = 0;
        if (!attr)
            attribute = FindAttribute<EntityReference>(components_[0].lock());
        else
            attribute = dynamic_cast<Attribute<EntityReference>*>(attr);
        if (!attribute)
        {
            LogWarning("Failed to update attribute value in ECEditor, Couldn't dynamic_cast attribute pointer to Attribute<EntityReference> format.");
            return;
        }

        QtStringPropertyManager *stringManager = dynamic_cast<QtStringPropertyManager *>(propertyMgr_);
        if (!stringManager)
        {
            LogWarning("Failed to update attribute value in ECEditor, couldn't find stringmanager");
            return;
        }

        stringManager->setValue(rootProperty_, attribute->Get().ref);
    }
}

template<> void ECAttributeEditor<EntityReference>::Initialize()
{
    ECAttributeEditorBase::PreInitialize();
    if (useMultiEditor_)
    {
        InitializeMultiEditor();
//        if (factory_)
//            connect(factory_, SIGNAL(EditorCreated(QtProperty *, QObject *)), SLOT(HandleNewEditor(QtProperty *, QObject *)));
    }
    else
    {
        QtStringPropertyManager *stringManager = new QtStringPropertyManager(this);
        LineEditPropertyFactory *lineEditFactory = new LineEditPropertyFactory(this);
//        connect(lineEditFactory, SIGNAL(EditorCreated(QtProperty *, QObject *)), SLOT(HandleNewEditor(QtProperty *, QObject *)));
        propertyMgr_ = stringManager;
        factory_ = lineEditFactory;

        if (components_.size() && !components_[0].expired())
        {
            IAttribute *attr = components_[0].lock()->GetAttribute(name_);
            if (attr && attr->Metadata())
                //lineEditFactory->SetComponents(rootProperty_, components_);
                lineEditFactory->AddButtons(attr->Metadata()->buttons);
        }

        lineEditFactory->SetComponents(rootProperty_, components_);

        connect(this, SIGNAL(OnComponentAdded(QtProperty*, IComponent*)), lineEditFactory, SLOT(ComponentAdded(QtProperty*, IComponent*)));
        connect(this, SIGNAL(OnComponentRemoved(QtProperty*, IComponent*)), lineEditFactory, SLOT(ComponentRemoved(QtProperty*, IComponent*)));

        rootProperty_ = propertyMgr_->addProperty(name_);
        assert(rootProperty_);
        if (rootProperty_)
        {
            Update();
            connect(propertyMgr_, SIGNAL(propertyChanged(QtProperty*)), SLOT(PropertyChanged(QtProperty*)));
        }

        owner_->setFactoryForManager(stringManager, lineEditFactory);
    }

    emit EditorChanged(name_);
}

template<> void ECAttributeEditor<EntityReference>::Set(QtProperty *property)
{
    if (listenEditorChangedSignal_)
        SetValue(EntityReference(property->valueText()));
}<|MERGE_RESOLUTION|>--- conflicted
+++ resolved
@@ -1733,14 +1733,10 @@
 
         QtStringPropertyManager *stringManager = dynamic_cast<QtStringPropertyManager *>(propertyMgr_);
         if (!stringManager)
-<<<<<<< HEAD
-            return;
-=======
         {
             LogWarning("Failed to update attribute value in ECEditor, couldn't find stringmanager");
             return;
         }
->>>>>>> ad1fcf8c
 
         stringManager->setValue(rootProperty_, attribute->Get().ref);
     }
