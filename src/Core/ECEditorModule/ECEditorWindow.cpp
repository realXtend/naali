/**
    For conditions of distribution and use, see copyright notice in LICENSE

    @file   ECEditorWindow.cpp
    @brief  Entity-component editor window. */

#include "StableHeaders.h"
#include "DebugOperatorNew.h"

#include "ECEditorWindow.h"
#include "ECBrowser.h"
#include "EntityPlacer.h"
#include "AddComponentDialog.h"
#include "EntityActionDialog.h"
#include "FunctionDialog.h"
#include "ArgumentType.h"
#include "FunctionInvoker.h"
#include "ECEditorModule.h"
#include "TransformEditor.h"

#include "Scene/Scene.h"
#include "Entity.h"
#include "Application.h"
#include "Profiler.h"
#include "SceneAPI.h"
#include "EC_Name.h"
#include "EC_Placeable.h"
#include "EC_Mesh.h"
#include "InputAPI.h"
#include "UiAPI.h"
#include "UiMainWindow.h"
#include "LoggingFunctions.h"
#ifdef EC_Highlight_ENABLED
#include "EC_Highlight.h"
#endif

#include <QUiLoader>
#include <QDomDocument>

#include "MemoryLeakCheck.h"

namespace
{

const char *cEcEditorHighlight = "EcEditorHighlight";

uint AddUniqueListItem(const EntityPtr &entity, QListWidget* list, const QString& name)
{
    for(int i = 0; i < list->count(); ++i)
    {
        EntityListWidgetItem *item = dynamic_cast<EntityListWidgetItem*>(list->item(i));
        if (item && item->Entity() && item->Entity() == entity)
            return i;
    }

    new EntityListWidgetItem(name, list, entity);
    return list->count() - 1;
}

} // ~unnamed namespace

ECEditorWindow::ECEditorWindow(Framework* fw, QWidget *parent) :
    QWidget(parent),
    framework(fw),
    toggleEntitiesButton(0),
    entityList(0),
    ecBrowser(0),
    hasFocus(true),
    transformEditor(new TransformEditor(fw->Scene()->MainCameraScene()->shared_from_this()))
{
    QUiLoader loader;
    loader.setLanguageChangeEnabled(true);
    QFile file(Application::InstallationDirectory() + "data/ui/eceditor.ui");
    file.open(QFile::ReadOnly);
    if (!file.exists())
    {
        LogError("Cannot find " + Application::InstallationDirectory() + "data/ui/eceditor.ui file.");
        return;
    }

    QWidget *contents = loader.load(&file, this);
    if (!contents)
    {
        LogError("Could not load editor layout");
        return;
    }
    contents->installEventFilter(this);
    file.close();

    QVBoxLayout *layout = new QVBoxLayout(this);
    layout->addWidget(contents);
    layout->setContentsMargins(0,0,0,0);
    setLayout(layout);
    setWindowTitle(contents->windowTitle());
    resize(contents->size());

    toggleEntitiesButton = findChild<QPushButton *>("but_show_entities");
    entityList = findChild<QListWidget*>("list_entities");
    QWidget *entity_widget = findChild<QWidget*>("entity_widget");
    if(entity_widget)
        entity_widget->hide();

    QWidget *browserWidget = findChild<QWidget*>("browser_widget");
    if (browserWidget)
    {
        ecBrowser = new ECBrowser(framework, browserWidget);
        ecBrowser->setMinimumWidth(100);
        QVBoxLayout *property_layout = dynamic_cast<QVBoxLayout *>(browserWidget->layout());
        if (property_layout)
            property_layout->addWidget(ecBrowser);
    }

    ECEditorModule *ecEditorModule = framework->GetModule<ECEditorModule>();
    if (ecBrowser)
    {
        // signals from attribute browser to editor window.
        connect(ecBrowser, SIGNAL(ShowXmlEditorForComponent(const QString &)), SLOT(ShowXmlEditorForComponent(const QString &)));
        connect(ecBrowser, SIGNAL(CreateNewComponent()), SLOT(CreateComponent()));
        connect(ecBrowser, SIGNAL(SelectionChanged(const QString&, const QString &, const QString&, const QString&)),
            SLOT(HighlightEntities(const QString&, const QString&)));
        connect(ecBrowser, SIGNAL(SelectionChanged(const QString&, const QString &, const QString&, const QString&)),
            SIGNAL(SelectionChanged(const QString&, const QString&, const QString&, const QString&)), Qt::UniqueConnection);

        ecBrowser->SetItemExpandMemory(ecEditorModule->ExpandMemory());
    }

    if (entityList)
    {
        entityList->setSelectionMode(QAbstractItemView::ExtendedSelection);
        connect(entityList, SIGNAL(itemSelectionChanged()), this, SLOT(RefreshPropertyBrowser()));
        connect(entityList, SIGNAL(customContextMenuRequested(const QPoint &)), this, SLOT(ShowEntityContextMenu(const QPoint &)));
    }

    if (toggleEntitiesButton)
        connect(toggleEntitiesButton, SIGNAL(pressed()), this, SLOT(ToggleEntityList()));

    QPushButton *expandOrCollapseButton = findChild<QPushButton *>("expandOrCollapseButton");
    if (expandOrCollapseButton && ecBrowser)
        connect(expandOrCollapseButton, SIGNAL(clicked()), ecBrowser, SLOT(ExpandOrCollapseAll()));

    ///\todo Do we want to EC editor listen to scene changed signals, or is editor "dedicated" to the scene that was active when the editor was created?
    //connect(framework->Scene(), SIGNAL(DefaultWorldSceneChanged(Scene *)), SLOT(OnDefaultSceneChanged(Scene *)));

    Scene *scene = framework->Scene()->MainCameraScene();
    if (scene)
    {
        connect(scene, SIGNAL(EntityRemoved(Entity*, AttributeChange::Type)), SLOT(RemoveEntity(Entity*)), Qt::UniqueConnection);
        connect(scene, SIGNAL(ActionTriggered(Entity *, const QString &, const QStringList &, EntityAction::ExecTypeField)),
            SLOT(OnActionTriggered(Entity *, const QString &, const QStringList &)), Qt::UniqueConnection);
    }

    connect(this, SIGNAL(FocusChanged(ECEditorWindow *)), ecEditorModule, SLOT(ECEditorFocusChanged(ECEditorWindow*)));
    connect(this, SIGNAL(EditEntityXml(const QList<EntityPtr> &)), ecEditorModule, SLOT(CreateXmlEditor(const QList<EntityPtr> &)));
    connect(this, SIGNAL(EditComponentXml(const QList<ComponentPtr> &)), ecEditorModule, SLOT(CreateXmlEditor(const QList<ComponentPtr> &)));
}

ECEditorWindow::~ECEditorWindow()
{
    SAFE_DELETE(transformEditor);
    //DeselectAllEntities(); the list is already cleared here
}

EntityListWidgetItem *ECEditorWindow::AddEntity(entity_id_t entity_id, bool udpate_ui)
{
    EntityListWidgetItem *item = 0;
    PROFILE(ECEditorWindow_AddEntity);
    if (entityList)
    {
        entityList->blockSignals(true);
        //If entity don't have EC_Name then entity_name is same as it's id.
        QString entity_name = QString::number(entity_id);
        EntityPtr entity = framework->Scene()->MainCameraScene()->GetEntity(entity_id);
        if (entity && entity->GetComponent<EC_Name>())
            entity_name.append(" " + entity->Name());

        int row = AddUniqueListItem(entity, entityList, entity_name);
        item = dynamic_cast<EntityListWidgetItem *>(entityList->item(row));
        assert(item);

        entityList->blockSignals(false);
    }

    if (udpate_ui)
        RefreshPropertyBrowser();

    return item;
}

void ECEditorWindow::AddEntities(const QList<entity_id_t> &entities, bool select_all)
{
    // SetEntitySelected() will block entity list's signals, no need to do it here.

    ClearEntities();
    foreach(entity_id_t id, entities)
    {
        EntityListWidgetItem *item = AddEntity(id, false);
        if (select_all)
            SetEntitySelected(item, true);
    }
    RefreshPropertyBrowser();
}

void ECEditorWindow::RemoveEntity(entity_id_t entity_id, bool udpate_ui)
{
    PROFILE(ECEditorWindow_RemoveEntity);
    if (!entityList)
        return;

    entityList->blockSignals(true);
    EntityPtr entity = framework->Scene()->MainCameraScene()->GetEntity(entity_id);
    if (!entity)
    {
        LogError("Failed to remove entity, since scene doesn't contain entity with ID: " + QString::number(entity_id));
        return;
    }

    for(uint i = 0; i < (uint)entityList->count(); i++)
    {
        EntityListWidgetItem *item = dynamic_cast<EntityListWidgetItem*>(entityList->item(i));
        if (item && item->Entity() && item->Entity().get() == entity.get())
        {
            entityList->removeItemWidget(item);
            SAFE_DELETE(item)
            break;
        }
    }

    entityList->blockSignals(false);
    if (udpate_ui)
        RefreshPropertyBrowser();
}

void ECEditorWindow::SetSelectedEntities(const QList<entity_id_t> &ids)
{
    PROFILE(ECEditorWindow_SetSelectedEntities);
    if (!entityList)
        return;

    entityList->blockSignals(true);
    foreach(entity_id_t id, ids)
        for(uint i = 0; i < (uint)entityList->count(); ++i)
        {
            QListWidgetItem *item = entityList->item(i);
            if (id == (entity_id_t)item->text().toInt())
            {
                item->setSelected(true);
                break;
            }
        }

    entityList->blockSignals(false);
    RefreshPropertyBrowser();
}

void ECEditorWindow::ClearEntities()
{
    DeselectAllEntities();
    if (entityList)
        entityList->clear();
    RefreshPropertyBrowser();
}

QObjectList ECEditorWindow::SelectedComponents() const
{
    if (ecBrowser)
        return ecBrowser->SelectedComponents();
    return QObjectList();
}

QList<EntityPtr> ECEditorWindow::SelectedEntities() const
{
    QList<EntityPtr> ret;

    if (!entityList)
        return ret;

    Scene *scene = framework->Scene()->MainCameraScene();
    if (!scene)
        return ret;

    for(uint i = 0; i < (uint)entityList->count(); ++i)
    {
        EntityListWidgetItem *item = dynamic_cast<EntityListWidgetItem*>(entityList->item(i));
        if (item && item->Entity() && item->isSelected())
        {
            EntityPtr entity = scene->GetEntity(item->Entity()->Id());
            if (entity)
                ret.push_back(entity);
        }
    }
    return ret;
}

void ECEditorWindow::SetEntitySelected(EntityListWidgetItem *item, bool select)
{
    entityList->blockSignals(true);
    item->setSelected(select);
    entityList->blockSignals(false);
    if (framework->GetModule<ECEditorModule>()->IsHighlightingEnabled())
        HighlightEntity(item->Entity(), select);
    emit EntitySelected(item->Entity(), select);
}

EntityListWidgetItem *ECEditorWindow::FindItem(entity_id_t id) const
{
    for(uint i = 0; i < (uint)entityList->count(); i++)
    {
        EntityListWidgetItem *item = dynamic_cast<EntityListWidgetItem*>(entityList->item(i));
        if (item && item->Entity() && item->Entity()->Id() == id)
            return item;
    }

    return 0;
}

void ECEditorWindow::SetHighlightingEnabled(bool show)
{
    for(uint i = 0; i < (uint)entityList->count(); i++)
    {
        EntityListWidgetItem *item = dynamic_cast<EntityListWidgetItem*>(entityList->item(i));
        if (item && item->isSelected())
            HighlightEntity(item->Entity(), show);
    }
}

void ECEditorWindow::SetGizmoVisible(bool show)
{
    transformEditor->SetGizmoVisible(show);
}

void ECEditorWindow::DeleteEntitiesFromList()
{
    if (entityList && entityList->hasFocus())
        for(int i = entityList->count() - 1; i >= 0; --i)
            if (entityList->item(i)->isSelected())
            {
                QListWidgetItem* item = entityList->takeItem(i);
                delete item;
            }
}

void ECEditorWindow::DeleteComponent(const QString &componentType, const QString &name)
{
    if(componentType.isEmpty())
        return;

    foreach(const EntityPtr &entity, SelectedEntities())
    {
        ComponentPtr component = entity->GetComponent(componentType, name);
        if (component)
            entity->RemoveComponent(component, AttributeChange::Default);
    }
}

void ECEditorWindow::CreateComponent()
{
    QList<entity_id_t> ids;
    foreach(const EntityPtr &e, SelectedEntities())
        ids.push_back(e->Id());

    if (ids.size())
    {
        AddComponentDialog *dialog = new AddComponentDialog(framework, ids, framework->Ui()->MainWindow(), Qt::Tool);
        dialog->SetComponentList(framework->Scene()->ComponentTypes());
        connect(dialog, SIGNAL(finished(int)), this, SLOT(AddComponentDialogFinished(int)));
        dialog->show();
        dialog->activateWindow();
    }
}

void ECEditorWindow::EntityActionDialogFinished(int result)
{
    EntityActionDialog *dialog = qobject_cast<EntityActionDialog *>(sender());
    if (!dialog)
        return;

    if (result == QDialog::Rejected)
        return;

    foreach(const EntityWeakPtr &e, dialog->Entities())
        if (!e.expired())
            e.lock()->Exec(dialog->ExecutionType(), dialog->Action(), dialog->Parameters());
}

void ECEditorWindow::FunctionDialogFinished(int result)
{
    FunctionDialog *dialog = qobject_cast<FunctionDialog *>(sender());
    if (!dialog)
        return;

    if (result == QDialog::Rejected)
        return;

    // Get the list of parameters we will pass to the function we are invoking,
    // and update the latest values to them from the editor widgets the user inputted.
    QVariantList params;
    foreach(IArgumentType *arg, dialog->Arguments())
    {
        arg->UpdateValueFromEditor();
        params << arg->ToQVariant();
    }

    // Clear old return value from the dialog.
    dialog->SetReturnValueText("");

    foreach(const QObjectWeakPtr &o, dialog->Objects())
        if (o.lock())
        {
            QObject *obj = o.lock().get();

            QString objName = obj->metaObject()->className();
            QString objNameWithId = objName;
            {
                Entity *e = dynamic_cast<Entity *>(obj);
                IComponent *c = dynamic_cast<IComponent *>(obj);
                if (e)
                    objNameWithId.append('(' + QString::number((uint)e->Id()) + ')');
                else if (c && !c->Name().trimmed().isEmpty())
                    objNameWithId.append('(' + c->Name() + ')');
            }

            QString errorMsg;
            QVariant ret;
            FunctionInvoker::Invoke(obj, dialog->Function(), params, &ret, &errorMsg);

            QString retValStr;
            ///\todo For some reason QVariant::toString() cannot convert QStringList to QString properly.
            /// Convert it manually here.
            if (ret.type() == QVariant::StringList)
                foreach(QString s, ret.toStringList())
                    retValStr.append("\n" + s);
            else
                retValStr = ret.toString();

            if (errorMsg.isEmpty())
                dialog->AppendReturnValueText(objNameWithId + ' ' + retValStr);
            else
                dialog->AppendReturnValueText(objNameWithId + ' ' + errorMsg);
        }
}

void ECEditorWindow::OnActionTriggered(Entity *entity, const QString &action, const QStringList &params)
{
    if (action == "MousePress" && params.size())
    {
        MouseEvent::MouseButton button = static_cast<MouseEvent::MouseButton>(params[0].toUInt());
        if (hasFocus && isVisible() && button == MouseEvent::LeftButton)
        {
            /// @todo This will now work if we lose windows focus and previous key state stays, replace this with InputContext.
            // If Ctrl is down, we're appending selection. If not, clear the old selection completely.
            if (!framework->Input()->IsKeyDown(Qt::Key_Control))
                DeselectAllEntities();

            EntityListWidgetItem *item = FindItem(entity->Id());
            if (item && item->isSelected())
                SetEntitySelected(item, false);
            else
            {
                item = AddEntity(entity->Id());
                SetEntitySelected(item, true);
            }
        }

        RefreshPropertyBrowser();
    }
}

void ECEditorWindow::DeleteEntity()
{
    Scene *scene = framework->Scene()->MainCameraScene();
    if (!scene)
        return;

    QList<EntityPtr> entities = SelectedEntities();
    for(uint i = 0; i < (uint)entities.size(); ++i)
        scene->RemoveEntity(entities[i]->Id(), AttributeChange::Default);
}

void ECEditorWindow::CopyEntity()
{
    /// @todo multiple entities copy-paste support.
    QDomDocument temp_doc;

    // Create root Scene element always for consistency, even if we only have one entity
    QDomDocument scene_doc("Scene");
    QDomElement scene_elem = temp_doc.createElement("scene");
    foreach(const EntityPtr &entity, SelectedEntities())
        if (entity)
        {
            QDomElement entity_elem = temp_doc.createElement("entity");
            entity_elem.setAttribute("id", QString::number((int)entity->Id()));

            const Entity::ComponentMap &components = entity->Components();
            for (Entity::ComponentMap::const_iterator i = components.begin(); i != components.end(); ++i)
                i->second->SerializeTo(temp_doc, entity_elem);

            scene_elem.appendChild(entity_elem);
        }

    temp_doc.appendChild(scene_elem);

    QApplication::clipboard()->setText(temp_doc.toString());
}

void ECEditorWindow::PasteEntity()
{
    ///\todo EntityPlacer is deprecated? If so, remove for good.
    // Dont allow paste operation if we are placing previosuly pasted object to a scene.
//    if(findChild<QObject*>("EntityPlacer"))
//        return;

    // First we need to check if component is holding EC_Placeable component to tell where entity should be located at.
    /// \todo local only server wont save those objects.
    Scene *scene = framework->Scene()->MainCameraScene();
    assert(scene);
    if (!scene)
        return;

    QString errorMsg;
    QDomDocument temp_doc("Scene");
    if (!temp_doc.setContent(QApplication::clipboard()->text(), false, &errorMsg))
    {
        LogError("Parsing scene XML from clipboard failed: " + errorMsg);
        return;
    }

    // Check if clipboard contain infomation about entity's id,
    // which is used to find a right type of entity from the scene.
    QDomElement sceneElem = temp_doc.firstChildElement("scene");
    if (sceneElem.isNull())
        return;
    QDomElement ent_elem = sceneElem.firstChildElement("entity");
    if (ent_elem.isNull())
        return;
    QString id = ent_elem.attribute("id");
    EntityPtr originalEntity = scene->GetEntity((entity_id_t)id.toInt());
    if (!originalEntity)
    {
        LogWarning("ECEditorWindow::PasteEntity: cannot create a new copy of entity, because scene manager couldn't find the original entity. (id " + id + ").");
        return;
    }

    EntityPtr entity = scene->CreateEntity(originalEntity->IsLocal() ? scene->NextFreeIdLocal() : scene->NextFreeId());
    assert(entity);
    if (!entity)
        return;

//    bool hasPlaceable = false;
    const Entity::ComponentMap &components =  originalEntity->Components();
    for(Entity::ComponentMap::const_iterator i = components.begin(); i != components.end(); ++i)
    {
        // If the entity is holding placeable component we can place it into the scene.
//        if (i->second->TypeName() == EC_Placeable::TypeNameStatic())
//            hasPlaceable = true;
        ComponentPtr component = entity->GetOrCreateComponent(i->second->TypeName(), i->second->Name(), AttributeChange::Default);
        const AttributeVector &attributes = i->second->Attributes();
        for(uint j = 0; j < attributes.size(); j++)
            if (attributes[j])
            {
                IAttribute *attribute = component->GetAttribute(attributes[j]->Name());
                if(attribute)
                    attribute->FromString(attributes[j]->ToString(), AttributeChange::Default);
            }
    }

    ///\todo EntityPlacer is deprecated? If so, remove for good.
/*
    if(hasPlaceable)
    {
        EntityPlacer *entityPlacer = new EntityPlacer(framework, entity->Id(), this);
        entityPlacer->setObjectName("EntityPlacer");
    }
*/

    AddEntity(entity->Id());
}

void ECEditorWindow::OpenEntityActionDialog()
{
    QList<EntityWeakPtr> entities;
    foreach(const EntityPtr &entity, SelectedEntities())
        entities.append(entity);

    if (entities.size())
    {
        EntityActionDialog *d = new EntityActionDialog(entities, this);
        connect(d, SIGNAL(finished(int)), this, SLOT(EntityActionDialogFinished(int)));
        d->show();
    }
}

void ECEditorWindow::OpenFunctionDialog()
{
    QObjectWeakPtrList objs;
    foreach(const EntityPtr &entity, SelectedEntities())
        objs << dynamic_pointer_cast<QObject>(entity);

    if (objs.size())
    {
        FunctionDialog *d = new FunctionDialog(objs, this);
        connect(d, SIGNAL(finished(int)), this, SLOT(FunctionDialogFinished(int)));
        d->show();
    }
}

void ECEditorWindow::HighlightEntities(const QString &type, const QString &name)
{
    QSet<entity_id_t> entities;
    foreach(const EntityPtr &entity, SelectedEntities())
        if (entity->GetComponent(type, name))
            entities.insert(entity->Id());
    BoldEntityListItems(entities);
}

void ECEditorWindow::RefreshPropertyBrowser()
{
    PROFILE(ECEditorWindow_RefreshPropertyBrowser);
    if (!ecBrowser)
        return;

    Scene *scene = framework->Scene()->MainCameraScene();
    if (!scene)
    {
        ecBrowser->clear();
        return;
    }

    // Unbold all items for starters.
    BoldEntityListItems(QSet<entity_id_t>());

    QList<EntityPtr> entities = SelectedEntities();
    if (entities.empty()) // If any of entities was not selected clear the browser window.
    {
        ecBrowser->clear();
        transformEditor->SetGizmoVisible(false);
        return;
    }

    QList<EntityPtr> old_entities = ecBrowser->GetEntities();
    qStableSort(entities.begin(), entities.end());
    qStableSort(old_entities.begin(), old_entities.end());

    // Check what entities need to get removed/added to browser.
    QList<EntityPtr>::iterator iter1 = old_entities.begin(), iter2 = entities.begin();
    while(iter1 != old_entities.end() || iter2 != entities.end())
    {
        // No point to continue the iteration if old_entities list is empty. We can just push all new entitites into the browser.
        if (iter1 == old_entities.end())
        {
            for(;iter2 != entities.end(); ++iter2)
                ecBrowser->AddEntity(*iter2);
            break;
        }
        // Only old entities are left and they can just be removed from the browser.
        else if(iter2 == entities.end())
        {
            for(;iter1 != old_entities.end(); ++iter1)
                ecBrowser->RemoveEntity(*iter1);
            break;
        }

        // Entity has already added to the browser.
        if((*iter1)->Id() == (*iter2)->Id())
        {
            ++iter2;
            ++iter1;
        }
        // Found new entity that that need to be added to the browser.
        else if((*iter1)->Id() > (*iter2)->Id())
        {
            ecBrowser->AddEntity(*iter2);
            ++iter2;
        }
        // Couldn't find entity in new entities list, so it need to be removed from the browser.
        else
        {
            ecBrowser->RemoveEntity(*iter1);
            ++iter1;
        }
    }

    ecBrowser->UpdateBrowser();

    // Show/set only entities with placeable to transform editor
    QList<EntityPtr> entitiesWithPlaceable;
    foreach(const EntityPtr &e, SelectedEntities())
        if (e->GetComponent<EC_Placeable>())
            entitiesWithPlaceable.append(e);

    if (!entitiesWithPlaceable.isEmpty())
    {
        transformEditor->SetSelection(entitiesWithPlaceable);
        transformEditor->FocusGizmoPivotToAabbCenter();
        // Shows gizmo only if we have focus.
        bool enabled = framework->GetModule<ECEditorModule>()->IsGizmoEnabled();
        transformEditor->SetGizmoVisible(hasFocus && enabled);
    }
}

void ECEditorWindow::ShowEntityContextMenu(const QPoint &pos)
{
    assert(entityList);
    if (!entityList)
        return;

    QListWidgetItem *item = entityList->itemAt(pos);
    // Do not necessarily return if we have no item
    // We can use paste entity without selection if we seem to have valid scene XML in the contents.
    QString clipboardContents = QApplication::clipboard()->text();
    bool clipboardHasEntityXml = clipboardContents.contains("scene") && clipboardContents.contains("entity");
    if (!item && !clipboardHasEntityXml)
        return;

    QMenu *menu = new QMenu(this);
    menu->setAttribute(Qt::WA_DeleteOnClose); ///<\todo has no effect if we don't call close() explicitly, and hence leaks memory (until ECEditorWindow is destroyed).
    QAction *editXml = 0, *deleteEntity = 0, *addComponent = 0, *copyEntity = 0, *pasteEntity = 0, *actions = 0, *functions = 0;
    if (item)
    {
        editXml = new QAction(tr("Edit XML..."), menu);
        deleteEntity = new QAction(tr("Delete"), menu);
        addComponent = new QAction(tr("Add new component..."), menu);
        copyEntity = new QAction(tr("Copy"), menu);
        actions = new QAction(tr("Actions..."), menu);
        functions = new QAction(tr("Functions..."), menu);

        connect(editXml, SIGNAL(triggered()), this, SLOT(ShowXmlEditorForEntity()));
        connect(deleteEntity, SIGNAL(triggered()), this, SLOT(DeleteEntity()));
        connect(addComponent, SIGNAL(triggered()), this, SLOT(CreateComponent()));
        connect(copyEntity, SIGNAL(triggered()), this, SLOT(CopyEntity()));
        connect(actions, SIGNAL(triggered()), this, SLOT(OpenEntityActionDialog()));
        connect(functions, SIGNAL(triggered()), this, SLOT(OpenFunctionDialog()));
    }

    if (clipboardHasEntityXml)
    {
        pasteEntity = new QAction(tr("Paste"), menu);
        connect(pasteEntity, SIGNAL(triggered()), this, SLOT(PasteEntity()));
    }

    if (item)
    {
        menu->addAction(editXml);
        menu->addAction(deleteEntity);
        menu->addAction(addComponent);
        menu->addAction(copyEntity);
    }
    if (clipboardHasEntityXml)
        menu->addAction(pasteEntity);
    if (item)
    {
        menu->addAction(actions);
        menu->addAction(functions);
    }

    if (item)
    {
        QList<QObject*> targets;
        EntityListWidgetItem* entityItem = dynamic_cast<EntityListWidgetItem*>(item);
        if (entityItem && entityItem->Entity())
            targets.push_back(entityItem->Entity().get());
        framework->Ui()->EmitContextMenuAboutToOpen(menu, targets);
    }

    menu->popup(entityList->mapToGlobal(pos));
}

void ECEditorWindow::ShowXmlEditorForEntity()
{
    QList<EntityPtr> entities = SelectedEntities();
    std::vector<EntityComponentSelection> selection;
    for(uint i = 0; i < (uint)entities.size(); i++)
    {
        EntityComponentSelection entityComponent;
        entityComponent.entity = entities[i];
        const Entity::ComponentMap &components = entities[i]->Components();
        for (Entity::ComponentMap::const_iterator i = components.begin(); i != components.end(); ++i)
            entityComponent.components.push_back(i->second);
        selection.push_back(entityComponent);
    }

    if (!selection.size())
        return;

    QList<EntityPtr> ents;
    foreach(const EntityComponentSelection &ecs, selection)
        ents << ecs.entity;

    emit EditEntityXml(ents);
}

void ECEditorWindow::ShowXmlEditorForComponent(const QList<ComponentPtr> &components)
{
    emit EditComponentXml(components);
}

void ECEditorWindow::ShowXmlEditorForComponent(const QString &componentType)
{
    QList<ComponentPtr> components;
    foreach(const EntityPtr &e, SelectedEntities())
    {
        ComponentPtr component = e->GetComponent(componentType);
        if (component)
            components << component;
    }

    emit EditComponentXml(components);
}

void ECEditorWindow::ToggleEntityList()
{
    QWidget *entity_widget = findChild<QWidget*>("entity_widget");
    if(entity_widget)
    {
        if (entity_widget->isVisible())
        {
            entity_widget->hide();
            resize(size().width() - entity_widget->size().width(), size().height());
            if (toggleEntitiesButton)
                toggleEntitiesButton->setText(tr("Show Entities"));
        }
        else
        {
            entity_widget->show();
            resize(size().width() + entity_widget->sizeHint().width(), size().height());
            if (toggleEntitiesButton)
                toggleEntitiesButton->setText(tr("Hide Entities"));
        }
    }
}

void ECEditorWindow::RemoveEntity(Entity* entity)
{
    for(uint i = 0; i < (uint)entityList->count(); i++)
    {
        EntityListWidgetItem *item = dynamic_cast<EntityListWidgetItem*>(entityList->item(i));
        if (item->Entity().get() == entity)
        {
            SAFE_DELETE(item);
            break;
        }
    }
}

void ECEditorWindow::SetFocus(bool focus)
{
    hasFocus = focus;
    SetGizmoVisible(!SelectedEntities().isEmpty() && hasFocus);
    if (framework->GetModule<ECEditorModule>()->IsHighlightingEnabled())
        for(uint i = 0; i < (uint)entityList->count(); i++)
        {
            EntityListWidgetItem *item = dynamic_cast<EntityListWidgetItem*>(entityList->item(i));
            if (item && item->isSelected())
                HighlightEntity(item->Entity(), hasFocus);
        }
}

void ECEditorWindow::setVisible(bool visible)
{
    QWidget::setVisible(visible);
    if (visible)
        emit FocusChanged(this);

    transformEditor->SetGizmoVisible(!SelectedEntities().isEmpty() && hasFocus);

    if (framework->GetModule<ECEditorModule>()->IsHighlightingEnabled())
        for(uint i = 0; i < (uint)entityList->count(); i++)
        {
            EntityListWidgetItem *item = dynamic_cast<EntityListWidgetItem*>(entityList->item(i));
            if (item && item->isSelected())
                HighlightEntity(item->Entity(), hasFocus);
        }
}

void ECEditorWindow::DeselectAllEntities()
{
    for(uint i = 0; i < (uint)entityList->count(); i++)
    {
        EntityListWidgetItem *item = dynamic_cast<EntityListWidgetItem*>(entityList->item(i));
        if (item)
            SetEntitySelected(item, false);
    }
}

void ECEditorWindow::HighlightEntity(const EntityPtr &entity, bool highlight)
{
#ifdef EC_Highlight_ENABLED
    if (entity)
    {
        // Optimization when selecting large group of entities, and sensible logic otherwise too:
        // Don't create EC_Highlight if there is no EC_Mesh in the entity. EC_Highlight does
        // absolutely nothing if there is no mesh. Granted it listens when EC_Mesh is added, but if you
        // are going to add meshes you might as well reselect your entities to get a highlight.
        // Creating the EC_Highlight to the entity is a major time spender if we are talking of large amount of entities.
        if (!entity->GetComponent<EC_Mesh>())
            return;

        // If component already has an EC_Highlight, that is not ours, do nothing, as the highlights would conflict
        ComponentPtr c = entity->GetComponent(EC_Highlight::TypeNameStatic());
        if (c && c->Name() != cEcEditorHighlight)
            return;
        
        if (highlight)
        {
            EC_Highlight *hl = dynamic_cast<EC_Highlight *>(entity->GetOrCreateLocalComponent(
                EC_Highlight::TypeNameStatic(), cEcEditorHighlight).get());
            if (hl)
            {
                hl->SetTemporary(true);
                hl->visible.Set(true, AttributeChange::Default);
            }
        }
        else
        {
            ComponentPtr c = entity->GetComponent(EC_Highlight::TypeNameStatic(), cEcEditorHighlight);
            if (c)
                entity->RemoveComponent(c);
        }
    }
#else
    LogInfo("ECEditorWindow::HighlightEntity: EC_Highlight not included in the build.");
#endif
}

void ECEditorWindow::hideEvent(QHideEvent* e)
{
    ClearEntities();
    if (ecBrowser)
        ecBrowser->clear();
    transformEditor->SetGizmoVisible(false);

    QWidget::hideEvent(e);
}

void ECEditorWindow::changeEvent(QEvent *e)
{
    if (e->type() == QEvent::LanguageChange)
        setWindowTitle(tr("Entity-Component Editor"));
    else
       QWidget::changeEvent(e);
}

bool ECEditorWindow::eventFilter(QObject *obj, QEvent *e)
{
    if (e->type() == QEvent::WindowActivate)
        emit FocusChanged(this);
    return QWidget::eventFilter(obj, e);
}

void ECEditorWindow::BoldEntityListItems(const QSet<entity_id_t> &bolded_entities)
{
    PROFILE(ECEditorWindow_BoldEntityListItems);
    for(uint i = 0; i < (uint)entityList->count(); ++i)
    {
        EntityListWidgetItem *item = dynamic_cast<EntityListWidgetItem*>(entityList->item(i));
        if (item)
        {
            EntityPtr ent = item->Entity();
            QFont font = item->font();
            if (ent && bolded_entities.contains(ent->Id()))
            {
                font.setBold(true);
                item->setFont(font);
            }
            else
            {
                font.setBold(false);
                item->setFont(font);
            }
        }
    }
}

/*
void ECEditorWindow::OnDefaultSceneChanged(Scene *scene)
{
    if (!scene)
        return;

    /// @todo disconnect previous scene connection.
    connect(scene, SIGNAL(EntityRemoved(Entity*, AttributeChange::Type)),
        SLOT(RemoveEntity(Entity*)), Qt::UniqueConnection);
    connect(scene, SIGNAL(ActionTriggered(Entity *, const QString &, const QStringList &, EntityAction::ExecTypeField)),
        SLOT(OnActionTriggered(Entity *, const QString &, const QStringList &)), Qt::UniqueConnection);
}
*/

void ECEditorWindow::AddComponentDialogFinished(int result)
{
    AddComponentDialog *dialog = qobject_cast<AddComponentDialog*>(sender());
    if (!dialog)
        return;

    if (result != QDialog::Accepted)
        return;

    Scene *scene = framework->Scene()->MainCameraScene();
    if (!scene)
    {
        LogWarning("Failed to add new component to entity, since main camera scene was null");
        return;
    }

    foreach(entity_id_t id, dialog->EntityIds())
    {
        EntityPtr entity = scene->GetEntity(id);
        if (!entity)
        {
<<<<<<< HEAD
            LogWarning("Failed to add new component to entity, since couldn't find a entity with ID:" + ::ToString<entity_id_t>(id));
=======
            LogWarning("Failed to add a new component to an entity, since couldn't find a entity with ID: " + QString::number(id));
>>>>>>> 454c1c41
            continue;
        }

        // Check if component has been already added to a entity.
        ComponentPtr comp = entity->GetComponent(dialog->TypeName(), dialog->Name());
        if (comp)
        {
<<<<<<< HEAD
            LogWarning("Failed to add a new component, cause there was already a component with a same name and a type");
=======
            LogWarning("Failed to add a new component, because there was already a component with the same type and the same name.");
>>>>>>> 454c1c41
            continue;
        }

        comp = framework->Scene()->CreateComponentByName(scene, dialog->TypeName(), dialog->Name());
        assert(comp);
        if (comp)
        {
            comp->SetReplicated(dialog->IsReplicated());
            comp->SetTemporary(dialog->IsTemporary());
            entity->AddComponent(comp, AttributeChange::Default);
        }
    }
}<|MERGE_RESOLUTION|>--- conflicted
+++ resolved
@@ -1005,11 +1005,7 @@
         EntityPtr entity = scene->GetEntity(id);
         if (!entity)
         {
-<<<<<<< HEAD
-            LogWarning("Failed to add new component to entity, since couldn't find a entity with ID:" + ::ToString<entity_id_t>(id));
-=======
             LogWarning("Failed to add a new component to an entity, since couldn't find a entity with ID: " + QString::number(id));
->>>>>>> 454c1c41
             continue;
         }
 
@@ -1017,11 +1013,7 @@
         ComponentPtr comp = entity->GetComponent(dialog->TypeName(), dialog->Name());
         if (comp)
         {
-<<<<<<< HEAD
-            LogWarning("Failed to add a new component, cause there was already a component with a same name and a type");
-=======
             LogWarning("Failed to add a new component, because there was already a component with the same type and the same name.");
->>>>>>> 454c1c41
             continue;
         }
 
