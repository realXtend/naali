--- conflicted
+++ resolved
@@ -191,10 +191,7 @@
     QMenu *menu_;
     QTreeWidget *treeWidget_;
     Framework *framework_;
-<<<<<<< HEAD
+    weak_ptr<TreeWidgetItemExpandMemory> expandMemory_;
     ECEditorWindow *editorWindow_;
     boost::weak_ptr<TreeWidgetItemExpandMemory> expandMemory_;
-=======
-    weak_ptr<TreeWidgetItemExpandMemory> expandMemory_;
->>>>>>> efd9b0e0
 };