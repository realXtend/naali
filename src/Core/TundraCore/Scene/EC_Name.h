/**
    For conditions of distribution and use, see copyright notice in LICENSE

    @file   EC_Name.h
    @brief  EC_Name provides network-synchronizable means of identification for entities in addition to the plain ID number. */

#pragma once

#include "TundraCoreApi.h"
#include "IComponent.h"

/// Allows identifying the Entity using a name string in addition to the Entity ID number.
/** <table class="header">
    <tr>
    <td>
    <h2>Name</h2>
    Provides network-synchronizable means of identification for entities in addition to the plain ID number.
    This EC is not present by default for entities.

    Registered by TundraLogicModule.

    <b>Attributes</b>:
    <ul>
    <li> QString: name
    <div> @copydoc name</div>
    <li> QString: description
    <div>@copydoc description </div>
    </ul>

    Does not emit any actions.

    </table> */
class TUNDRACORE_API EC_Name : public IComponent
{
    Q_OBJECT
    COMPONENT_NAME("EC_Name", 26)

public:
    /// @cond PRIVATE
    /// Do not directly allocate new components using operator new, but use the factory-based SceneAPI::CreateComponent functions instead.
    explicit EC_Name(Scene* scene) :
        IComponent(scene),
<<<<<<< HEAD
        name(this, "Name", ""),
        description(this, "Description", "")
=======
        INIT_ATTRIBUTE_VALUE(name, "name", ""),
        INIT_ATTRIBUTE_VALUE(description, "description", "")
>>>>>>> 6a1ff711
    {}
    /// @endcond

    ~EC_Name() {}

    /// Name
    Q_PROPERTY(QString name READ getname WRITE setname);
    DEFINE_QPROPERTY_ATTRIBUTE(QString, name);

    /// Description.
    Q_PROPERTY(QString description READ getdescription WRITE setdescription); 
    DEFINE_QPROPERTY_ATTRIBUTE(QString, description);
};<|MERGE_RESOLUTION|>--- conflicted
+++ resolved
@@ -40,13 +40,8 @@
     /// Do not directly allocate new components using operator new, but use the factory-based SceneAPI::CreateComponent functions instead.
     explicit EC_Name(Scene* scene) :
         IComponent(scene),
-<<<<<<< HEAD
-        name(this, "Name", ""),
-        description(this, "Description", "")
-=======
-        INIT_ATTRIBUTE_VALUE(name, "name", ""),
+        INIT_ATTRIBUTE_VALUE(name, "Name", ""),
         INIT_ATTRIBUTE_VALUE(description, "description", "")
->>>>>>> 6a1ff711
     {}
     /// @endcond
 
