/**
    For conditions of distribution and use, see copyright notice in LICENSE

    @file   IComponent.h
    @brief  The common interface for all components, which are the building blocks the scene entities are formed of. */

#pragma once

#include "TundraCoreApi.h"
#include "SceneFwd.h"
#include "AttributeChangeType.h"
#include "IAttribute.h"
#include "LoggingFunctions.h"

#include <QObject>
#include <QVariant>

class QDomDocument;
class QDomElement;

class Framework;

/// Specifies unique type name and unique type ID of this component.
/** This #define should be instantiated inside the public slots: section of the component.
    Warning: This #define alters the current visibility specifier in the class file. */
#define COMPONENT_NAME(componentTypeName, componentTypeId)                              \
public:                                                                                 \
    static const QString &TypeNameStatic()                                              \
    {                                                                                   \
        static const QString name(componentTypeName);                                       \
        return name;                                                                    \
    }                                                                                   \
    static u32 TypeIdStatic()                                                           \
    {                                                                                   \
        return componentTypeId;                                                         \
    }                                                                                   \
    enum { ComponentTypeId = componentTypeId };                                         \
public slots:                                                                           \
    virtual const QString &TypeName() const                                             \
    {                                                                                   \
        return TypeNameStatic();                                                        \
    }                                                                                   \
    virtual u32 TypeId() const                                                          \
    {                                                                                   \
        return componentTypeId;                                                         \
    }                                                                                   \
private: // Return the class visibility specifier to the strictest form so that the user most likely catches that this macro had to change the visibility.

//Q_PROPERTY(type attribute READ get##attribute WRITE set##attribute)
/// Defines a new 'Attribute<type> attribute' member as an automatically generated QProperty of name 'attribute'.
#define DEFINE_QPROPERTY_ATTRIBUTE(type, attribute) \
    Attribute<type > attribute; \
    type get##attribute() const { return (type)attribute.Get(); } \
    void set##attribute(type value) { attribute.Set((type)value, AttributeChange::Default); }

/// Macro for constructing an attribute in the component's constructor initializer list. "id" is the property/variable name, "name" is the human-readable name used in editing.
#define INIT_ATTRIBUTE(id, name) id(this, #id, name)
/// Macro for constructing an attribute in the component's constructor initializer list. "id" is the property/variable name, "name" is the human-readable name used in editing, "value" is initial value.
#define INIT_ATTRIBUTE_VALUE(id, name, value) id(this, #id, name, value)

/// The common interface for all components, which are the building blocks the scene entities are formed of.
/** Inherit your own components from this class. Never directly allocate new components using operator new,
    but use the factory-based SceneAPI::CreateComponent functions instead.

    Each Component has a compile-time specified type name that identifies the class-name of the Component.
    This differentiates different derived implementations of the IComponent class. Each implemented Component
    must have a unique type name.

    Additionally, each Component has a Name string, which identifies different instances of the same Component,
    if more than one is added to an Entity.

    A Component consists of a list of Attributes, which are automatically replicable instances of scene data.
    See IAttribute for more details.

    To retain network protocol compatibility between Tundra versions, only add any new static attributes to
    the end of the Component's existing attributes. Note that the order in the header is what matters, not
    the order they are initialized in the constructor, but the two should still match.

    Every Component has a state variable updateMode that specifies a default setting for managing which objects
    get notified whenever an Attribute change event occurs. This is used to create "Local Only"-objects as well
    as when doing batch updates of Attributes (for performance or correctness). */
class TUNDRACORE_API IComponent : public QObject, public enable_shared_from_this<IComponent>
{
    Q_OBJECT
    Q_PROPERTY(QString name READ Name WRITE SetName) /**< @copybrief Name */
    Q_PROPERTY(QString typeName READ TypeName) /**< @copybrief TypeName */
    Q_PROPERTY(bool replicated READ IsReplicated)  /**< @copybrief IsReplicated */
    Q_PROPERTY(bool local READ IsLocal) /**< @copybrief IsLocal */
    /// @note Use "component.updateMode = { value : <AttributeChange::Type value as int> };" syntax when settings updateMode from QtScript.
    Q_PROPERTY(AttributeChange::Type updateMode READ UpdateMode WRITE SetUpdateMode) /**< @copybrief UpdateMode */
    Q_PROPERTY (uint id READ Id) /**< @copybrief Id */
    Q_PROPERTY (bool unacked READ IsUnacked) /**< @copybrief IsUnacked */
    Q_PROPERTY (bool temporary READ IsTemporary WRITE SetTemporary) /**< @copybrief IsTemporary */
    /// @deprecated. Remove when all scripts have been converted to not refer to this
    Q_PROPERTY(bool networkSyncEnabled READ IsReplicated)

public:
    /// @cond PRIVATE
    /// Constructor.
    /** @note scene - and consecutively framework - can be null if component is created unparented
        intentionally, so always remember to perform null checks for them even in the ctor. The ParentEntitySet
        signal can used internally to know when accessing parent scene, parent entity, or framework is possible. */
    explicit IComponent(Scene* scene);
    /// @endcond PRIVATE

    /// Deletes potential dynamic attributes.
    virtual ~IComponent();

    /// Returns the typename of this component.
    /** The typename is the "class" type of the component,
        e.g. "EC_Mesh" or "EC_DynamicComponent". The type name of a component cannot be an empty string.
        The type name of a component never changes at runtime.
        @note Prefer TypeId over TypeName when inspecting the component type (performance). */
    virtual const QString &TypeName() const = 0;

    /// Returns the unique type ID of this component.
    virtual u32 TypeId() const = 0;

    /// Returns the name of this component.
    /** The name of a component is a custom user-specified name for
        this component instance, and identifies separate instances of the same component in an object. 
        The (TypeName, Name) pairs of all components in an Entity must be unique. The Name string can be empty. */
    const QString &Name() const { return name; }

    /// Sets the name of the component.
    /** This call will silently fail if there already exists a component with the
        same (TypeName, Name) pair in this entity. When this function changes the name of the component,
        the signal ComponentNameChanged is emitted.
        @param name The new name for this component. This may be an empty string. */
    void SetName(const QString& name);

    /// Stores a pointer of the Entity that owns this component into this component.
    /** This function is called at component initialization time to attach this component to its owning Entity.
        Although public, it is not intended to be called by users of IComponent. */
    void SetParentEntity(Entity* entity);

    /// Returns the list of all Attributes in this component for reflection purposes.
    /** *Warning*: because attribute reindexing is not performed when dynamic attributes are removed, you *must* be prepared for null pointers when examining this! */
    const AttributeVector& Attributes() const { return attributes; }

    /// Returns a list of all attributes with null attributes sanitated away. This is slower than Attributes().
    AttributeVector NonEmptyAttributes() const;
    
<<<<<<< HEAD
    /// Finds and returns an attribute of type 'Attribute<T>' and given name.
    /** @param T The Attribute type to look for.
        @param name The name of the attribute, case-insensitive.
        @return If there exists an attribute of type 'Attribute<T>' which has the given name, a pointer to
                that attribute is returned, otherwise returns null. */
    template<typename T>
    Attribute<T> *GetAttribute(const QString &name) const
    {
        for(size_t i = 0; i < attributes.size(); ++i)
            if (attributes[i] && attributes[i]->Name() == name)
                return dynamic_cast<Attribute<T> *>(&attributes[i]);
        return 0;
    }

=======
>>>>>>> 6a1ff711
    /// Serializes this component and all its Attributes to the given XML document.
    /** @param doc The XML document to serialize this component to.
        @param baseElement Points to the <entity> element of the document doc. This element is the Entity that
                owns this component. This component will be serialized as a child tree of this element. 
        @param serializeTemporary Serialize temporary components for application-specific purposes. The default value is false */
    virtual void SerializeTo(QDomDocument& doc, QDomElement& baseElement, bool serializeTemporary = false) const;

    /// Deserializes this component from the given XML document.
    /** @param element Points to the <component> element that is the root of the serialized form of this Component.
        @param change Specifies the source of this change. This field controls whether the deserialization
                     was initiated locally and must be replicated to network, or if the change was received from
                     the network and only local application of the data suffices. */
    virtual void DeserializeFrom(QDomElement& element, AttributeChange::Type change);

    /// Serialize attributes to binary
    /** @note does not include syncmode, type name or name. These are left for higher-level logic, and
        it depends on the situation if they are needed or not */
    virtual void SerializeToBinary(kNet::DataSerializer& dest) const;

    /// Deserialize attributes from binary
    /** @note does not include syncmode, type name or name. These are left for higher-level logic, and
        it depends on the situation if they are needed or not. */
    virtual void DeserializeFromBinary(kNet::DataDeserializer& source, AttributeChange::Type change);

<<<<<<< HEAD
    /// Returns an Attribute of this component with the given @c name.
    /** This function iterates through the attribute vector and tries to find a member attribute with the given name.
        @param The name of the attribute to look for, case-insensitive
        @return A pointer to the attribute, or null if no attribute with the given name exists. */
    IAttribute* GetAttribute(const QString &name) const;
    
    /// Create an attribute with specified index, type and name. Return it if successful or null if not. Called by SyncManager.
    /** Component must override SupportsDynamicAttributes() to allow creating attributes. */
    IAttribute* CreateAttribute(u8 index, u32 typeID, const QString& name, AttributeChange::Type change = AttributeChange::Default);
=======
    /// Create an attribute with specified index, type and ID. Return it if successful or null if not. Called by SyncManager.
    /** Component must override SupportsDynamicAttributes() to allow creating attributes. 
        @note For dynamic attributes ID and name will be same
      */
    IAttribute* CreateAttribute(u8 index, u32 typeID, const QString& id, AttributeChange::Type change = AttributeChange::Default);
>>>>>>> 6a1ff711
    
    /// Remove an attribute at the specified index. Called by network sync.
    void RemoveAttribute(u8 index, AttributeChange::Type change);
    
    /// Enables or disables network synchronization of changes that occur in the attributes of this component.
    /** True by default. Can only be changed before the component is added to an entity, because the replication determines the ID range to use. */
    void SetReplicated(bool enable);

    /// Finds and returns an attribute of type 'Attribute<T>' and given name
    /** @param T The Attribute type to look for.
        @param name The name of the attribute.
        @return If there exists an attribute of type 'Attribute<T>' which has the given name, a pointer to
                that attribute is returned, otherwise returns null. 
        Note: attribute names are human-readable (shown in editor) and may be subject to change, while id's
        (property / variable names) should be fixed. */
    template<typename T>
    Attribute<T> *AttributeByName(const QString &name) const
    {
        /// \todo Compare needs to be case-insensitive
        for(size_t i = 0; i < attributes.size(); ++i)
            if (attributes[i] && attributes[i]->Name() == name)
                return dynamic_cast<Attribute<T> *>(&attributes[i]);
        return 0;
    }
    
    /// Finds and returns an attribute of type 'Attribute<T>' and given ID
    /** @param T The Attribute type to look for.
        @param id The ID of the attribute.
        @return If there exists an attribute of type 'Attribute<T>' which has the given ID, a pointer to
                that attribute is returned, otherwise returns null.   */
    template<typename T>
    Attribute<T> *AttributeById(const QString &id) const
    {
        /// \todo Compare needs to be case-insensitive
        for(size_t i = 0; i < attributes.size(); ++i)
            if (attributes[i] && attributes[i]->Id() == id)
                return dynamic_cast<Attribute<T> *>(&attributes[i]);
        return 0;
    }
    
    /// Returns a pointer to the Framework instance.
    Framework *GetFramework() const { return framework; }

    /// Returns an Attribute of this component with the given ID.
    /** This function iterates through the attribute vector and tries to find a member attribute with the given ID
        @param The ID of the attribute to look for.
        @return A pointer to the attribute, or null if no attribute with the given ID exists */
    IAttribute* AttributeById(const QString &name) const;
    
    /// Returns an Attribute of this component with the given name.
    /** This function iterates through the attribute vector and tries to find a member attribute with the given name.
        @param The name of the attribute to look for.
        @return A pointer to the attribute, or null if no attribute with the given name exists. 
        @note attribute names are human-readable (shown in editor) and may be subject to change, while id's
        (property / variable names) should be fixed. */
    IAttribute* AttributeByName(const QString &name) const;
    
    // Deprecated, use AttributeByName instead
    IAttribute* GetAttribute(const QString &name) const;

    // Deprecated, use AttributeByName<T> instead
    /// Finds and returns an attribute of type 'Attribute<T>' and given name
    /** @param T The Attribute type to look for.
        @param name The name of the attribute.
        @return If there exists an attribute of type 'Attribute<T>' which has the given name, a pointer to
                that attribute is returned, otherwise returns null. 
        Note: attribute names are human-readable (shown in editor) and may be subject to change, while id's
        (property / variable names) should be fixed. */
    template<typename T>
    Attribute<T> *GetAttribute(const QString &name) const
    {
        LogWarning("IComponent::GetAttribute<T> is deprecated and will be removed. Use AttributeByName<T> or AttributeById<T> instead");
        /// \todo Compare needs to be case-insensitive
        for(size_t i = 0; i < attributes.size(); ++i)
            if (attributes[i] && attributes[i]->Name() == name)
                return dynamic_cast<Attribute<T> *>(&attributes[i]);
        return 0;
    }
    
public slots:
    /// Returns true if network synchronization of the attributes of this component is enabled.
    /// A component is always either local or replicated, but not both.
    /// @todo Doesn't need to be a slot, exposed as Q_PROPERTY.
    bool IsReplicated() const { return replicated; }

    /// Returns true if network synchronization of the attributes of this component is NOT enabled.
    /// A component is always either local or replicated, but not both.
    /// @todo Doesn't need to be a slot, exposed as Q_PROPERTY.
    bool IsLocal() const { return !replicated; }

    /// Returns true if this component is pending a replicated ID assignment from the server.
    /// @todo Doesn't need to be a slot, exposed as Q_PROPERTY.
    bool IsUnacked() const;

    /// Sets the default mode for attribute change operations
    /// @todo Doesn't need to be a slot, exposed as Q_PROPERTY.
    void SetUpdateMode(AttributeChange::Type defaultmode);

    /// Gets the default mode for attribute change operations
    /// @todo Doesn't need to be a slot, exposed as Q_PROPERTY.
    AttributeChange::Type UpdateMode() const { return updateMode; }

    /// Returns component id, which is unique within the parent entity
    /// @todo Doesn't need to be a slot, exposed as Q_PROPERTY.
    component_id_t Id() const { return id; }

    /// Returns whether this component supports adding dynamic attributes. False by default.
    /** Components that do *not* support dynamic attributes (most of them) are resilient to versioning mismatches between client/server
        as long as the new attributes are added to the end of the static attributes list. In contrast, components with dynamic attributes
        are not resilient to mismatches, except if they use *only* dynamic attributes, like EC_DynamicComponent. */
    virtual bool SupportsDynamicAttributes() const { return false; }
    
    /// Returns the total number of attributes in this component. Does not count holes in the attribute vector
    int NumAttributes() const;

    /// Returns the number of static (i.e. not dynamically allocated) attributes in this component. These are always in the beginning of the attribute vector.
    int NumStaticAttributes() const;

    /// Informs this component that the value of a member Attribute of this component has changed.
    /** You may call this function manually to force Attribute change signal to
        occur, but it is not necessary if you use the Attribute::Set function, since
        it notifies this function automatically.
        @param attribute The attribute that was changed. The attribute passed here must be an Attribute member of this component.
        @param change Informs to the component the type of change that occurred.

        This function calls EmitAttributeChanged and triggers the 
        OnAttributeChanged signal of this component.

        This function is called by IAttribute::Changed whenever the value in that
        attribute is changed. */
    void EmitAttributeChanged(IAttribute* attribute, AttributeChange::Type change);
    /// @overload
    /** @param attributeName Name of the attribute that changed. @note this is a no-op if the named attribute is not found.
        @param change Informs to the component the type of change that occurred. */
    void EmitAttributeChanged(const QString& attributeName, AttributeChange::Type change);

    /// Informs that every attribute in this Component has changed with the change
    /** you specify. If change is Replicate, or it is Default and the UpdateMode is Replicate,
        every attribute will be synced to the network. */
    void ComponentChanged(AttributeChange::Type change);

    /// Returns the Entity this Component is part of.
    /** @note Calling this function will return null if it is called in the ctor or dtor of this Component.
        This is because the parent entity has not yet been set with a call to SetParentEntity at that point,
        and parent entity is set to null before the actual Component is destroyed.
        @sa ParentScene */
    Entity* ParentEntity() const;

    /// Returns the scene this Component is part of.
    /** May return null if component is not in an entity or entity is not in a scene.
        @sa ParentEntity */
    Scene* ParentScene() const;

    /// Sets whether component is temporary. Temporary components won't be saved when the scene is saved.
    /// @todo Doesn't need to be a slot, exposed as Q_PROPERTY.
    void SetTemporary(bool enable);

    /// Returns whether component is temporary. Temporary components won't be saved when the scene is saved.
    /** @note if parent entity is temporary, this returns always true regardless of the component's temporary flag. */
    /// @todo Doesn't need to be a slot, exposed as Q_PROPERTY.
    bool IsTemporary() const;

    /// Returns whether the component is in a view-enabled scene, or not.
    /** If the information is not available (component is not yet in a scene, will guess "true. */
    bool ViewEnabled() const;

<<<<<<< HEAD
    /// Returns value of an attribute as a QVariant.
    /** @param name Name of the attribute, case-insensitive. */
    QVariant GetAttributeQVariant(const QString &name) const;
=======
    /// Returns an attribute of this component as a QVariant
    /** @param id ID or name of the attribute
        @return value of the attribute 
        @todo Create separate functions to query by name or ID */
    QVariant GetAttributeQVariant(const QString &id) const;
>>>>>>> 6a1ff711

    /// Returns list of attribute names of the component
    QStringList GetAttributeNames() const;

<<<<<<< HEAD
    /// Crafts a component type name string that is guaranteed not to thave the "EC_" prefix.
    static QString EnsureTypeNameWithoutPrefix(const QString &tn) { return (tn.startsWith("EC_", Qt::CaseInsensitive) ? tn.mid(3) : tn); }
    /// Crafts a component type name string that is guaranteed to have the "EC_" prefix.
    static QString EnsureTypeNameWithPrefix(const QString &tn) { return (tn.startsWith("EC_", Qt::CaseInsensitive) ? tn : "EC_" + tn); }

    // DEPRECATED
    void SetNetworkSyncEnabled(bool enable); /**< @deprecated Currently a no-op, as replication mode can not be changed after adding to an entity. @todo Remove! */
=======
    /// Returns list of attribute IDs of the component.
    QStringList GetAttributeIds() const;

    /** @deprecated Currently a no-op, as replication mode can not be changed after adding to an entity.
        @todo Removed once scripts converted to not call this */
    void SetNetworkSyncEnabled(bool enable);
>>>>>>> 6a1ff711

signals:
    /// This signal is emitted when an Attribute of this Component has changed. 
    void AttributeChanged(IAttribute* attribute, AttributeChange::Type change);

    ///\todo In the future, provide a method of listening to a change of specific Attribute, instead of having to
    /// always connect to the above function and if(...)'ing if it was the change we were interested in.

    /// This signal is emitted when the name of this Component has changed.
    /** Use this signal to keep track of a component with specified custom name.*/
    void ComponentNameChanged(const QString &newName, const QString &oldName);

    /// This signal is emitted when this Component is attached to its owning Entity.
    void ParentEntitySet();

    /// This signal is emitted when this Component is detached from its parent, i.e. the new parent is set to null.
    void ParentEntityDetached();

    /// Emitted when a new attribute is added to this component.
    /** @param attr New attribute. */
    void AttributeAdded(IAttribute *attr);

    /// Emitted when attribute is about to be removed.
    /** @param attr Attribute about to be removed.
        @todo Scripts cannot access IAttribute; consider maybe using name or something else in the signature. */
    void AttributeAboutToBeRemoved(IAttribute *attr);
    
protected:
    /// Helper function for starting component serialization.
    /** This function creates an XML element <component> with the name of this component, adds it to the document, and returns it. 
        If serializeTemporary is true, the attribute 'temporary' is added to the XML element. Default is false. */
    QDomElement BeginSerialization(QDomDocument& doc, QDomElement& baseElement, bool serializeTemporary = false) const;

    /// Helper function for adding an attribute and it's type to the component XML serialization.
    void WriteAttribute(QDomDocument& doc, QDomElement& compElement, const QString& name, const QString& id, const QString& value, const QString &type) const;

    /// Helper function for starting deserialization.
    /** Checks that XML element contains the right kind of EC, and if it is right, sets the component name.
        Otherwise returns false and does nothing. */
    bool BeginDeserialization(QDomElement& compElement);

    /// Add attribute to this component.
    void AddAttribute(IAttribute* attr);

    /// Add attribute to this component at specified index, creating new holes if necessary. Static attributes can not be overwritten. Return true if successful
    bool AddAttribute(IAttribute* attr, u8 index);

    Entity* parentEntity; ///< The Entity this Component is part of, or null if this Component is not attached to any Entity.
    QString name; ///< The name of this component, by default an empty string.
    AttributeVector attributes; ///< Attributes of the component.
    component_id_t id; ///< Component id, unique within the parent entity
    bool replicated; ///< Network sync enabled -flag
    AttributeChange::Type updateMode; ///< Default update mode for attribute changes
    Framework* framework; ///< Needed to be able to perform important uninitialization etc. even when not in an entity.
    bool temporary; ///< Temporary-flag

private:
    friend class ::IAttribute;
    friend class Entity;
    
    /// This function is called by the base class (IComponent) to signal to the derived class that one or more
    /// of its attributes have changed, and it should update its internal state accordingly.
    /// The derived class can call IAttribute::ValueChanged() to query which attributes have changed value,
    /// and after reacting to the change, call IAttribute::ClearChangedFlag().
    virtual void AttributesChanged() {}

    /// Set component id. Called by Entity
    void SetNewId(component_id_t newId);
};<|MERGE_RESOLUTION|>--- conflicted
+++ resolved
@@ -140,24 +140,7 @@
 
     /// Returns a list of all attributes with null attributes sanitated away. This is slower than Attributes().
     AttributeVector NonEmptyAttributes() const;
-    
-<<<<<<< HEAD
-    /// Finds and returns an attribute of type 'Attribute<T>' and given name.
-    /** @param T The Attribute type to look for.
-        @param name The name of the attribute, case-insensitive.
-        @return If there exists an attribute of type 'Attribute<T>' which has the given name, a pointer to
-                that attribute is returned, otherwise returns null. */
-    template<typename T>
-    Attribute<T> *GetAttribute(const QString &name) const
-    {
-        for(size_t i = 0; i < attributes.size(); ++i)
-            if (attributes[i] && attributes[i]->Name() == name)
-                return dynamic_cast<Attribute<T> *>(&attributes[i]);
-        return 0;
-    }
-
-=======
->>>>>>> 6a1ff711
+
     /// Serializes this component and all its Attributes to the given XML document.
     /** @param doc The XML document to serialize this component to.
         @param baseElement Points to the <entity> element of the document doc. This element is the Entity that
@@ -182,24 +165,12 @@
         it depends on the situation if they are needed or not. */
     virtual void DeserializeFromBinary(kNet::DataDeserializer& source, AttributeChange::Type change);
 
-<<<<<<< HEAD
-    /// Returns an Attribute of this component with the given @c name.
-    /** This function iterates through the attribute vector and tries to find a member attribute with the given name.
-        @param The name of the attribute to look for, case-insensitive
-        @return A pointer to the attribute, or null if no attribute with the given name exists. */
-    IAttribute* GetAttribute(const QString &name) const;
-    
-    /// Create an attribute with specified index, type and name. Return it if successful or null if not. Called by SyncManager.
-    /** Component must override SupportsDynamicAttributes() to allow creating attributes. */
-    IAttribute* CreateAttribute(u8 index, u32 typeID, const QString& name, AttributeChange::Type change = AttributeChange::Default);
-=======
     /// Create an attribute with specified index, type and ID. Return it if successful or null if not. Called by SyncManager.
     /** Component must override SupportsDynamicAttributes() to allow creating attributes. 
         @note For dynamic attributes ID and name will be same
       */
     IAttribute* CreateAttribute(u8 index, u32 typeID, const QString& id, AttributeChange::Type change = AttributeChange::Default);
->>>>>>> 6a1ff711
-    
+
     /// Remove an attribute at the specified index. Called by network sync.
     void RemoveAttribute(u8 index, AttributeChange::Type change);
     
@@ -217,9 +188,8 @@
     template<typename T>
     Attribute<T> *AttributeByName(const QString &name) const
     {
-        /// \todo Compare needs to be case-insensitive
         for(size_t i = 0; i < attributes.size(); ++i)
-            if (attributes[i] && attributes[i]->Name() == name)
+            if (attributes[i] && !attributes[i]->Name().compare(name, Qt::CaseInsensitive))
                 return dynamic_cast<Attribute<T> *>(&attributes[i]);
         return 0;
     }
@@ -234,7 +204,7 @@
     {
         /// \todo Compare needs to be case-insensitive
         for(size_t i = 0; i < attributes.size(); ++i)
-            if (attributes[i] && attributes[i]->Id() == id)
+            if (attributes[i] && !attributes[i]->Id().compare(id, Qt::CaseInsensitive))
                 return dynamic_cast<Attribute<T> *>(&attributes[i]);
         return 0;
     }
@@ -271,9 +241,8 @@
     Attribute<T> *GetAttribute(const QString &name) const
     {
         LogWarning("IComponent::GetAttribute<T> is deprecated and will be removed. Use AttributeByName<T> or AttributeById<T> instead");
-        /// \todo Compare needs to be case-insensitive
         for(size_t i = 0; i < attributes.size(); ++i)
-            if (attributes[i] && attributes[i]->Name() == name)
+            if (attributes[i] && !attributes[i]->Name().compare(name, Qt::CaseInsensitive))
                 return dynamic_cast<Attribute<T> *>(&attributes[i]);
         return 0;
     }
@@ -365,22 +334,16 @@
     /** If the information is not available (component is not yet in a scene, will guess "true. */
     bool ViewEnabled() const;
 
-<<<<<<< HEAD
     /// Returns value of an attribute as a QVariant.
-    /** @param name Name of the attribute, case-insensitive. */
-    QVariant GetAttributeQVariant(const QString &name) const;
-=======
-    /// Returns an attribute of this component as a QVariant
-    /** @param id ID or name of the attribute
-        @return value of the attribute 
-        @todo Create separate functions to query by name or ID */
+    /** @param id ID or name of the attribute, case-insensitive. */
     QVariant GetAttributeQVariant(const QString &id) const;
->>>>>>> 6a1ff711
 
     /// Returns list of attribute names of the component
     QStringList GetAttributeNames() const;
 
-<<<<<<< HEAD
+    /// Returns list of attribute IDs of the component.
+    QStringList GetAttributeIds() const;
+
     /// Crafts a component type name string that is guaranteed not to thave the "EC_" prefix.
     static QString EnsureTypeNameWithoutPrefix(const QString &tn) { return (tn.startsWith("EC_", Qt::CaseInsensitive) ? tn.mid(3) : tn); }
     /// Crafts a component type name string that is guaranteed to have the "EC_" prefix.
@@ -388,14 +351,6 @@
 
     // DEPRECATED
     void SetNetworkSyncEnabled(bool enable); /**< @deprecated Currently a no-op, as replication mode can not be changed after adding to an entity. @todo Remove! */
-=======
-    /// Returns list of attribute IDs of the component.
-    QStringList GetAttributeIds() const;
-
-    /** @deprecated Currently a no-op, as replication mode can not be changed after adding to an entity.
-        @todo Removed once scripts converted to not call this */
-    void SetNetworkSyncEnabled(bool enable);
->>>>>>> 6a1ff711
 
 signals:
     /// This signal is emitted when an Attribute of this Component has changed. 
