// For conditions of distribution and use, see copyright notice in LICENSE

#include "StableHeaders.h"
#include "DebugOperatorNew.h"

#include "Framework.h"
#include "Profiler.h"
#include "IRenderer.h"
#include "CoreException.h"
#include "CoreJsonUtils.h"
#include "Application.h"
#include "ConfigAPI.h"
#include "PluginAPI.h"
#include "LoggingFunctions.h"
#include "IModule.h"
#include "FrameAPI.h"
#include "ConsoleAPI.h"

#include "InputAPI.h"
#include "AssetAPI.h"
#include "AudioAPI.h"
#include "SceneAPI.h"
#include "UiAPI.h"

#ifndef _WINDOWS
#include <sys/ioctl.h>
#endif
#ifdef ANDROID
#include "StaticPluginRegistry.h"
#include <termios.h>
#endif
#include <iostream>
#include <sstream>

#include <QDir>
#include <QDomDocument>

#include "MemoryLeakCheck.h"

#ifdef ANDROID
JavaVM* Framework::javaVM = 0;
JNIEnv* Framework::jniEnv = 0;
#endif

namespace
{
/// Temporary utility structure for storing supported command line parameters and their descriptions.
/** @cond PRIVATE */
struct CommandLineParameterMap
{
    /// Returns the command line structure in printable format.
    std::string ToString() const
    {
        std::stringstream ss;
        QMap<QString, QString>::const_iterator it = commands.begin();
        while(it != commands.end())
        {
            int charIdx = 0;
            const int treshold = 15;
#ifdef _WINDOWS
            int maxLineWidth = 80; // Initially assume default 80 on Windows.
            CONSOLE_SCREEN_BUFFER_INFO csbiInfo;
            HANDLE hstdout;
            hstdout = GetStdHandle(STD_OUTPUT_HANDLE);
            if (GetConsoleScreenBufferInfo(hstdout, &csbiInfo))
                maxLineWidth = csbiInfo.dwSize.X;
#else
            struct winsize w;
            ioctl(0, TIOCGWINSZ, &w);
            const int maxLineWidth = (int)w.ws_col;
#endif
            int cmdLength = it.key().length();
            ss << it.key().toStdString();
            if (cmdLength >= treshold)
            {
                ss << std::endl;
                for(charIdx = 0; charIdx < treshold ; ++charIdx)
                    ss << " ";
            }
            else
                for(charIdx = cmdLength; charIdx < treshold ; ++charIdx)
                    ss << " ";

            for(int i = 0; i < it.value().length(); ++i)
            {
                ss << it.value()[i].toAscii();
                ++charIdx;
                if (charIdx >= maxLineWidth)
                {
                    charIdx = 0;
                    for(charIdx; charIdx < treshold ; ++charIdx)
                        ss << " ";
                }
            }

            ss << std::endl;
            ++it;
        }
        return ss.str();
    }

    QMap<QString, QString> commands;
};
/** @endcond */

} //~unnamed namespace

Framework *Framework::instance = 0;

Framework::Framework(int argc_, char** argv_, Application *app) :
    exitSignal(false),
    argc(argc_),
    argv(argv_),
    headless(false),
    application(app),
    frame(0),
    console(0),
    scene(0),
    input(0),
    asset(0),
    audio(0),
    plugin(0),
    config(0),
    ui(0),
#ifdef PROFILING
    profiler(0),
#endif
    profilerQObj(0),
    renderer(0)
{
    // Remember this Framework instance in a static pointer. Note that this does not help visibility for external DLL code linking to Framework.
    instance = this;

#ifdef ANDROID
    LoadCommandLineFromFile();
#else
    ProcessStartupOptions();
#endif

    // Make sure we spawn a console window in each case we might need one.
    if (HasCommandLineParameter("--version") || HasCommandLineParameter("--help") ||
        HasCommandLineParameter("--sharedconsole") || HasCommandLineParameter("--console") ||
        HasCommandLineParameter("--headless"))
    {
        Application::ShowConsoleWindow(HasCommandLineParameter("--sharedconsole"));
    }

    ///\todo Delete the CommandLineParameterMap mechanism altogether.
    /// Instead, provide the command line parameter help from a help file, where all the various command line parameters can be assembled.
    CommandLineParameterMap cmdLineDescs;
#ifdef WIN32
    cmdLineDescs.commands["--console"] = "Shows a text-based console along with the main UI window.";
    cmdLineDescs.commands["--sharedConsole"] = "Same as '--console' but attaches the Tundra console to the parent process, without creating new command prompt for the console.";
    cmdLineDescs.commands["--perfHud"] = "Use Ogre with NVIDIA PerfHUD enabled, if applicable.";
    cmdLineDescs.commands["--d3d9"] = "Use Ogre with \"Direct3D9 Rendering Subsystem\", overrides the option that was set in config.";
    cmdLineDescs.commands["--direct3d9"] = "Same as --d3d9.";
#endif
    cmdLineDescs.commands["--help"] = "Produces help message."; // Framework
    cmdLineDescs.commands["--version"] = "Produces version information."; // Framework
    cmdLineDescs.commands["--headless"] = "Runs Tundra in headless mode without any windows or rendering."; // Framework
    cmdLineDescs.commands["--disableRunOnLoad"] = "Prevents script applications (EC_Script's with applicationName defined) starting automatically."; //JavascriptModule
    cmdLineDescs.commands["--server"] = "Starts Tundra as server."; // TundraLogicModule
    cmdLineDescs.commands["--port"] = "Specifies the Tundra server port."; // TundraLogicModule
    cmdLineDescs.commands["--protocol"] = "Specifies the Tundra server protocol. Options: '--protocol tcp' and '--protocol udp'. Defaults to udp if no protocol is specified."; // KristalliProtocolModule
    cmdLineDescs.commands["--fpsLimit"] = "Specifies the FPS cap to use in rendering. Default: 60. Pass in 0 to disable."; // Framework
    cmdLineDescs.commands["--fpsLimitWhenInactive"] = "Specifies the FPS cap to use when the window is not active. Default: 30 (half of the FPS). Pass 0 to disable."; // Framework
    cmdLineDescs.commands["--run"] = "Runs script on startup"; // JavaScriptModule
    cmdLineDescs.commands["--plugin"] = "Specifies a shared library (a 'plugin') to be loaded, relative to 'TUNDRA_DIRECTORY/plugins' path. Multiple plugin parameters are supported, f.ex. '--plugin MyPlugin --plugin MyOtherPlugin', or multiple parameters per --plugin, separated with semicolon (;) and enclosed in quotation marks, f.ex. --plugin \"MyPlugin;OtherPlugin;Etc\""; // Framework
    cmdLineDescs.commands["--jsplugin"] = "Specifies a javascript file to be loaded at startup, relative to 'TUNDRA_DIRECTORY/jsplugins' path. Multiple jsplugin parameters are supported, f.ex. '--jsplugin MyPlugin.js --jsplugin MyOtherPlugin.js', or multiple parameters per --jsplugin, separated with semicolon (;) and enclosed in quotation marks, f.ex. --jsplugin \"MyPlugin.js;MyOtherPlugin.js;Etc.js\". If JavascriptModule is not loaded, this parameter has no effect."; // JavascriptModule
    cmdLineDescs.commands["--file"] = "Specifies a startup scene file. Multiple files supported. Accepts absolute and relative paths, local:// and http:// are accepted and fetched via the AssetAPI."; // TundraLogicModule & AssetModule
    cmdLineDescs.commands["--storage"] = "Adds the given directory as a local storage directory on startup."; // AssetModule
    cmdLineDescs.commands["--config"] = "Specifies a startup configuration file to use. Multiple config files are supported, f.ex. '--config plugins.xml --config MyCustomAddons.xml'."; // Framework & PluginAPI
    cmdLineDescs.commands["--connect"] = "Connects to a Tundra server automatically. Syntax: '--connect serverIp;port;protocol;name;password'. Password is optional."; // TundraLogicModule & AssetModule
    cmdLineDescs.commands["--login"] = "Automatically login to server using provided data. Url syntax: {tundra|http|https}://host[:port]/?username=x[&password=y&avatarurl=z&protocol={udp|tcp}]. Minimum information needed to try a connection in the url are host and username."; // TundraLogicModule & AssetModule
    cmdLineDescs.commands["--netRate"] = "Specifies the number of network updates per second. Default: 30."; // TundraLogicModule
    cmdLineDescs.commands["--noAssetCache"] = "Disable asset cache."; // Framework
    cmdLineDescs.commands["--assetCacheDir"] = "Specify asset cache directory to use."; // Framework
    cmdLineDescs.commands["--clearAssetCache"] = "At the start of Tundra, remove all data and metadata files from asset cache."; // AssetCache
    cmdLineDescs.commands["--logLevel"] = "Sets the current log level: 'error', 'warning', 'info', 'debug'."; // ConsoleAPI
    cmdLineDescs.commands["--logFile"] = "Sets logging file. Usage example: '--logfile TundraLogFile.txt'."; // ConsoleAPI
    cmdLineDescs.commands["--physicsRate"] = "Specifies the number of physics simulation steps per second. Default: 60."; // PhysicsModule
    cmdLineDescs.commands["--physicsMaxSteps"] = "Specifies the maximum number of physics simulation steps in one frame to limit CPU usage. If the limit would be exceeded, physics will appear to slow down. Default: 6."; // PhysicsModule
    cmdLineDescs.commands["--splash"] = "Shows splash screen during the startup."; // Framework
    cmdLineDescs.commands["--fullscreen"] = "Starts application in fullscreen mode."; // OgreRenderingModule
    cmdLineDescs.commands["--vsync"] = "Synchronizes buffer swaps to monitor vsync, eliminating tearing at the expense of a fixed frame rate."; // OgreRenderingModule
    cmdLineDescs.commands["--vsyncFrequency"] = "Sets display frequency rate for vsync, applicable only if fullscreen is set. Usage: '--vsyncFrequency <number>'."; // OgreRenderingModule
    cmdLineDescs.commands["--antialias"] = "Sets full screen antialiasing factor. Usage '--antialias <number>'."; // OgreRenderingModule
    cmdLineDescs.commands["--hideBenignOgreMessages"] = "Sets some uninformative Ogre log messages to be ignored from the log output."; // OgreRenderingModule
    cmdLineDescs.commands["--noAsyncAssetLoad"] = "Disables threaded loading of Ogre assets."; // OgreRenderingModule
    cmdLineDescs.commands["--autoDxtCompress"] = "Compress uncompressed texture assets to DXT1/DXT5 format on load to save memory."; // OgreRenderingModule
    cmdLineDescs.commands["--maxTextureSize"] = "Resize texture assets that are larger than this. Default: no resizing."; // OgreRenderingModule
    cmdLineDescs.commands["--variablePhysicsStep"] = "Use variable physics timestep to avoid taking multiple physics substeps during one frame."; // PhysicsModule
    cmdLineDescs.commands["--opengl"] = "Use Ogre with \"OpenGL Rendering Subsystem\" for rendering, overrides the option that was set in config.";
    cmdLineDescs.commands["--nullRenderer"] = "Disables all Ogre rendering operations."; // OgreRenderingModule
    cmdLineDescs.commands["--ogreCaptureTopWindow"] = "On some systems, the Ogre rendering output is overdrawn by the desktop compositing manager, "
        "but the actual cause of this is uncertain. As a workaround, try this switch to make Ogre output directly on the main window handle of the UI chain. "
        "However, this might introduce graphical issues."; // OgreRenderingModule
    cmdLineDescs.commands["--noUiCompositing"] = "Disables the UI compositing, use for debugging purposes only."; // Framework & OgreRenderingModule
    cmdLineDescs.commands["--noCentralWidget"] = "Disables the usage of QMainWindow's central widget."; // Framework
    cmdLineDescs.commands["--noMenuBar"] = "Disables showing of the application menu bar automatically."; // Framework
    cmdLineDescs.commands["--clientExtrapolationTime"] = "Rigid body extrapolation time on client in milliseconds. Default 66."; // TundraProtocolModule
    cmdLineDescs.commands["--noClientPhysics"] = "Disables rigid body handoff to client simulation after no movement packets received from server."; // TundraProtocolModule
    cmdLineDescs.commands["--dumpProfiler"] = "Dump profiling blocks to console every 5 seconds."; // DebugStatsModule
    cmdLineDescs.commands["--acceptUnknownLocalSources"] = "If specified, assets outside any known local storages are allowed. Otherwise, requests to them will fail."; // AssetModule
    cmdLineDescs.commands["--acceptUnknownHttpSources"] = "If specified, asset requests outside any registered HTTP storages are also accepted, and will appear as assets with no storage. "
        "Otherwise, all requests to assets outside any registered storage will fail."; // AssetModule

    if (HasCommandLineParameter("--help"))
    {
        LogInfo("Supported command line arguments (case-insensitive):");
        std::cout << cmdLineDescs.ToString();
    }

    if (HasCommandLineParameter("--version") || HasCommandLineParameter("--help"))
    {
#ifdef WIN32
        std::cout << std::endl;
        system("pause");
#endif
        Exit();
        return;
    }

    // In headless mode, no main UI/rendering window is initialized.
    if (HasCommandLineParameter("--headless"))
        headless = true;

#ifdef PROFILING
    profiler = new Profiler();
    PROFILE(FW_Startup);
#endif
    profilerQObj = new ProfilerQObj;

    // Create ConfigAPI, pass application data and prepare data folder.
    config = new ConfigAPI(this);
    QStringList configDirs = CommandLineParameters("--configdir");
    QString configDir = "$(USERDATA)/configuration"; // The default configuration goes to "C:\Users\username\AppData\Roaming\Tundra\configuration"
    if (configDirs.size() >= 1)
        configDir = configDirs.last();
    if (configDirs.size() > 1)
        LogWarning("Multiple --configdir parameters specified! Using \"" + configDir + "\" as the configuration directory.");
    config->PrepareDataFolder(configDir);

    // Set target FPS limits, if specified.
    QStringList fpsLimitParam = CommandLineParameters("--fpslimit");
    if (fpsLimitParam.size() > 1)
        LogWarning("Multiple --fpslimit parameters specified! Using " + fpsLimitParam.first() + " as the value.");
    if (fpsLimitParam.size() > 0)
    {
        bool ok;
        double targetFpsLimit = fpsLimitParam.first().toDouble(&ok);
        if (ok)
            application->SetTargetFpsLimit(targetFpsLimit);
        else
            LogWarning("Erroneous FPS limit given with --fpslimit: " + fpsLimitParam.first() + ". Ignoring.");
    }

    QStringList fpsLimitWhenInactive = CommandLineParameters("--fpslimitwheninactive");
    if (fpsLimitWhenInactive.size() > 1)
        LogWarning("Multiple --fpslimitwheninactive parameters specified! Using " + fpsLimitWhenInactive.first() + " as the value.");
    if (fpsLimitWhenInactive.size() > 0)
    {
        bool ok;
        double targetFpsWhenInactive = fpsLimitWhenInactive.first().toDouble(&ok);
        if (ok)
            application->SetTargetFpsLimitWhenInactive(targetFpsWhenInactive);
        else
            LogWarning("Erroneous FPS limit given with --fpslimitwheninactive: " + fpsLimitWhenInactive.first() + ". Ignoring.");
    }

    // Create core APIs
    frame = new FrameAPI(this);
    scene = new SceneAPI(this);
    plugin = new PluginAPI(this);
    asset = new AssetAPI(this, headless);

    // Prepare asset cache, if used.
    QString assetCacheDir = Application::UserDataDirectory() + "assetcache";
    if (CommandLineParameters("--assetcachedir").size() > 0)
        assetCacheDir = Application::ParseWildCardFilename(CommandLineParameters("--assetcachedir").last());
    if (CommandLineParameters("--assetcachedir").size() > 1)
        LogWarning("Multiple --assetcachedir parameters specified! Using \"" + CommandLineParameters("--assetcachedir").last() + "\" as the assetcache directory.");
    if (!HasCommandLineParameter("--noassetcache"))
        asset->OpenAssetCache(assetCacheDir);

    ui = new UiAPI(this);
    audio = new AudioAPI(this, asset); // AudioAPI depends on the AssetAPI, so must be loaded after it.
    input = new InputAPI(this);
    console = new ConsoleAPI(this);
    console->RegisterCommand("exit", "Shuts down gracefully.", this, SLOT(Exit()));
    console->RegisterCommand("inputContexts", "Prints all currently registered input contexts in InputAPI.", input, SLOT(DumpInputContexts()));
    console->RegisterCommand("dynamicObjects", "Prints all currently registered dynamic objets in Framework.", this, SLOT(PrintDynamicObjects()));
    console->RegisterCommand("plugins", "Prints all currently loaded plugins.", plugin, SLOT(ListPlugins()));

    RegisterDynamicObject("ui", ui);
    RegisterDynamicObject("frame", frame);
    RegisterDynamicObject("input", input);
    RegisterDynamicObject("console", console);
    RegisterDynamicObject("asset", asset);
    RegisterDynamicObject("audio", audio);
    RegisterDynamicObject("application", application);
    RegisterDynamicObject("config", config);
    RegisterDynamicObject("profiler", profilerQObj);

    PrintStartupOptions();
}

Framework::~Framework()
{
    SAFE_DELETE(input);
    SAFE_DELETE(asset);
    SAFE_DELETE(audio);
    SAFE_DELETE(plugin);
#ifdef PROFILING
    SAFE_DELETE(profiler);
#endif
    SAFE_DELETE(profilerQObj);

    SAFE_DELETE(console);
    SAFE_DELETE(scene);
    SAFE_DELETE(frame);
    SAFE_DELETE(ui);
}

void Framework::ProcessOneFrame()
{
    if (exitSignal == true)
        return; // We've accidentally ended up to update a frame, but we're actually quitting.

    PROFILE(Framework_ProcessOneFrame);

    static tick_t clockFreq;
    static tick_t lastClockTime;

    if (!lastClockTime)
        lastClockTime = GetCurrentClockTime();

    if (!clockFreq)
        clockFreq = GetCurrentClockFreq();

    tick_t currClockTime = GetCurrentClockTime();
    double frametime = ((double)currClockTime - (double)lastClockTime) / (double) clockFreq;
    lastClockTime = currClockTime;

    for(size_t i = 0; i < modules.size(); ++i)
    {
        try
        {
#ifdef PROFILING
            ProfilerSection ps(("Module_" + modules[i]->Name() + "_Update").toStdString());
#endif
            modules[i]->Update(frametime);
        }
        catch(const std::exception &e)
        {
            std::stringstream error;
            error << "ProcessOneFrame caught an exception while updating module " << modules[i]->Name().toStdString() << ": " << (e.what() ? e.what() : "(null)");
            std::cout << error.str() << std::endl;
            LogError(error.str());
        }
        catch(...)
        {
            std::string error("ProcessOneFrame caught an unknown exception while updating module " + modules[i]->Name().toStdString());
            std::cout << error << std::endl;
            LogError(error);
        }
    }

    asset->Update(frametime);
    input->Update(frametime);
    audio->Update(frametime);
    console->Update(frametime);
    frame->Update(frametime);

    if (renderer)
        renderer->Render(frametime);
}

void Framework::Go()
{
    // Check if we were never supposed to run
    if (exitSignal)
        return;
    
    srand(time(0));

#ifdef ANDROID
    // Run any statically registered plugin main functions first
    StaticPluginRegistryInstance()->RunPluginMainFunctions(this);
#endif

    /** @todo This only handles the deprecated/old .xml format.
        It does not find plugins correctly from current generation xml files.
        New style xml plugins are added to the command line params.
        Remove this at some point when people have converted their startup xmls. */
    foreach(const QString &config, plugin->ConfigurationFiles())
    {
        if (config.trimmed().endsWith(".xml", Qt::CaseInsensitive))
            plugin->LoadPluginsFromXML(config);
    }

    // Load plugins from command line params and from new style xml/json config files.
    plugin->LoadPluginsFromCommandLine();

    for(size_t i = 0; i < modules.size(); ++i)
    {
        LogDebug("Initializing module " + modules[i]->Name());
        modules[i]->Initialize();
    }

    // Run our QApplication subclass.
    application->Go();

    // Qt main loop execution has ended, we are exiting.
    exitSignal = true;

    for(size_t i = 0; i < modules.size(); ++i)
    {
        LogDebug("Uninitializing module " + modules[i]->Name());
        modules[i]->Uninitialize();
    }

    // Deinitialize all core APIs.
    scene->Reset();
    asset->Reset();
    console->Reset();
    frame->Reset();
    input->SaveKeyBindingsToFile();
    input->Reset();
    audio->SaveSoundSettingsToConfig();
    audio->Reset();

    for(size_t i = 0; i < modules.size(); ++i)
    {
        LogDebug("Unloading module " + modules[i]->Name());
        modules[i]->Unload();
    }

    // Delete all modules.
    modules.clear();

    // Now that each module has been deleted, they've closed all their windows as well. Tear down the main UI.
    ui->Reset();

    // Actually unload all DLL plugins from memory.
    plugin->UnloadPlugins();
}

void Framework::Exit()
{
    exitSignal = true;
    if (application)
        application->RequestExit();
}

void Framework::ForceExit()
{
    exitSignal = true;
    if (application)
        application->quit();
}

void Framework::CancelExit()
{
    exitSignal = false;

    // Our main loop is stopped when we are exiting,
    // we need to start it back up again if something canceled the exit.
    if (application)
        application->UpdateFrame();
}

Application *Framework::App() const
{
    return application;
}

#ifdef PROFILING
Profiler *Framework::GetProfiler() const
{
    return profiler;
}
#endif

FrameAPI *Framework::Frame() const
{
    return frame;
}

InputAPI *Framework::Input() const
{
    return input;
}

UiAPI *Framework::Ui() const
{
    return ui;
}

ConsoleAPI *Framework::Console() const
{
    return console;
}

AudioAPI *Framework::Audio() const
{
    return audio;
}

AssetAPI *Framework::Asset() const
{
    return asset;
}

SceneAPI *Framework::Scene() const
{
    return scene;
}

ConfigAPI *Framework::Config() const
{
    return config;
}

PluginAPI *Framework::Plugins() const
{
    return plugin;
}

IRenderer *Framework::Renderer() const
{
    return renderer;
}

void Framework::RegisterRenderer(IRenderer *renderer_)
{
    renderer = renderer_;
}

void Framework::RegisterModule(IModule *module)
{
    module->SetFramework(this);
    modules.push_back(shared_ptr<IModule>(module));
    module->Load();
}

IModule *Framework::ModuleByName(const QString &name) const
{
    for(size_t i = 0; i < modules.size(); ++i)
        if (modules[i]->Name() == name)
            return modules[i].get();
    return 0;
}

bool Framework::RegisterDynamicObject(QString name, QObject *object)
{
    if (name.length() == 0 || !object)
    {
        LogError("Framework::RegisterDynamicObject: empty name or null object passed.");
        return false;
    }
    if (property(name.toStdString().c_str()).isValid()) // We never override a property if it already exists.
    {
        LogError(QString("Framework::RegisterDynamicObject: Dynamic object with name \"%1\" already registered.").arg(name));
        return false;
    }

    setProperty(name.toStdString().c_str(), QVariant::fromValue<QObject*>(object));

    return true;
}

QString LookupRelativePath(QString path);

<<<<<<< HEAD
=======
bool Framework::LoadStartupOptionsFromFile(const QString &configurationFile)
{
    QString suffix = QFileInfo(configurationFile).suffix().toLower();
    bool read = false;
    if (suffix == "xml")
        read = LoadStartupOptionsFromXML(configurationFile);
    else if (suffix == "json")
        read = LoadStartupOptionsFromJSON(configurationFile);
    else
        LogError("Invalid config file format. Only .xml and .json are supported: " + configurationFile);
    if (read)
        configFiles << configurationFile;        
    return read;
}

>>>>>>> c4dab0da
bool Framework::LoadStartupOptionsFromXML(QString configurationFile)
{
    configurationFile = LookupRelativePath(configurationFile);

    QDomDocument doc("plugins");
    QFile file(configurationFile);
    if (!file.open(QIODevice::ReadOnly))
    {
        LogError("Failed to open config file \"" + configurationFile + "\"!");
        return false;
    }
    QString errorMsg;
    int errorLine, errorColumn;
    if (!doc.setContent(&file, false, &errorMsg, &errorLine, &errorColumn))
    {
        LogError(QString("Failed to parse config file XML \"%1\": %2 at line %3, column %4.")
            .arg(configurationFile).arg(errorMsg).arg(errorLine).arg(errorColumn));
        file.close();
        return false;
    }
    file.close();

    QDomElement docElem = doc.documentElement();

    QDomNode n = docElem.firstChild();
    while(!n.isNull())
    {
        QDomElement e = n.toElement(); // try to convert the node to an element.
        if (!e.isNull() && e.tagName() == "option" && e.hasAttribute("name"))
        {
#ifdef _DEBUG
            QString build = "debug";
#else
            QString build = "release";
#endif
            if (e.hasAttribute("build") && build.compare(e.attribute("build"), Qt::CaseInsensitive) != 0)
                continue; // The command line parameter was specified to be included only in the given build (debug/release), but we are not running that build.

            /// If we have another config XML specified with --config inside this config XML, load those settings also
            if (e.attribute("name").compare("--config", Qt::CaseInsensitive) == 0)
            {
                if (!e.attribute("value").isEmpty())
<<<<<<< HEAD
                {
                    if (LoadStartupOptionsFromXML(e.attribute("value")))
                        configFiles << e.attribute("value");
                }

=======
                    LoadStartupOptionsFromFile(e.attribute("value"));
>>>>>>> c4dab0da
                n = n.nextSibling();
                continue;
            }

            AddCommandLineParameter(e.attribute("name"), e.attribute("value"));
        }
        n = n.nextSibling();
    }
    return true;
}

<<<<<<< HEAD
void Framework::AddCommandLineParameter(const QString &command, const QString &parameter)
{
    startupOptions.insert(std::make_pair(command, std::make_pair((int)startupOptions.size() + 1, parameter)));
=======
bool Framework::LoadStartupOptionsFromJSON(QString configurationFile)
{
    configurationFile = LookupRelativePath(configurationFile);
    
    bool ok = false;
    QVariantList startupOptions = TundraJson::ParseFile(configurationFile, true, &ok).toList();
    if (!ok)
    {
        LogError(QString("Failed to parse config file JSON: %1").arg(configurationFile));
        return false;
    }
    if (startupOptions.isEmpty())
    {
        LogWarning("Config file does not seem to have any values is it: " + configurationFile);
        return false;
    }
    
    foreach(const QVariant &option, startupOptions)
    {
        QVariant::Type t = option.type();

        // Command-to-parameter pair(s)
        if (t == QVariant::Map || t == QVariant::Hash)
        {
            QVariantMap optionMap;
            if (t == QVariant::Map)
                optionMap = option.toMap();
            else if (t == QVariant::Hash)
            {
                QVariantHash optionsHash = option.toHash();
                foreach(const QString &hashKey, optionsHash.keys())
                    optionMap[hashKey] = optionsHash[hashKey];
            }
            foreach(const QString command, optionMap.keys())
            {
                QVariant value = optionMap[command];
                if (command.compare("--config", Qt::CaseInsensitive) != 0)
                {
                    // Support giving multiple values as a list or a single value.
                    if (value.type() == QVariant::String)
                        AddCommandLineParameter(command, value.toString());
                    else if (value.type() == QVariant::StringList || value.type() == QVariant::List)
                        foreach(const QVariant &valueIter, value.toList())
                            AddCommandLineParameter(command, valueIter.toString());
                }
                else
                    LoadStartupOptionsFromFile(value.toString());
            }
        }
        // Command only
        else if (t == QVariant::String)
        {
            AddCommandLineParameter(option.toString(), "");
        }
        // List of commands
        else if (t == QVariant::StringList || t == QVariant::List)
        {
            foreach(const QVariant &command, option.toList())
                AddCommandLineParameter(command.toString(), "");
        }
        else
            LogError(QString("LoadStartupOptionsFromJSON: QVariant::Type %1 is not supported: %2").arg(t).arg(option.toString()));
    }
    return true;
}

void Framework::AddCommandLineParameter(const QString &command, const QString &parameter)
{
    startupOptions.insert(std::make_pair(command, std::make_pair(startupOptions.size() + 1, parameter)));
>>>>>>> c4dab0da
}

bool Framework::HasCommandLineParameter(const QString &value) const
{
    if (value.compare("--config", Qt::CaseInsensitive) == 0)
        return !configFiles.isEmpty();

    return startupOptions.find(value) != startupOptions.end();
}

QStringList Framework::CommandLineParameters(const QString &key) const
{
    if (key.compare("--config", Qt::CaseInsensitive) == 0)
        return ConfigFiles();
    
    typedef std::set<std::pair<int, QString>, OptionMapLessThan> SortedOptionSet;
    SortedOptionSet sortedSet;
    QStringList ret;
    OptionsMapIteratorPair iter = startupOptions.equal_range(key);

    for (OptionsMap::const_iterator i = iter.first; i != iter.second; ++i)
        sortedSet.insert(i->second);

    for (SortedOptionSet::const_iterator i = sortedSet.begin(); i != sortedSet.end(); ++i)
        ret << i->second;

    return ret;
}

void Framework::ProcessStartupOptions()
{
    for(int i = 1; i < argc; ++i)
    {
        QString option(argv[i]);
<<<<<<< HEAD
        QString peekOption = (i+1 < argc ? QString(argv[i+1]) : "");
=======
        QString peekOption = (argv[i+1] ? QString(argv[i+1]) : "");
>>>>>>> c4dab0da
        if (option.startsWith("--") && !peekOption.isEmpty())
        {
#ifdef WIN32
            // --key "value
            if (peekOption.startsWith("\""))
            {
                // --key "value"
                if (peekOption.endsWith("\""))
                {
                    // Remove quotes and append to the return list.
                    peekOption = peekOption.mid(1);
                    peekOption.chop(1);
                }
                // --key "val u e"
                else
                {
                    for(int pi=i+2; pi+1 < argc; ++pi)
                    {
                        // If a new -- key is found before an end quote we have a error.
                        // Report and don't add anything to the return list as the param is malformed.
                        QString param = argv[pi];
                        if (param.startsWith("--"))
                        {
                            LogError("Could not find an end quote for '" + option + "' parameter: " + peekOption);
                            i = pi - 1; // Step one back so the main for loop will inspect this element next.
                            break;
                        }
                        
                        peekOption += " " + param;
                        if (param.endsWith("\""))
                        {                            
                            if (peekOption.startsWith("\""))
                                peekOption = peekOption.mid(1);
                            if (peekOption.endsWith("\""))
                                peekOption.chop(1);

                            // Set the main for loops index so it will skip the 
                            // parts that included in this quoted param.
                            i = pi; 
                            break;
                        }
                    }
                }
            }
#endif
        }
        else if (option.startsWith("--") && peekOption.isEmpty())
            AddCommandLineParameter(option, "");
        else
        {
            LogWarning("Orphaned startup option parameter value specified: " + QString(argv[i]));
            continue;
<<<<<<< HEAD
        }

        if (option.trimmed().isEmpty())
            continue;

        // --config
        if (option.compare("--config", Qt::CaseInsensitive) == 0)
        {
            if (LoadStartupOptionsFromXML(peekOption))
                configFiles << peekOption;
            ++i;
            continue;
        }

        // --key value
        if (!peekOption.startsWith("--"))
        {
            AddCommandLineParameter(option, peekOption);
            ++i;
        }
=======
        }

        if (option.trimmed().isEmpty())
            continue;

        // --config
        if (option.compare("--config", Qt::CaseInsensitive) == 0)
        {
            LoadStartupOptionsFromFile(peekOption);
            ++i;
            continue;
        }

        // --key value
        if (!peekOption.startsWith("--"))
        {
            AddCommandLineParameter(option, peekOption);
            ++i;
        }
>>>>>>> c4dab0da
        // --key
        else
            AddCommandLineParameter(option, "");
    }

    if (!HasCommandLineParameter("--config") && LoadStartupOptionsFromXML("plugins.xml"))        
        configFiles << "plugins.xml";
}

void Framework::PrintStartupOptions()
{
    typedef std::map<int, std::pair<QString, QString> > SortedOptionsMap;
    SortedOptionsMap sortedMap;
    for (OptionsMap::const_iterator i = startupOptions.begin(); i != startupOptions.end(); ++i)
        sortedMap.insert(std::make_pair(i->second.first, std::make_pair(i->first, i->second.second)));

    QString lastOption;
    for (SortedOptionsMap::const_iterator i = sortedMap.begin(); i != sortedMap.end(); ++i)
    {
        QString output = "";
        QString option = i->second.first;
        QString value = i->second.second;
        if (!value.isEmpty())
            output = QString("  %1 '%2'").arg(option != lastOption ? option : "", -10).arg(value);
        else
            output = QString("  %1").arg(option);

        LogInfo(output);
        
        if (lastOption.compare(option, Qt::CaseSensitive) != 0)
            lastOption = option;
    }
}

void Framework::PrintDynamicObjects()
{
    LogInfo("Dynamic objects:");
    foreach(const QByteArray &obj, dynamicPropertyNames())
        LogInfo(QString(obj));
}

#ifdef ANDROID
StaticPluginRegistry* Framework::StaticPluginRegistryInstance()
{
    static StaticPluginRegistry* instance = new StaticPluginRegistry();
    return instance;
}

void Framework::LoadCommandLineFromFile()
{
    QFile file(Application::InstallationDirectory() + "commandline.txt");
    if (!file.open(QIODevice::ReadOnly | QIODevice::Text))
        return;

    QTextStream in(&file);
    QString line = in.readLine();
    while (!line.isNull())
    {
        int i;
        unsigned cmdStart = 0;
        unsigned cmdEnd = 0;
        bool cmd = false;
        bool quote = false;

        for(i = 0; i < line.length(); ++i)
        {
            if (line[i] == '\"')
                quote = !quote;
            if ((line[i] == ' ') && (!quote))
            {
                if (cmd)
                {
                    cmd = false;
                    cmdEnd = i;
                    startupOptions << line.mid(cmdStart, cmdEnd-cmdStart);
                }
            }
            else
            {
                if (!cmd)
                {
                   cmd = true;
                   cmdStart = i;
                }
            }
        }
        if (cmd)
            startupOptions << line.mid(cmdStart, i-cmdStart);

        line = in.readLine();
    }
}

#endif<|MERGE_RESOLUTION|>--- conflicted
+++ resolved
@@ -572,8 +572,6 @@
 
 QString LookupRelativePath(QString path);
 
-<<<<<<< HEAD
-=======
 bool Framework::LoadStartupOptionsFromFile(const QString &configurationFile)
 {
     QString suffix = QFileInfo(configurationFile).suffix().toLower();
@@ -589,7 +587,6 @@
     return read;
 }
 
->>>>>>> c4dab0da
 bool Framework::LoadStartupOptionsFromXML(QString configurationFile)
 {
     configurationFile = LookupRelativePath(configurationFile);
@@ -632,15 +629,7 @@
             if (e.attribute("name").compare("--config", Qt::CaseInsensitive) == 0)
             {
                 if (!e.attribute("value").isEmpty())
-<<<<<<< HEAD
-                {
-                    if (LoadStartupOptionsFromXML(e.attribute("value")))
-                        configFiles << e.attribute("value");
-                }
-
-=======
                     LoadStartupOptionsFromFile(e.attribute("value"));
->>>>>>> c4dab0da
                 n = n.nextSibling();
                 continue;
             }
@@ -652,11 +641,6 @@
     return true;
 }
 
-<<<<<<< HEAD
-void Framework::AddCommandLineParameter(const QString &command, const QString &parameter)
-{
-    startupOptions.insert(std::make_pair(command, std::make_pair((int)startupOptions.size() + 1, parameter)));
-=======
 bool Framework::LoadStartupOptionsFromJSON(QString configurationFile)
 {
     configurationFile = LookupRelativePath(configurationFile);
@@ -726,7 +710,6 @@
 void Framework::AddCommandLineParameter(const QString &command, const QString &parameter)
 {
     startupOptions.insert(std::make_pair(command, std::make_pair(startupOptions.size() + 1, parameter)));
->>>>>>> c4dab0da
 }
 
 bool Framework::HasCommandLineParameter(const QString &value) const
@@ -761,11 +744,7 @@
     for(int i = 1; i < argc; ++i)
     {
         QString option(argv[i]);
-<<<<<<< HEAD
         QString peekOption = (i+1 < argc ? QString(argv[i+1]) : "");
-=======
-        QString peekOption = (argv[i+1] ? QString(argv[i+1]) : "");
->>>>>>> c4dab0da
         if (option.startsWith("--") && !peekOption.isEmpty())
         {
 #ifdef WIN32
@@ -818,28 +797,6 @@
         {
             LogWarning("Orphaned startup option parameter value specified: " + QString(argv[i]));
             continue;
-<<<<<<< HEAD
-        }
-
-        if (option.trimmed().isEmpty())
-            continue;
-
-        // --config
-        if (option.compare("--config", Qt::CaseInsensitive) == 0)
-        {
-            if (LoadStartupOptionsFromXML(peekOption))
-                configFiles << peekOption;
-            ++i;
-            continue;
-        }
-
-        // --key value
-        if (!peekOption.startsWith("--"))
-        {
-            AddCommandLineParameter(option, peekOption);
-            ++i;
-        }
-=======
         }
 
         if (option.trimmed().isEmpty())
@@ -859,7 +816,6 @@
             AddCommandLineParameter(option, peekOption);
             ++i;
         }
->>>>>>> c4dab0da
         // --key
         else
             AddCommandLineParameter(option, "");
