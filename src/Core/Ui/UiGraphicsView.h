--- conflicted
+++ resolved
@@ -49,29 +49,16 @@
     void WindowResized(int newWidth, int newHeight);
 
     /// Emitted when DragEnterEvent is received for the main window.
-<<<<<<< HEAD
-    /** @param e Event. */
-    void DragEnterEvent(QDragEnterEvent *e);
-=======
     /** @param e Event.
         @param widgetUnderMouse Graphics item that is under the drop event, null if no widget.
     */
     void DragEnterEvent(QDragEnterEvent *e, QGraphicsItem *widgetUnderMouse);
->>>>>>> d5508fa5
 
     /// Emitted when DragLeaveEvent is received for the main window.
     /** @param e Event. */
     void DragLeaveEvent(QDragLeaveEvent *e);
 
     /// Emitted when DragMoveEvent is received for the main window.
-<<<<<<< HEAD
-    /** @param e Event. */
-    void DragMoveEvent(QDragMoveEvent *e);
-
-    /// Emitted when DropEvent is received for the main window.
-    /** @param e Event. */
-    void DropEvent(QDropEvent *e);
-=======
     /** @param e Event.
         @param widgetUnderMouse Graphics item that is under the drop event, null if no widget.
     */
@@ -82,7 +69,6 @@
         @param widgetUnderMouse Graphics item that is under the drop event, null if no widget.
     */
     void DropEvent(QDropEvent *e, QGraphicsItem *widgetUnderMouse);
->>>>>>> d5508fa5
 
 private:
     QImage *backBuffer;
