// For conditions of distribution and use, see copyright notice in LICENSE

#include "StableHeaders.h"
#include "DebugOperatorNew.h"

#include "Application.h"
#include "Framework.h"
#include "ConfigAPI.h"
#include "Profiler.h"
#include "CoreStringUtils.h"
#include "CoreException.h"
#include "LoggingFunctions.h"

#include <iostream>
#include <utility>

#include <QDir>
#include <QGraphicsView>
#include <QTranslator>
#include <QLocale>
#include <QIcon>
#include <QWebSettings>
#include <QSplashScreen>

#if defined(_WINDOWS)
#include "Win.h"
#include <shlobj.h>
#include <io.h>
#include <fcntl.h>
#include <conio.h>
#endif

#ifdef __APPLE__
#include <mach-o/dyld.h>
#endif

#if defined(_MSC_VER) && defined(_DMEMDUMP)
// For generating minidump
#include <dbghelp.h>
#include <shellapi.h>
#include <shlobj.h>
#pragma warning(push)
#pragma warning(disable : 4996)
#include <strsafe.h>
#pragma warning(pop)
#endif

#ifdef __APPLE__
#include "UiAPI.h"
#include "UiMainWindow.h"
#endif

#if defined(_MSC_VER) && defined(MEMORY_LEAK_CHECK)
// for reporting memory leaks upon debug exit
#include <crtdbg.h>
#endif

#include "MemoryLeakCheck.h"


/// @note Modify these values when you are making a custom Tundra build. Also the version needs to be changed here on releases.
const char *Application::organizationName = "realXtend";
const char *Application::applicationName = "Tundra";
<<<<<<< HEAD
const char *Application::version = "2.4-RC1";
=======
const char *Application::version = "2.4";
>>>>>>> 884ee1c8

Application::Application(Framework *owner, int &argc, char **argv) :
    QApplication(argc, argv),
    framework(owner),
    appActivated(true),
    nativeTranslator(new QTranslator),
    appTranslator(new QTranslator),
    targetFpsLimit(60.0)
    ,splashScreen(0)
{
    // Reflect our versioning information to Qt internals, if something tries to obtain it straight from there.
    QApplication::setOrganizationName(organizationName);
    QApplication::setApplicationName(applicationName);
    QApplication::setApplicationVersion(version);

#ifdef Q_WS_MAC
    QDir::setCurrent(QCoreApplication::applicationDirPath());
#endif

    // Make sure that the required Tundra data directories exist.
    QDir path = UserDataDirectory();
    if (!path.exists())
        path.mkpath(".");

    path = UserDocumentsDirectory();
    if (!path.exists())
        path.mkpath(".");

    // Add <install_dir>/qtplugins for qt to search plugins
    QString runDirectory = QDir::fromNativeSeparators(InstallationDirectory() + "/qtplugins");
    addLibraryPath(runDirectory);
    // In headless mode, we create windows that are never shown.
    // Also, the user can open up debugging windows like the profiler or kNet network stats from the console,
    // so disable the whole application from closing when these are shut down.
    // For headful mode, we depend on explicitly checking on the closing of the main window, so we don't need
    // this flag in any case.
    setQuitOnLastWindowClosed(false);

    QDir dir("data/translations/qt_native_translations");
    QStringList qmFiles = FindQmFiles(dir);

    // Search then that is there corresponding native translations for system locals.
    QString loc = QLocale::system().name();
    loc.chop(3);

    QString name = "data/translations/qt_native_translations/qt_" + loc + ".qm";
    QStringList lst = qmFiles.filter(name);
    if (!lst.empty() )
        nativeTranslator->load(lst[0]);

    this->installTranslator(nativeTranslator);

    if (!framework->Config()->HasValue(ConfigAPI::FILE_FRAMEWORK, ConfigAPI::SECTION_FRAMEWORK, "language"))
        framework->Config()->Set(ConfigAPI::FILE_FRAMEWORK, ConfigAPI::SECTION_FRAMEWORK, "language", "data/translations/tundra_en");

    QString default_language = framework->Config()->Get(ConfigAPI::FILE_FRAMEWORK, ConfigAPI::SECTION_FRAMEWORK, "language").toString();
    ChangeLanguage(default_language);

    QWebSettings::globalSettings()->setAttribute(QWebSettings::PluginsEnabled, true); //enable flash

    ReadTargetFpsLimitFromConfig();
}

Application::~Application()
{
    SAFE_DELETE(splashScreen);
    SAFE_DELETE(nativeTranslator);
    SAFE_DELETE(appTranslator);
}

void Application::InitializeSplash()
{
    if (framework->IsHeadless())
        return;

    if (!splashScreen)
    {
        QString runDir = InstallationDirectory();
        splashScreen = new QSplashScreen(QPixmap(runDir + "/data/ui/images/realxtend_tundra_splash.png"));
        splashScreen->setFont(QFont("Calibri", 9));
        splashScreen->show();
        splashScreen->activateWindow();
#ifdef __APPLE__
        splashScreen->raise();
#endif
    }
}

void Application::SetSplashMessage(const QString &message)
{
    if (framework->IsHeadless())
        return;

    // Splash screen is enabled with --splash command.
    if (!framework->HasCommandLineParameter("--splash"))
        return;

    if (!splashScreen)
        InitializeSplash();

    if (splashScreen && splashScreen->isVisible())
    {
        // Call QApplication::processEvents() to update splash painting as at this point main loop is not running yet
        QString finalMessage = "v" + QString(Application::Version()) + " - " + message.toUpper();
        splashScreen->showMessage(finalMessage, Qt::AlignBottom|Qt::AlignLeft, QColor(240, 240, 240));
        processEvents();
    }
}

QStringList Application::FindQmFiles(const QDir& dir)
{
     QStringList fileNames = dir.entryList(QStringList("*.qm"), QDir::Files, QDir::Name);
     QMutableStringListIterator i(fileNames);
     while (i.hasNext())
     {
         i.next();
         i.setValue(dir.filePath(i.value()));
     }
     return fileNames;
}

void Application::Go()
{
    SAFE_DELETE(splashScreen);

#ifdef __APPLE__
    if (framework->Ui()->MainWindow())
    {
        framework->Ui()->MainWindow()->activateWindow();
        framework->Ui()->MainWindow()->raise();
    }
#endif

    installEventFilter(this);

    connect(&frameUpdateTimer, SIGNAL(timeout()), this, SLOT(UpdateFrame()));
    frameUpdateTimer.setSingleShot(true);
    frameUpdateTimer.start(0);

    try
    {
        exec();
    }
    catch(const std::exception &e)
    {
        std::string error("Application::Go caught an exception: " + std::string(e.what() ? e.what() : "(null)"));
        std::cout << error << std::endl;
        LogError(error);
        throw;
    }
    catch(...)
    {
        std::string error("Application::Go caught an unknown exception!");
        std::cout << error << std::endl;
        LogError(error);
        throw;
    }
}

void Application::Message(const char *title, const char *text)
{
#ifdef WIN32
    MessageBoxA(0, text != 0 ? text : "", title != 0 ? title : "", MB_OK | MB_ICONERROR | MB_TASKMODAL);
#else
    ///\todo The intention is to write a modal system message, but this simply prints to log.
    std::cerr << "Application::Message: " << title << ": " << text << std::endl;
#endif
}
void Application::Message(const std::string &title, const std::string &text)
{
    Message(title.c_str(), text.c_str());
}

void Application::Message(const wchar_t *title, const wchar_t *text)
{
#ifdef WIN32
    MessageBoxW(0, text != 0 ? text : L"", title != 0 ? title : L"", MB_OK | MB_ICONERROR | MB_TASKMODAL);
#else
    ///\todo The intention is to write a modal system message, but this simply prints to log.
    std::wcerr << L"Application::Message: " << title << L": " << text << std::endl;
#endif
}

void Application::Message(const std::wstring &title, const std::wstring &text)
{
    Message(title.c_str(), text.c_str());
}

bool Application::ShowConsoleWindow(bool attachToParent)
{
#ifdef WIN32
    BOOL success = 0;
    if (attachToParent)
        success = AttachConsole(ATTACH_PARENT_PROCESS);
    // Code below adapted from http://dslweb.nwnexus.com/~ast/dload/guicon.htm
    if (!success)
        success = AllocConsole();
    if (!success)
        return false;

    // Prepare stdin, stdout and stderr.
    long hStd =(long)GetStdHandle(STD_INPUT_HANDLE);
    int hCrt = _open_osfhandle(hStd, _O_TEXT);
    FILE *hf = _fdopen(hCrt, "r+");
    setvbuf(hf,0,_IONBF,0);
    *stdin = *hf;

    hStd =(long)GetStdHandle(STD_OUTPUT_HANDLE);
    hCrt = _open_osfhandle(hStd, _O_TEXT);
    hf = _fdopen(hCrt, "w+");
    setvbuf(hf, 0, _IONBF, 0);
    *stdout = *hf;

    hStd =(long)GetStdHandle(STD_ERROR_HANDLE);
    hCrt = _open_osfhandle(hStd, _O_TEXT);
    hf = _fdopen(hCrt, "w+");
    setvbuf(hf, 0, _IONBF, 0);
    *stderr = *hf;

    // Make C++ IO streams cout, wcout, cin, wcin, wcerr, cerr, wclog and clog point to console as well.
    std::ios::sync_with_stdio();
#endif

    return true;
}

void Application::SetCurrentWorkingDirectory(QString newCwd)
{
    bool successful = QDir::setCurrent(newCwd);
    assert(successful);
    UNREFERENCED_PARAM(successful);
}

QString Application::CurrentWorkingDirectory()
{
#ifdef _WINDOWS
    WCHAR str[MAX_PATH+1] = {};
    GetCurrentDirectoryW(MAX_PATH, str);
    QString qstr = WStringToQString(str);
#else
    QString qstr =  QDir::currentPath();
#endif
    if (!qstr.endsWith(QDir::separator()))
        qstr += QDir::separator();
    return qstr;
}

QString Application::InstallationDirectory()
{
    // When running from a debugger, the current directory may in fact be the install directory.
    // Check for the presence of a special tag file to see if we should treat cwd as the installation directory
    // instead of the directory where the current .exe resides.
    QString cwd = CurrentWorkingDirectory();
    if (QFile::exists(cwd + "plugins/TundraInstallationDirectory.txt"))
        return cwd;

#ifdef _WINDOWS
    WCHAR str[MAX_PATH+1] = {};
    DWORD success = GetModuleFileNameW(0, str, MAX_PATH);
    if (success == 0)
        return "";
    QString qstr = WStringToQString(str);
    // The module file name also contains the name of the executable, so strip it off.
    int trailingSlash = qstr.lastIndexOf('\\');
    if (trailingSlash == -1)
        return ""; // Some kind of error occurred.

    return qstr.left(trailingSlash+1); // +1 so that we return the trailing slash as well.
#elif defined(__APPLE__)
    char path[1024];
    uint32_t size = sizeof(path)-2;
    int ret = _NSGetExecutablePath(path, &size);
    if (ret == 0 && size > 0)
    {
        // The returned path also contains the executable name, so strip that off from the path name.
        QString p = path;
        int lastSlash = p.lastIndexOf("/");
        if (lastSlash != -1)
            p = p.left(lastSlash+1);
        return p;
    }
    else
    {
        LogError("Application::InstallationDirectory: _NSGetExecutablePath failed! Returning './'");
        return "./";
    }
#else
    LogError("Application::InstallationDirectory not implemented for this platform. Returning './'");
    return "./";
#endif
}

QString Application::UserDataDirectory()
{
#ifdef _WINDOWS
    LPITEMIDLIST pidl;

    if (SHGetFolderLocation(0, CSIDL_APPDATA | CSIDL_FLAG_CREATE, NULL, 0, &pidl) != S_OK)
        return "";

    WCHAR str[MAX_PATH+1] = {};
    SHGetPathFromIDListW(pidl, str);
    CoTaskMemFree(pidl);

    return WStringToQString(str) + "\\" + ApplicationName();
#else
    ///\todo Convert to QString instead of std::string.
    char *ppath = 0;
    ppath = getenv("HOME");
    if (ppath == 0)
        throw Exception("Failed to get HOME environment variable.");

    return QString(ppath) + "/." + ApplicationName();
#endif
}

QString Application::UserDocumentsDirectory()
{
#ifdef _WINDOWS
    LPITEMIDLIST pidl;

    if (SHGetFolderLocation(0, CSIDL_PERSONAL | CSIDL_FLAG_CREATE, NULL, 0, &pidl) != S_OK)
        return "";

    WCHAR str[MAX_PATH+1] = {};
    SHGetPathFromIDListW(pidl, str);
    CoTaskMemFree(pidl);

    return WStringToQString(str) + '\\' + ApplicationName();
#else
    ///\todo Review. Is this desirable?
    return UserDataDirectory();
#endif
}

QString Application::ParseWildCardFilename(const QString& input)
{
    // Parse all the special symbols from the log filename.
    QString filename = input.trimmed().replace("$(CWD)", CurrentWorkingDirectory(), Qt::CaseInsensitive);
    filename = filename.replace("$(INSTDIR)", InstallationDirectory(), Qt::CaseInsensitive);
    filename = filename.replace("$(USERDATA)", UserDataDirectory(), Qt::CaseInsensitive);
    filename = filename.replace("$(USERDOCS)", UserDocumentsDirectory(), Qt::CaseInsensitive);
    QRegExp rx("\\$\\(DATE:(.*)\\)");
    // Qt Regexes don't support non-greedy matching. The above regex should be "\\$\\(DATE:(.*?)\\)". Instead Qt supports
    // only setting the matching to be non-greedy globally.
    rx.setMinimal(true); // This is to avoid e.g. $(DATE:yyyyMMdd)_aaa).txt to be incorrectly captured as "yyyyMMdd)_aaa".
    for(;;) // Loop and find all instances of $(DATE:someformat).
    {
        int pos = rx.indexIn(filename);
        if (pos > -1)
        {
            QString dateFormat = rx.cap(1);
            QString date = QDateTime::currentDateTime().toString(dateFormat);
            filename = filename.replace(rx.pos(0), rx.cap(0).length(), date);
        }
        else
            break;
    }
    return filename;
}

const char *Application::OrganizationName()
{
    return organizationName;
}

const char *Application::ApplicationName()
{
    return applicationName;
}

const char *Application::Version()
{
    return version;
}

QString Application::FullIdentifier()
{
    return QString("%1 %2 %3").arg(organizationName).arg(applicationName).arg(version).trimmed();
}

void Application::ReadTargetFpsLimitFromConfig()
{
    ConfigData targetFpsConfigData(ConfigAPI::FILE_FRAMEWORK, ConfigAPI::SECTION_RENDERING);
    if (framework->Config()->HasValue(targetFpsConfigData, "fps target limit"))
    {
        bool ok;
        double targetFps = framework->Config()->Get(targetFpsConfigData, "fps target limit").toDouble(&ok);
        if (ok && targetFps >= 0.0)
        {
            LogDebug("Application: read target FPS limit " + QString::number(targetFpsLimit) + " from config.");
            SetTargetFpsLimit(targetFps);
        }
        else
            LogWarning("Application: Invalid target FPS value " + QString::number(targetFps) + " read from config. Ignoring.");
    }
}

bool Application::eventFilter(QObject *obj, QEvent *event)
{
    try
    {
        if (obj == this)
        {
            if (event->type() == QEvent::ApplicationActivate)
                appActivated = true;
            if (event->type() == QEvent::ApplicationDeactivate)
                appActivated = false;
        }

        return QObject::eventFilter(obj, event);
    }
    catch(const std::exception &e)
    {
        std::string error("Application::eventFilter caught an exception: " + std::string(e.what() ? e.what() : "(null)"));
        std::cout << error << std::endl;
        LogError(error);
        throw;
    }
    catch(...)
    {
        std::string error("Application::eventFilter caught an unknown exception!");
        std::cout << error << std::endl;
        LogError(error);
        throw;
    }
}

void Application::ChangeLanguage(const QString& file)
{
    QString filename = file;
    if (!filename.endsWith(".qm", Qt::CaseInsensitive))
        filename.append(".qm");
    QString tmp = filename;
    tmp.chop(3);
    QString str = tmp.right(2);
    
    QString name = "data/translations/qt_native_translations/qt_" + str + ".qm";

    // Remove old translators then change them to new. 
    removeTranslator(nativeTranslator); 

    if (QFile::exists(name))
    {
        if (nativeTranslator != 0)
        {
            nativeTranslator->load(name);
            installTranslator(nativeTranslator); 
        }
    }
    else
    {
        if (nativeTranslator != 0 && nativeTranslator->isEmpty())
        {
            installTranslator(nativeTranslator);
        }
        else
        {
            SAFE_DELETE(nativeTranslator);
            nativeTranslator = new QTranslator;
            installTranslator(nativeTranslator); 
        }
    }

    // Remove old translators then change them to new. 
    removeTranslator(appTranslator);
    if (appTranslator->load(filename))
    {
        installTranslator(appTranslator);
        framework->Config()->Set(ConfigAPI::FILE_FRAMEWORK, ConfigAPI::SECTION_FRAMEWORK, "language", file);
    }
    
    emit LanguageChanged();
}

#ifdef __APPLE__
const int MAC_MIN_FONT_SIZE = 12;
void MakeFontsLargerOnOSX(QWidget *w);
#endif

bool Application::notify(QObject *receiver, QEvent *event)
{
    try
    {
#ifdef __APPLE__
        if (event->type() == QEvent::Polish && receiver && receiver->isWidgetType())
            MakeFontsLargerOnOSX(static_cast<QWidget*>(receiver));
#endif

        return QApplication::notify(receiver, event);
    }
    catch(const std::exception &e)
    {
        std::string error("Application::notify caught an exception: " + std::string(e.what() ? e.what() : "(null)"));
        std::cout << error << std::endl;
        LogError(error);
        throw;
    }
    catch(...)
    {
        std::string error("Application::notify caught an unknown exception!");
        std::cout << error << std::endl;
        LogError(error);
        throw;
    }
}

void Application::UpdateFrame()
{
    // Don't pump the QEvents to QApplication if we are exiting
    // also don't process our mainloop frames.
    if (framework->IsExiting())
        return;

    try
    {
        const tick_t frameStartTime = GetCurrentClockTime();

        QApplication::processEvents(QEventLoop::AllEvents, 1);
        QApplication::sendPostedEvents();

        framework->ProcessOneFrame();

        tick_t timeNow = GetCurrentClockTime();

        static tick_t timerFrequency = GetCurrentClockFreq();

        double msecsSpentInFrame = (double)(timeNow - frameStartTime) * 1000.0 / timerFrequency;

        const double msecsPerFrame = 1000.0 / (targetFpsLimit <= 1.0 ? 1000.0 : targetFpsLimit);

        ///\note Ideally we should sleep 0 msecs when running at a high fps rate,
        /// but need to avoid QTimer::start() with 0 msecs, since that will cause the timer to immediately fire,
        /// which can cause the Win32 message loop inside Qt to starve. (Qt keeps spinning the timer.start(0) loop for Tundra mainloop and neglects Win32 API).
        double msecsToSleep = std::min(std::max(1.0, msecsPerFrame - msecsSpentInFrame), msecsPerFrame);

        // Reduce frame rate when unfocused
        if (!frameUpdateTimer.isActive())
        {
            if (appActivated || framework->IsHeadless())
                frameUpdateTimer.start((int)msecsToSleep);
            else
                frameUpdateTimer.start((int)(msecsToSleep + msecsPerFrame)); // Proceed at half FPS speed when unfocused (but never at half FPS when running a headless server).
        }
    }
    catch(const std::exception &e)
    {
        std::string error("Application::UpdateFrame caught an exception: " + std::string(e.what() ? e.what() : "(null)"));
        std::cout << error << std::endl;
        LogError(error);
        throw;
    }
    catch(...)
    {
        std::string error("Application::UpdateFrame caught an unknown exception!");
        std::cout << error << std::endl;
        LogError(error);
        throw;
    }
}

void Application::AboutToExit()
{
    emit ExitRequested();
    // If no-one canceled the exit as a response to the signal, exit
    if (framework->IsExiting())
        quit();
}

QString Application::Platform()
{
#ifdef Q_WS_WIN
    return QString("win");
#elif defined(Q_WS_MAC)
    return QString("mac");
#elif defined(Q_WS_X11)
    return QString("x11");
#else
    return QString();
#endif
}

#if defined(_MSC_VER) && defined(_DMEMDUMP)
int generate_dump(EXCEPTION_POINTERS* pExceptionPointers);
#endif

int run(int argc, char **argv)
{
    // set up a debug flag for memory leaks. Output the results to file when the app exits.
    // Note that this file is written to the same directory where the executable resides,
    // so you can only use this in a development version where you have write access to
    // that directory.
#if defined(_MSC_VER) && defined(MEMORY_LEAK_CHECK) && defined(_DEBUG)
    int tmpDbgFlag = _CrtSetDbgFlag(_CRTDBG_REPORT_FLAG) | _CRTDBG_LEAK_CHECK_DF;
    _CrtSetDbgFlag(tmpDbgFlag);

    HANDLE hLogFile = CreateFileW(L"fullmemoryleaklog.txt", GENERIC_WRITE, 
      FILE_SHARE_WRITE, NULL, CREATE_ALWAYS, FILE_ATTRIBUTE_NORMAL, NULL);
#endif

#if defined(_MSC_VER) && defined(_DMEMDUMP)
    __try
    {
#endif
        int return_value = EXIT_SUCCESS;

        // Initialization prints
        LogInfo("Starting up Tundra.");
        LogInfo("* Working directory: " + QDir::currentPath());

    // Create application object
#if !defined(_DEBUG) || !defined (_MSC_VER)
        try
#endif
        {
            Framework* fw = new Framework(argc, argv);
            fw->Go();
            delete fw;
        }
#if !defined(_DEBUG) || !defined (_MSC_VER)
        catch(std::exception& e)
        {
            Application::Message("An exception has occurred!", e.what());
#if defined(_DEBUG)
            throw;
#else
            return_value = EXIT_FAILURE;
#endif
        }
#endif
 #if defined(_MSC_VER) && defined(_DMEMDUMP)
    }
    __except(generate_dump(GetExceptionInformation()))
    {
    }
#endif

#if defined(_MSC_VER) && defined(MEMORY_LEAK_CHECK) && defined(_DEBUG)
    if (hLogFile != INVALID_HANDLE_VALUE)
    {
       _CrtSetReportMode(_CRT_WARN, _CRTDBG_MODE_FILE);
       _CrtSetReportFile(_CRT_WARN, hLogFile);
       _CrtSetReportMode(_CRT_ERROR, _CRTDBG_MODE_FILE);
       _CrtSetReportFile(_CRT_ERROR, hLogFile);
       _CrtSetReportMode(_CRT_ASSERT, _CRTDBG_MODE_FILE);
       _CrtSetReportFile(_CRT_ASSERT, hLogFile);
    }
#endif

    // Note: We cannot close the file handle manually here. Have to let the OS close it
    // after it has printed out the list of leaks to the file.
    //CloseHandle(hLogFile);

    return return_value;
}

#if defined(_MSC_VER) && defined(_DMEMDUMP)
int generate_dump(EXCEPTION_POINTERS* pExceptionPointers)
{
    // Add a hardcoded check to guarantee we only write a dump file of the first crash exception that is received.
    // Sometimes a crash is so bad that writing the dump below causes another exception to occur, in which case
    // this function would be recursively called, spawning tons of error dialogs to the user.
    static bool dumpGenerated = false;
    if (dumpGenerated)
    {
        printf("WARNING: Not generating another dump, one has been generated already!\n");
        return 0;
    }
    dumpGenerated = true;

    BOOL bMiniDumpSuccessful;
    WCHAR szPath[MAX_PATH];
    WCHAR szFileName[MAX_PATH];

    WCHAR szOrgName[MAX_PATH];
    WCHAR szAppName[MAX_PATH];
    WCHAR szVer[MAX_PATH];
    // Note: all the following Application functions access static const char * variables so it's safe to call them.
    MultiByteToWideChar(CP_ACP, 0, Application::OrganizationName(), -1, szOrgName, NUMELEMS(szOrgName));
    MultiByteToWideChar(CP_ACP, 0, Application::ApplicationName(), -1, szAppName, NUMELEMS(szAppName));
    MultiByteToWideChar(CP_ACP, 0, Application::Version(), -1, szVer, NUMELEMS(szVer));
    WCHAR szVersion[MAX_PATH]; // Will contain "<AppName>_v<Version>".
    StringCchPrintf(szVersion, MAX_PATH, L"%s_v%s", szAppName, szVer);

    DWORD dwBufferSize = MAX_PATH;
    HANDLE hDumpFile;
    SYSTEMTIME stLocalTime;
    MINIDUMP_EXCEPTION_INFORMATION ExpParam;

    GetLocalTime( &stLocalTime );
    GetTempPathW( dwBufferSize, szPath );

    StringCchPrintf(szFileName, MAX_PATH, L"%s%s", szPath, szOrgName/*szAppName*/);
    CreateDirectoryW(szFileName, 0);
    StringCchPrintf(szFileName, MAX_PATH, L"%s%s\\%s-%04d%02d%02d-%02d%02d%02d-%ld-%ld.dmp",
               szPath, szOrgName/*szAppName*/, szVersion,
               stLocalTime.wYear, stLocalTime.wMonth, stLocalTime.wDay,
               stLocalTime.wHour, stLocalTime.wMinute, stLocalTime.wSecond,
               GetCurrentProcessId(), GetCurrentThreadId());

    hDumpFile = CreateFileW(szFileName, GENERIC_READ|GENERIC_WRITE,
                FILE_SHARE_WRITE|FILE_SHARE_READ, 0, CREATE_ALWAYS, 0, 0);

    ExpParam.ThreadId = GetCurrentThreadId();
    ExpParam.ExceptionPointers = pExceptionPointers;
    ExpParam.ClientPointers = TRUE;

    bMiniDumpSuccessful = MiniDumpWriteDump(GetCurrentProcess(), GetCurrentProcessId(),
                    hDumpFile, MiniDumpWithDataSegs, &ExpParam, 0, 0);

    WCHAR szMessage[MAX_PATH];
    StringCchPrintf(szMessage, MAX_PATH, L"Program %s encountered an unexpected error.\n\nCrashdump was saved to location:\n%s", szAppName, szFileName);
    if (bMiniDumpSuccessful)
        Application::Message(L"Minidump generated!", szMessage);
    else
        Application::Message(szAppName, L"Unexpected error was encountered while generating minidump!");

    return EXCEPTION_EXECUTE_HANDLER;
}
#endif

#ifdef __APPLE__
void MakeFontsLargerOnOSX(QWidget *w)
{
    assert(w != 0);

    if (w->styleSheet() != "")
    {
        QRegExp fontSection("(font|font-size):\\s*(\\d+)(px|pt).*;");
        fontSection.setMinimal(true);
        int pos = fontSection.indexIn(w->styleSheet());
        int size = fontSection.capturedTexts()[2].toInt();
        if (size != 0 && size < MAC_MIN_FONT_SIZE)
        {
            QString fontProperty = fontSection.capturedTexts()[0];
            fontProperty.replace(fontSection.capturedTexts()[2] + fontSection.capturedTexts()[3],
                                 QString::number(MAC_MIN_FONT_SIZE) + fontSection.capturedTexts()[3]);
            QString stylesheet = w->styleSheet();
            stylesheet.replace(fontSection.capturedTexts()[0], fontProperty);
            w->setStyleSheet(stylesheet);
        }
    }
    else
    {
        if (w->font().pixelSize() != -1 && w->font().pixelSize() < MAC_MIN_FONT_SIZE)
            w->setStyleSheet("font-size: " + QString::number(MAC_MIN_FONT_SIZE) + "px;");
        else if (w->font().pointSize() != -1 && w->font().pointSize() < MAC_MIN_FONT_SIZE)
            w->setStyleSheet("font-size: " + QString::number(MAC_MIN_FONT_SIZE) + "pt;");
    }

}
#endif<|MERGE_RESOLUTION|>--- conflicted
+++ resolved
@@ -61,11 +61,7 @@
 /// @note Modify these values when you are making a custom Tundra build. Also the version needs to be changed here on releases.
 const char *Application::organizationName = "realXtend";
 const char *Application::applicationName = "Tundra";
-<<<<<<< HEAD
-const char *Application::version = "2.4-RC1";
-=======
 const char *Application::version = "2.4";
->>>>>>> 884ee1c8
 
 Application::Application(Framework *owner, int &argc, char **argv) :
     QApplication(argc, argv),
