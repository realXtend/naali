// For conditions of distribution and use, see copyright notice in license.txt

#include "StableHeaders.h"
#include "DebugOperatorNew.h"

#include "Framework.h"
#include "Profiler.h"
#include "IRenderer.h"
#include "CoreException.h"
#include "Application.h"
#include "VersionInfo.h"
#include "ConfigAPI.h"
#include "PluginAPI.h"
#include "LoggingFunctions.h"
#include "IModule.h"
#include "FrameAPI.h"

#include "InputAPI.h"
#include "AssetAPI.h"
#include "AudioAPI.h"
#include "ConsoleAPI.h"
#include "SceneAPI.h"
#include "UiAPI.h"
#include "UiMainWindow.h"

#ifndef _WINDOWS
#include <sys/ioctl.h>
#endif
#include <iostream>
#include <QDir>
#include <QDomDocument>

#include "MemoryLeakCheck.h"

/// Temporary utility structure for storing supported command line parameters and their descriptions.
/** @cond PRIVATE */
struct CommandLineParameterMap
{
    /// Returns the command line structure in printable format.
    std::string ToString() const
    {
        std::stringstream ss;
        QMap<QString, QString>::const_iterator it = commands.begin();
        while(it != commands.end())
        {
            int charIdx = 0;
            const int treshold = 15;
#ifdef _WINDOWS
            int maxLineWidth = 80; // Initially assume default 80 on Windows.
            CONSOLE_SCREEN_BUFFER_INFO csbiInfo;
            HANDLE hstdout;
            hstdout = GetStdHandle(STD_OUTPUT_HANDLE);
            if (GetConsoleScreenBufferInfo(hstdout, &csbiInfo))
                maxLineWidth = csbiInfo.dwSize.X;
#else
            struct winsize w;
            ioctl(0, TIOCGWINSZ, &w);
            const int maxLineWidth = (int)w.ws_row;
#endif
            int cmdLength = it.key().length();
            ss << it.key().toStdString();
            if (cmdLength >= treshold)
            {
                ss << std::endl;
                for(charIdx = 0; charIdx < treshold ; ++charIdx)
                    ss << " ";
            }
            else
                for(charIdx = cmdLength; charIdx < treshold ; ++charIdx)
                    ss << " ";

            for(int i = 0; i < it.value().length(); ++i)
            {
                ss << it.value()[i].toAscii();
                ++charIdx;
                if (charIdx >= maxLineWidth)
                {
                    charIdx = 0;
                    for(charIdx; charIdx < treshold ; ++charIdx)
                        ss << " ";
                }
            }

            ss << std::endl;
            ++it;
        }
        return ss.str();
    }

    QMap<QString, QString> commands;
};
/** @endcond */

Framework *Framework::instance = 0;

Framework::Framework(int argc, char** argv) :
    exit_signal_(false),
    argc_(argc),
    argv_(argv),
    headless_(false),
    application(0),
    frame(0),
    console(0),
    scene(0),
    input(0),
    asset(0),
    audio(0),
    plugin(0),
    config(0),
    ui(0),
#ifdef PROFILING
    profiler(0),
#endif
    profilerQObj(0),
    renderer(0),
    apiVersionInfo(0),
    applicationVersionInfo(0)
{
    // Remember this Framework instance in a static pointer. Note that this does not help visibility for external DLL code linking to Framework.
    instance = this;

    // Remember all startup command line options.
    // Skip argv[0], since it is the program name.
    for(int i = 1; i < argc; ++i)
        startupOptions << argv[i];

    //  Load command line options from each config XML file.
    QStringList cmdLineParams = CommandLineParameters("--config");
    if (cmdLineParams.size() == 0)
        LoadStartupOptionsFromXML("plugins.xml");
    foreach(const QString &config, cmdLineParams)
        LoadStartupOptionsFromXML(config);

    PrintStartupOptions();

<<<<<<< HEAD
    // Api/Application name and version. Can be accessed via ApiVersionInfo() and ApplicationVersionInfo().
    /// @note Modify these values when you are making a custom Tundra. Also the version needs to be changed here on releases.
    apiVersionInfo = new ApiVersionInfo(2, 1, 2, 0);
    applicationVersionInfo = new ApplicationVersionInfo(2, 1, 2, 0, "realXtend", "Tundra");
=======
    /// @note Modify the line below if wanting to set custom API version.
    apiVersionInfo = new ApiVersionInfo(Application::VersionCStr());
    /// @note Modify Application.cpp if/when making a custom Tundra build.
    applicationVersionInfo = new ApplicationVersionInfo(Application::OrganizationNameCStr(), Application::ApplicationNameCStr(), Application::VersionCStr());
>>>>>>> bce16d4f

    CommandLineParameterMap cmdLineDescs;
    ///\todo Make it possible for modules to know when "--help" command was issued and list the command line parameters they support.
    ///\todo Remove non-Framework parameters from the list below.
    cmdLineDescs.commands["--help"] = "Produce help message"; // Framework
    cmdLineDescs.commands["--version"] = "Prints the version of application and exits immediately."; // main.cpp
    cmdLineDescs.commands["--headless"] = "Run in headless mode without any windows or rendering"; // Framework & OgreRenderingModule
    cmdLineDescs.commands["--disablerunonload"] = "Do not start script applications (EC_Script's with applicationName defined) automatically"; //JavascriptModule
    cmdLineDescs.commands["--server"] = "Start Tundra server"; // TundraLogicModule
    cmdLineDescs.commands["--port"] = "Start server in the specified port"; // TundraLogicModule
    cmdLineDescs.commands["--protocol"] = "Start server with the specified protocol. Options: '--protocol tcp' and '--protocol udp'. Defaults to tcp if no protocol is spesified."; // KristalliProtocolModule
    cmdLineDescs.commands["--fpslimit"] = "Specifies the fps cap to use in rendering. Default: 60. Pass in 0 to disable"; // OgreRenderingModule
    cmdLineDescs.commands["--run"] = "Run script on startup"; // JavaScriptModule
    cmdLineDescs.commands["--file"] = "Load scene on startup. Accepts absolute and relative paths, local:// and http:// are accepted and fetched via the AssetAPI."; // TundraLogicModule & AssetModule
    cmdLineDescs.commands["--storage"] = "Adds the given directory as a local storage directory on startup"; // AssetModule
    cmdLineDescs.commands["--config"] = "Specifies the startup configration file to use. Multiple config files are supported, f.ex. '--config plugins.xml --config MyCustomAddons.xml"; // Framework
    cmdLineDescs.commands["--connect"] = "Connects to a Tundra server automatically. Syntax: '--connect serverIp;port;protocol;name;password'. Password is optional.";
    cmdLineDescs.commands["--login"] = "Automatically login to server using provided data. Url syntax: {tundra|http|https}://host[:port]/?username=x[&password=y&avatarurl=z&protocol={udp|tcp}]. Minimum information needed to try a connection in the url are host and username";
    cmdLineDescs.commands["--netrate"] = "Specifies the number of network updates per second. Default: 30."; // TundraLogicModule
    cmdLineDescs.commands["--noassetcache"] = "Disable asset cache.";
    cmdLineDescs.commands["--assetcachedir"] = "Specify asset cache directory to use.";
    cmdLineDescs.commands["--clear-asset-cache"] = "At the start of Tundra, remove all data and metadata files from asset cache.";
    cmdLineDescs.commands["--loglevel"] = "Sets the current log level: 'error', 'warning', 'info', 'debug'";
    cmdLineDescs.commands["--logfile"] = "Sets logging file. Usage example: '--logfile TundraLogFile.txt";
    cmdLineDescs.commands["--physicsrate"] = "Specifies the number of physics simulation steps per second. Default: 60"; // PhysicsModule
    cmdLineDescs.commands["--physicsmaxsteps"] = "Specifies the maximum number of physics simulation steps in one frame to limit CPU usage. If the limit would be exceeded, physics will appear to slow down. Default: 6"; // PhysicsModule
    
    if (HasCommandLineParameter("--help"))
    {
        std::cout << "Supported command line arguments: " << std::endl;
        std::cout << cmdLineDescs.ToString();
#ifdef WINDOWS_APP
        // Pause if WINDOWS_APP is defined, otherwise user can never read the params
        // as the console will disappear after the prints.
        std::cout << std::endl;
        system("pause");
#endif
        Exit();
    }
    else
    {
        if (HasCommandLineParameter("--headless"))
            headless_ = true;
#ifdef PROFILING
        profiler = new Profiler();
        PROFILE(FW_Startup);
#endif
        profilerQObj = new ProfilerQObj;
        // Create ConfigAPI, pass application data and prepare data folder.
        config = new ConfigAPI(this);
        QStringList configDirs = CommandLineParameters("--configdir");
        QString configDir = "$(USERDATA)/configuration"; // The default configuration goes to "C:\Users\username\AppData\Roaming\Tundra\configuration"
        if (configDirs.size() >= 1)
            configDir = configDirs.last();
        if (configDirs.size() > 1)
            LogWarning("Multiple --configdir parameters specified! Using \"" + configDir + "\" as the configuration directory.");        
        config->PrepareDataFolder(configDir);

        // Create QApplication
        application = new Application(this, argc_, argv_);

        // Create core APIs
        frame = new FrameAPI(this);
        scene = new SceneAPI(this);
        plugin = new PluginAPI(this);
        asset = new AssetAPI(this, headless_);
        
        QString assetCacheDir = Application::UserDataDirectory() + QDir::separator() + "assetcache";
        if (CommandLineParameters("--assetcachedir").size() > 0)
            assetCacheDir = Application::ParseWildCardFilename(CommandLineParameters("--assetcachedir").last());
        if (CommandLineParameters("--assetcachedir").size() > 1)
            LogWarning("Multiple --assetcachedir parameters specified! Using \"" + CommandLineParameters("--assetcachedir").last() + "\" as the assetcache directory.");
        
        if (!HasCommandLineParameter("--noassetcache"))
            asset->OpenAssetCache(assetCacheDir);
        ui = new UiAPI(this);
        audio = new AudioAPI(this, asset); // AudioAPI depends on the AssetAPI, so must be loaded after it.
        input = new InputAPI(this);
        console = new ConsoleAPI(this);
        console->RegisterCommand("exit", "Shuts down gracefully.", this, SLOT(Exit()));

        // Initialize SceneAPI.
        scene->Initialise();

        RegisterDynamicObject("ui", ui);
        RegisterDynamicObject("frame", frame);
        RegisterDynamicObject("input", input);
        RegisterDynamicObject("console", console);
        RegisterDynamicObject("asset", asset);
        RegisterDynamicObject("audio", audio);
        RegisterDynamicObject("application", application);
        RegisterDynamicObject("config", config);
        RegisterDynamicObject("apiversion", apiVersionInfo);
        RegisterDynamicObject("applicationversion", applicationVersionInfo);
        RegisterDynamicObject("profiler", profilerQObj);
    }
}

Framework::~Framework()
{
    SAFE_DELETE(input);
    SAFE_DELETE(asset);
    SAFE_DELETE(audio);
    SAFE_DELETE(plugin);
#ifdef PROFILING
    SAFE_DELETE(profiler);
#endif
    SAFE_DELETE(profilerQObj);

    SAFE_DELETE(console);
    SAFE_DELETE(scene);
    SAFE_DELETE(frame);
    SAFE_DELETE(ui);

    SAFE_DELETE(apiVersionInfo);
    SAFE_DELETE(applicationVersionInfo);

    // This delete must be the last one in Framework since application derives QApplication.
    // When we delete QApplication, we must have ensured that all QObjects have been deleted.
    /// \bug Framework is itself a QObject and we should delete application only after Framework has been deleted. A refactor is required.
    delete application;
}

void Framework::ProcessOneFrame()
{
    if (exit_signal_ == true)
        return; // We've accidentally ended up to update a frame, but we're actually quitting.

    PROFILE(Framework_ProcessOneFrame);

    static tick_t clock_freq;
    static tick_t last_clocktime;

    if (!last_clocktime)
        last_clocktime = GetCurrentClockTime();

    if (!clock_freq)
        clock_freq = GetCurrentClockFreq();

    tick_t curr_clocktime = GetCurrentClockTime();
    double frametime = ((double)curr_clocktime - (double)last_clocktime) / (double) clock_freq;
    last_clocktime = curr_clocktime;

    for(size_t i = 0; i < modules.size(); ++i)
    {
        try
        {
#ifdef PROFILING
            ProfilerSection ps(("Module_" + modules[i]->Name() + "_Update").toStdString());
#endif
            modules[i]->Update(frametime);
        }
        catch(const std::exception &e)
        {
            std::cout << "ProcessOneFrame caught an exception while updating module " << modules[i]->Name().toStdString()
                << ": " << (e.what() ? e.what() : "(null)") << std::endl;
            LogError("ProcessOneFrame caught an exception while updating module " + modules[i]->Name() + ": " + (e.what() ? e.what() : "(null)"));
        }
        catch(...)
        {
            std::cout << "ProcessOneFrame caught an unknown exception while updating module " << modules[i]->Name().toStdString() << std::endl;
            LogError("ProcessOneFrame caught an unknown exception while updating module " + modules[i]->Name());
        }
    }

    asset->Update(frametime);
    input->Update(frametime);
    audio->Update(frametime);
    console->Update(frametime);
    frame->Update(frametime);

    if (renderer)
        renderer->Render(frametime);
}

void Framework::Go()
{
    // Check if we were never supposed to run
    if (exit_signal_)
        return;
    
    srand(time(0));

    foreach(const QString &config, plugin->ConfigurationFiles())
    {
        LogDebug("Loading plugins from config XML " + config);
        plugin->LoadPluginsFromXML(config);
    }

    for(size_t i = 0; i < modules.size(); ++i)
    {
        LogDebug("Initializing module " + modules[i]->Name());
        modules[i]->Initialize();
    }

    // Run our QApplication subclass.
    application->Go();

    // Qt main loop execution has ended, we are exiting.
    exit_signal_ = true;

    for(size_t i = 0; i < modules.size(); ++i)
    {
        LogDebug("Uninitializing module " + modules[i]->Name());
        modules[i]->Uninitialize();
    }

    // Deinitialize all core APIs.
    scene->Reset();
    asset->Reset();
    console->Reset();
    frame->Reset();
    input->SaveKeyBindingsToFile();
    input->Reset();
    audio->Reset();

    for(size_t i = 0; i < modules.size(); ++i)
    {
        LogDebug("Unloading module " + modules[i]->Name());
        modules[i]->Unload();
    }

    // Delete all modules.
    modules.clear();

    // Now that each module has been deleted, they've closed all their windows as well. Tear down the main UI.
    ui->Reset();

    // Actually unload all DLL plugins from memory.
    plugin->UnloadPlugins();
}

void Framework::Exit()
{
    exit_signal_ = true;
    if (application)
        application->AboutToExit();
}

void Framework::ForceExit()
{
    exit_signal_ = true;
    if (application)
        application->quit();
}

void Framework::CancelExit()
{
    exit_signal_ = false;

    // Our main loop is stopped when we are exiting,
    // we need to start it back up again if something canceled the exit.
    if (application)
        application->UpdateFrame();
}

Application *Framework::App() const
{
    return application;
}

#ifdef PROFILING
Profiler *Framework::GetProfiler() const
{
    return profiler;
}
#endif

FrameAPI *Framework::Frame() const
{
    return frame;
}

InputAPI *Framework::Input() const
{
    return input;
}

UiAPI *Framework::Ui() const
{
    return ui;
}

ConsoleAPI *Framework::Console() const
{
    return console;
}

AudioAPI *Framework::Audio() const
{
    return audio;
}

AssetAPI *Framework::Asset() const
{
    return asset;
}

SceneAPI *Framework::Scene() const
{
    return scene;
}

ConfigAPI *Framework::Config() const
{
    return config;
}

PluginAPI *Framework::Plugins() const
{
    return plugin;
}

IRenderer *Framework::Renderer() const
{
    return renderer;
}

ApiVersionInfo *Framework::ApiVersion() const
{
    return apiVersionInfo;
}

ApplicationVersionInfo *Framework::ApplicationVersion() const
{
    return applicationVersionInfo;   
}

void Framework::RegisterRenderer(IRenderer *renderer_)
{
    renderer = renderer_;
}

void Framework::RegisterModule(IModule *module)
{
    module->SetFramework(this);
    modules.push_back(boost::shared_ptr<IModule>(module));
    module->Load();
}

IModule *Framework::GetModuleByName(const QString &name) const
{
    for(size_t i = 0; i < modules.size(); ++i)
        if (modules[i]->Name() == name)
            return modules[i].get();
    return 0;
}

bool Framework::RegisterDynamicObject(QString name, QObject *object)
{
    if (name.length() == 0 || !object)
        return false;

    // We never override a property if it already exists.
    if (property(name.toStdString().c_str()).isValid())
        return false;

    setProperty(name.toStdString().c_str(), QVariant::fromValue<QObject*>(object));

    return true;
}

QString LookupRelativePath(QString path);

void Framework::LoadStartupOptionsFromXML(QString configurationFile)
{
    configurationFile = LookupRelativePath(configurationFile);

    QDomDocument doc("plugins");
    QFile file(configurationFile);
    if (!file.open(QIODevice::ReadOnly))
    {
        LogError("Framework::LoadStartupOptionsFromXML: Failed to open file \"" + configurationFile + "\"!");
        return;
    }
    if (!doc.setContent(&file))
    {
        LogError("Framework::LoadStartupOptionsFromXML: Failed to parse XML file \"" + configurationFile + "\"!");
        file.close();
        return;
    }
    file.close();

    QDomElement docElem = doc.documentElement();

    QDomNode n = docElem.firstChild();
    while(!n.isNull())
    {
        QDomElement e = n.toElement(); // try to convert the node to an element.
        if (!e.isNull() && e.tagName() == "option" && e.hasAttribute("name"))
        {
#ifdef _DEBUG
            QString build = "debug";
#else
            QString build = "release";
#endif
            if (e.hasAttribute("build") && build.compare(e.attribute("build"), Qt::CaseInsensitive) != 0)
                continue; // The command line parameter was specified to be included only in the given build (debug/release), but we are not running that build.

            /// \bug Appended in this way, the parsing is not perfect (one configuration can continue from the other)
            startupOptions << e.attribute("name");

            if (e.hasAttribute("value"))
                startupOptions << e.attribute("value");
        }
        n = n.nextSibling();
    }
}

bool Framework::HasCommandLineParameter(const QString &value) const
{
    for(int i = 0; i < startupOptions.size(); ++i)
        if (!startupOptions[i].compare(value, Qt::CaseInsensitive))
            return true;
    return false;
}

QStringList Framework::CommandLineParameters(const QString &key) const
{
    QStringList ret;
    for(int i = 0; i+1 < startupOptions.size(); ++i)
    {
        if (!startupOptions[i].compare(key, Qt::CaseInsensitive) && !startupOptions[i+1].startsWith("--"))
        {
            // Inspect for quoted parameters.
            QString quotedParam = startupOptions[i+1];
            if (quotedParam.startsWith("\""))
            {
                // End quote is in the argv
                if (quotedParam.endsWith("\""))
                {
                    // Remove quotes and append to the return list.
                    quotedParam = quotedParam.right(quotedParam.length() -1);
                    quotedParam.chop(1);
                    ret.append(quotedParam);
                }
                // End quote is not in the same argv
                else
                {
                    for(int pi=i+2; pi+1 < startupOptions.size(); ++pi)
                    {
                        QString param = startupOptions[pi];

                        // If a new -- key is found before an end quote we have a error.
                        // Report and don't add anything to the return list as the param is malformed.
                        if (param.startsWith("--"))
                        {
                            LogError("Could not find an end quote for '" + key + "' parameter: " + quotedParam);
                            i = pi - 1; // Step one back so the main for loop will inspect this element next.
                            break;
                        }
                        // We found the end of the quoted param.
                        // Remove quotes and append to the return list.
                        else if (param.endsWith("\""))
                        {
                            i = pi; // Set the main for loops index so it will process the proper elements next.
                            quotedParam += " " + param;
                            if (quotedParam.startsWith("\""))
                                quotedParam = quotedParam.right(quotedParam.length() -1);
                            if (quotedParam.endsWith("\""))
                                quotedParam.chop(1);
                            ret.append(quotedParam);
                            break;
                        }
                        // Append to param.
                        else
                            quotedParam += " " + param;
                    }
                }
            }
            // No quote start, push as is
            else
                ret.append(startupOptions[++i]);
        }
    }
    return ret;
}

void Framework::PrintStartupOptions()
{
    int i = 0;
    LogInfo("Startup options:");
    while(i < startupOptions.size())
    {
        if (!startupOptions[i].startsWith("--"))
            LogWarning("Warning: Orphaned startup option parameter value \"" + startupOptions[i] + "\" specified!");
        if (i+1 < startupOptions.size() && !startupOptions[i+1].startsWith("--"))
        {
            LogInfo("   '" + startupOptions[i] + "' '" + startupOptions[i+1] + "'");
            i += 2;
        }
        else
        {
            LogInfo("   '" + startupOptions[i] + "'");
            ++i;
        }
    }
}<|MERGE_RESOLUTION|>--- conflicted
+++ resolved
@@ -133,17 +133,10 @@
 
     PrintStartupOptions();
 
-<<<<<<< HEAD
-    // Api/Application name and version. Can be accessed via ApiVersionInfo() and ApplicationVersionInfo().
-    /// @note Modify these values when you are making a custom Tundra. Also the version needs to be changed here on releases.
-    apiVersionInfo = new ApiVersionInfo(2, 1, 2, 0);
-    applicationVersionInfo = new ApplicationVersionInfo(2, 1, 2, 0, "realXtend", "Tundra");
-=======
     /// @note Modify the line below if wanting to set custom API version.
     apiVersionInfo = new ApiVersionInfo(Application::VersionCStr());
     /// @note Modify Application.cpp if/when making a custom Tundra build.
     applicationVersionInfo = new ApplicationVersionInfo(Application::OrganizationNameCStr(), Application::ApplicationNameCStr(), Application::VersionCStr());
->>>>>>> bce16d4f
 
     CommandLineParameterMap cmdLineDescs;
     ///\todo Make it possible for modules to know when "--help" command was issued and list the command line parameters they support.
