// For conditions of distribution and use, see copyright notice in license.txt

#include "StableHeaders.h"
#include "DebugOperatorNew.h"

#include "Framework.h"
#include "Profiler.h"
#include "IRenderer.h"
#include "CoreException.h"
#include "Application.h"
#include "VersionInfo.h"
#include "ConfigAPI.h"
#include "PluginAPI.h"
#include "LoggingFunctions.h"
#include "IModule.h"
#include "FrameAPI.h"

#include "InputAPI.h"
#include "AssetAPI.h"
#include "AudioAPI.h"
#include "ConsoleAPI.h"
#include "SceneAPI.h"
#include "UiAPI.h"

#ifndef _WINDOWS
#include <sys/ioctl.h>
#endif
#include <iostream>
#include <QDir>
#include <QDomDocument>

#include "MemoryLeakCheck.h"

/// Temporary utility structure for storing supported command line parameters and their descriptions.
/** @cond PRIVATE */
struct CommandLineParameterMap
{
    /// Returns the command line structure in printable format.
    std::string ToString() const
    {
        std::stringstream ss;
        QMap<QString, QString>::const_iterator it = commands.begin();
        while(it != commands.end())
        {
            int charIdx = 0;
            const int treshold = 15;
#ifdef _WINDOWS
            int maxLineWidth = 80; // Initially assume default 80 on Windows.
            CONSOLE_SCREEN_BUFFER_INFO csbiInfo;
            HANDLE hstdout;
            hstdout = GetStdHandle(STD_OUTPUT_HANDLE);
            if (GetConsoleScreenBufferInfo(hstdout, &csbiInfo))
                maxLineWidth = csbiInfo.dwSize.X;
#else
            struct winsize w;
            ioctl(0, TIOCGWINSZ, &w);
            const int maxLineWidth = (int)w.ws_row;
#endif
            int cmdLength = it.key().length();
            ss << it.key().toStdString();
            if (cmdLength >= treshold)
            {
                ss << std::endl;
                for(charIdx = 0; charIdx < treshold ; ++charIdx)
                    ss << " ";
            }
            else
                for(charIdx = cmdLength; charIdx < treshold ; ++charIdx)
                    ss << " ";

            for(int i = 0; i < it.value().length(); ++i)
            {
                ss << it.value()[i].toAscii();
                ++charIdx;
                if (charIdx >= maxLineWidth)
                {
                    charIdx = 0;
                    for(charIdx; charIdx < treshold ; ++charIdx)
                        ss << " ";
                }
            }

            ss << std::endl;
            ++it;
        }
        return ss.str();
    }

    QMap<QString, QString> commands;
};
/** @endcond */

Framework *Framework::instance = 0;

Framework::Framework(int argc_, char** argv_) :
    exitSignal(false),
    argc(argc_),
    argv(argv_),
    headless(false),
    application(0),
    frame(0),
    console(0),
    scene(0),
    input(0),
    asset(0),
    audio(0),
    plugin(0),
    config(0),
    ui(0),
#ifdef PROFILING
    profiler(0),
#endif
    profilerQObj(0),
    renderer(0),
    apiVersionInfo(0),
    applicationVersionInfo(0)
{
    // Remember this Framework instance in a static pointer. Note that this does not help visibility for external DLL code linking to Framework.
    instance = this;

    // Remember all startup command line options.
    // Skip argv[0], since it is the program name.
    for(int i = 1; i < argc; ++i)
        startupOptions << argv[i];

    //  Load command line options from each config XML file.
    QStringList cmdLineParams = CommandLineParameters("--config");
    if (cmdLineParams.size() == 0)
        LoadStartupOptionsFromXML("plugins.xml");
    foreach(const QString &config, cmdLineParams)
        LoadStartupOptionsFromXML(config);

<<<<<<< HEAD
    PrintStartupOptions();

    /// @note Modify the line below if wanting to set custom API version.
    apiVersionInfo = new ApiVersionInfo(Application::Version());
    /// @note Modify Application.cpp if/when making a custom Tundra build.
    applicationVersionInfo = new ApplicationVersionInfo(Application::OrganizationName(), Application::ApplicationName(), Application::Version());
=======
    // Api/Application name and version. Can be accessed via ApiVersionInfo() and ApplicationVersionInfo().
    /// @note Modify these values when you are making a custom Tundra. Also the version needs to be changed here on releases.
    apiVersionInfo = new ApiVersionInfo(2, 1, 3, 0);
    applicationVersionInfo = new ApplicationVersionInfo(2, 1, 3, 0, "realXtend", "Tundra");

    // Print version information
    /// @bug If you don't have --headless if WINDOWS_APP is defined on windows you will not see there prints, just a empty cmd prompt.
    /// @note ConsoleAPI is not yet initialized so this or start params wont go to the gui console.
    /// It would be rather nice to get version and start params to the gui console also as client may start without a cmd prompt
    std::cout << "* API version         : " << apiVersionInfo->GetFullIdentifier().toStdString() << std::endl;
    std::cout << "* Application version : " << applicationVersionInfo->GetFullIdentifier().toStdString() << std::endl;
    if (HasCommandLineParameter("--version"))
    {
#ifdef WINDOWS_APP
        /// @bug Pause if WINDOWS_APP is defined, otherwise user cannot read these prints as the console will close on Exit()
        std::cout << std::endl;
        system("pause");
#endif
        Exit();
    }

    // Print input params
    /// @bug If you don't have --headless if WINDOWS_APP is defined on windows you will not see there prints, just a empty cmd prompt.
    PrintStartupOptions();
>>>>>>> 78105b05

    CommandLineParameterMap cmdLineDescs;
    ///\todo Make it possible for modules to know when "--help" command was issued and list the command line parameters they support.
    ///\todo Remove non-Framework parameters from the list below.
    cmdLineDescs.commands["--help"] = "Produce help message"; // Framework
<<<<<<< HEAD
    cmdLineDescs.commands["--version"] = "Prints the version of application and exits immediately."; // main.cpp
=======
    cmdLineDescs.commands["--version"] = "Produce version information"; // Framework
>>>>>>> 78105b05
    cmdLineDescs.commands["--headless"] = "Run in headless mode without any windows or rendering"; // Framework & OgreRenderingModule
    cmdLineDescs.commands["--disablerunonload"] = "Do not start script applications (EC_Script's with applicationName defined) automatically"; //JavascriptModule
    cmdLineDescs.commands["--server"] = "Start Tundra server"; // TundraLogicModule
    cmdLineDescs.commands["--port"] = "Start server in the specified port"; // TundraLogicModule
    cmdLineDescs.commands["--protocol"] = "Start server with the specified protocol. Options: '--protocol tcp' and '--protocol udp'. Defaults to tcp if no protocol is spesified."; // KristalliProtocolModule
    cmdLineDescs.commands["--fpslimit"] = "Specifies the fps cap to use in rendering. Default: 60. Pass in 0 to disable"; // OgreRenderingModule
    cmdLineDescs.commands["--run"] = "Run script on startup"; // JavaScriptModule
    cmdLineDescs.commands["--file"] = "Load scene on startup. Accepts absolute and relative paths, local:// and http:// are accepted and fetched via the AssetAPI."; // TundraLogicModule & AssetModule
    cmdLineDescs.commands["--storage"] = "Adds the given directory as a local storage directory on startup"; // AssetModule
    cmdLineDescs.commands["--config"] = "Specifies the startup configration file to use. Multiple config files are supported, f.ex. '--config plugins.xml --config MyCustomAddons.xml"; // Framework
    cmdLineDescs.commands["--connect"] = "Connects to a Tundra server automatically. Syntax: '--connect serverIp;port;protocol;name;password'. Password is optional.";
    cmdLineDescs.commands["--login"] = "Automatically login to server using provided data. Url syntax: {tundra|http|https}://host[:port]/?username=x[&password=y&avatarurl=z&protocol={udp|tcp}]. Minimum information needed to try a connection in the url are host and username";
    cmdLineDescs.commands["--netrate"] = "Specifies the number of network updates per second. Default: 30."; // TundraLogicModule
    cmdLineDescs.commands["--noassetcache"] = "Disable asset cache.";
    cmdLineDescs.commands["--assetcachedir"] = "Specify asset cache directory to use.";
    cmdLineDescs.commands["--clear-asset-cache"] = "At the start of Tundra, remove all data and metadata files from asset cache.";
    cmdLineDescs.commands["--loglevel"] = "Sets the current log level: 'error', 'warning', 'info', 'debug'";
    cmdLineDescs.commands["--logfile"] = "Sets logging file. Usage example: '--logfile TundraLogFile.txt";
    cmdLineDescs.commands["--physicsrate"] = "Specifies the number of physics simulation steps per second. Default: 60"; // PhysicsModule
    cmdLineDescs.commands["--physicsmaxsteps"] = "Specifies the maximum number of physics simulation steps in one frame to limit CPU usage. If the limit would be exceeded, physics will appear to slow down. Default: 6"; // PhysicsModule
    

    if (HasCommandLineParameter("--help"))
    {
        std::cout << "Supported command line arguments: " << std::endl;
        std::cout << cmdLineDescs.ToString();
#ifdef WINDOWS_APP
        /// @bug Pause if WINDOWS_APP is defined, otherwise user cannot read these prints as the console will close on Exit()
        std::cout << std::endl;
        system("pause");
#endif
        Exit();
    }
    else
    {
        if (HasCommandLineParameter("--headless"))
            headless = true;
#ifdef PROFILING
        profiler = new Profiler();
        PROFILE(FW_Startup);
#endif
        profilerQObj = new ProfilerQObj;
        // Create ConfigAPI, pass application data and prepare data folder.
        config = new ConfigAPI(this);
        QStringList configDirs = CommandLineParameters("--configdir");
        QString configDir = "$(USERDATA)/configuration"; // The default configuration goes to "C:\Users\username\AppData\Roaming\Tundra\configuration"
        if (configDirs.size() >= 1)
            configDir = configDirs.last();
        if (configDirs.size() > 1)
            LogWarning("Multiple --configdir parameters specified! Using \"" + configDir + "\" as the configuration directory.");
        config->PrepareDataFolder(configDir);

        // Create QApplication, set target FPS limit, if specified.
        application = new Application(this, argc, argv);
        QStringList fpsLimitParam = CommandLineParameters("--fpslimit");
        if (fpsLimitParam.size() > 1)
            LogWarning("Multiple --fpslimit parameters specified! Using " + fpsLimitParam.first() + " as the value.");
        if (fpsLimitParam.size() > 0)
        {
            bool ok;
            double targetFpsLimit = fpsLimitParam.first().toDouble(&ok);
            if (ok)
                application->SetTargetFpsLimit(targetFpsLimit);
            else
                LogWarning("Erroneous FPS limit given with --fpslimit: " + fpsLimitParam.first() + ". Ignoring.");
        }

        // Create core APIs
        frame = new FrameAPI(this);
        scene = new SceneAPI(this);
        plugin = new PluginAPI(this);
        asset = new AssetAPI(this, headless);
        // Prepare asset cache, if used.
        QString assetCacheDir = Application::UserDataDirectory() + QDir::separator() + "assetcache";
        if (CommandLineParameters("--assetcachedir").size() > 0)
            assetCacheDir = Application::ParseWildCardFilename(CommandLineParameters("--assetcachedir").last());
        if (CommandLineParameters("--assetcachedir").size() > 1)
            LogWarning("Multiple --assetcachedir parameters specified! Using \"" + CommandLineParameters("--assetcachedir").last() + "\" as the assetcache directory.");
        if (!HasCommandLineParameter("--noassetcache"))
            asset->OpenAssetCache(assetCacheDir);

        ui = new UiAPI(this);
        audio = new AudioAPI(this, asset); // AudioAPI depends on the AssetAPI, so must be loaded after it.
        input = new InputAPI(this);
        console = new ConsoleAPI(this);
        console->RegisterCommand("exit", "Shuts down gracefully.", this, SLOT(Exit()));

        // Initialize SceneAPI.
        scene->Initialise();

        RegisterDynamicObject("ui", ui);
        RegisterDynamicObject("frame", frame);
        RegisterDynamicObject("input", input);
        RegisterDynamicObject("console", console);
        RegisterDynamicObject("asset", asset);
        RegisterDynamicObject("audio", audio);
        RegisterDynamicObject("application", application);
        RegisterDynamicObject("config", config);
        RegisterDynamicObject("apiversion", apiVersionInfo);
        RegisterDynamicObject("applicationversion", applicationVersionInfo);
        RegisterDynamicObject("profiler", profilerQObj);
    }
}

Framework::~Framework()
{
    SAFE_DELETE(input);
    SAFE_DELETE(asset);
    SAFE_DELETE(audio);
    SAFE_DELETE(plugin);
#ifdef PROFILING
    SAFE_DELETE(profiler);
#endif
    SAFE_DELETE(profilerQObj);

    SAFE_DELETE(console);
    SAFE_DELETE(scene);
    SAFE_DELETE(frame);
    SAFE_DELETE(ui);

    SAFE_DELETE(apiVersionInfo);
    SAFE_DELETE(applicationVersionInfo);

    // This delete must be the last one in Framework since application derives QApplication.
    // When we delete QApplication, we must have ensured that all QObjects have been deleted.
    /// \bug Framework is itself a QObject and we should delete application only after Framework has been deleted. A refactor is required.
    delete application;
}

void Framework::ProcessOneFrame()
{
    if (exitSignal == true)
        return; // We've accidentally ended up to update a frame, but we're actually quitting.

    PROFILE(Framework_ProcessOneFrame);

    static tick_t clockFreq;
    static tick_t lastClockTime;

    if (!lastClockTime)
        lastClockTime = GetCurrentClockTime();

    if (!clockFreq)
        clockFreq = GetCurrentClockFreq();

    tick_t currClockTime = GetCurrentClockTime();
    double frametime = ((double)currClockTime - (double)lastClockTime) / (double) clockFreq;
    lastClockTime = currClockTime;

    for(size_t i = 0; i < modules.size(); ++i)
    {
        try
        {
#ifdef PROFILING
            ProfilerSection ps(("Module_" + modules[i]->Name() + "_Update").toStdString());
#endif
            modules[i]->Update(frametime);
        }
        catch(const std::exception &e)
        {
            std::stringstream error;
            error << "ProcessOneFrame caught an exception while updating module " << modules[i]->Name().toStdString() << ": " << (e.what() ? e.what() : "(null)");
            std::cout << error.str() << std::endl;
            LogError(error.str());
        }
        catch(...)
        {
            std::string error("ProcessOneFrame caught an unknown exception while updating module " + modules[i]->Name().toStdString());
            std::cout << error << std::endl;
            LogError(error);
        }
    }

    asset->Update(frametime);
    input->Update(frametime);
    audio->Update(frametime);
    console->Update(frametime);
    frame->Update(frametime);

    if (renderer)
        renderer->Render(frametime);
}

void Framework::Go()
{
    // Check if we were never supposed to run
    if (exitSignal)
        return;
    
    srand(time(0));

    foreach(const QString &config, plugin->ConfigurationFiles())
    {
        LogDebug("Loading plugins from config XML " + config);
        plugin->LoadPluginsFromXML(config);
    }

    for(size_t i = 0; i < modules.size(); ++i)
    {
        LogDebug("Initializing module " + modules[i]->Name());
        modules[i]->Initialize();
    }

    // Run our QApplication subclass.
    application->Go();

    // Qt main loop execution has ended, we are exiting.
    exitSignal = true;

    for(size_t i = 0; i < modules.size(); ++i)
    {
        LogDebug("Uninitializing module " + modules[i]->Name());
        modules[i]->Uninitialize();
    }

    // Deinitialize all core APIs.
    scene->Reset();
    asset->Reset();
    console->Reset();
    frame->Reset();
    input->SaveKeyBindingsToFile();
    input->Reset();
    audio->SaveSoundSettingsToConfig();
    audio->Reset();

    for(size_t i = 0; i < modules.size(); ++i)
    {
        LogDebug("Unloading module " + modules[i]->Name());
        modules[i]->Unload();
    }

    // Delete all modules.
    modules.clear();

    // Now that each module has been deleted, they've closed all their windows as well. Tear down the main UI.
    ui->Reset();

    // Actually unload all DLL plugins from memory.
    plugin->UnloadPlugins();
}

void Framework::Exit()
{
    exitSignal = true;
    if (application)
        application->AboutToExit();
}

void Framework::ForceExit()
{
    exitSignal = true;
    if (application)
        application->quit();
}

void Framework::CancelExit()
{
    exitSignal = false;

    // Our main loop is stopped when we are exiting,
    // we need to start it back up again if something canceled the exit.
    if (application)
        application->UpdateFrame();
}

Application *Framework::App() const
{
    return application;
}

#ifdef PROFILING
Profiler *Framework::GetProfiler() const
{
    return profiler;
}
#endif

FrameAPI *Framework::Frame() const
{
    return frame;
}

InputAPI *Framework::Input() const
{
    return input;
}

UiAPI *Framework::Ui() const
{
    return ui;
}

ConsoleAPI *Framework::Console() const
{
    return console;
}

AudioAPI *Framework::Audio() const
{
    return audio;
}

AssetAPI *Framework::Asset() const
{
    return asset;
}

SceneAPI *Framework::Scene() const
{
    return scene;
}

ConfigAPI *Framework::Config() const
{
    return config;
}

PluginAPI *Framework::Plugins() const
{
    return plugin;
}

IRenderer *Framework::Renderer() const
{
    return renderer;
}

ApiVersionInfo *Framework::ApiVersion() const
{
    return apiVersionInfo;
}

ApplicationVersionInfo *Framework::ApplicationVersion() const
{
    return applicationVersionInfo;   
}

void Framework::RegisterRenderer(IRenderer *renderer_)
{
    renderer = renderer_;
}

void Framework::RegisterModule(IModule *module)
{
    module->SetFramework(this);
    modules.push_back(boost::shared_ptr<IModule>(module));
    module->Load();
}

IModule *Framework::GetModuleByName(const QString &name) const
{
    for(size_t i = 0; i < modules.size(); ++i)
        if (modules[i]->Name() == name)
            return modules[i].get();
    return 0;
}

bool Framework::RegisterDynamicObject(QString name, QObject *object)
{
    if (name.length() == 0 || !object)
        return false;

    // We never override a property if it already exists.
    if (property(name.toStdString().c_str()).isValid())
        return false;

    setProperty(name.toStdString().c_str(), QVariant::fromValue<QObject*>(object));

    return true;
}

QString LookupRelativePath(QString path);

void Framework::LoadStartupOptionsFromXML(QString configurationFile)
{
    configurationFile = LookupRelativePath(configurationFile);

    QDomDocument doc("plugins");
    QFile file(configurationFile);
    if (!file.open(QIODevice::ReadOnly))
    {
        LogError("Framework::LoadStartupOptionsFromXML: Failed to open file \"" + configurationFile + "\"!");
        return;
    }
    QString errorMsg;
    if (!doc.setContent(&file, false, &errorMsg))
    {
        LogError("Framework::LoadStartupOptionsFromXML: Failed to parse XML file \"" + configurationFile + "\": " + errorMsg + "!");
        file.close();
        return;
    }
    file.close();

    QDomElement docElem = doc.documentElement();

    QDomNode n = docElem.firstChild();
    while(!n.isNull())
    {
        QDomElement e = n.toElement(); // try to convert the node to an element.
        if (!e.isNull() && e.tagName() == "option" && e.hasAttribute("name"))
        {
#ifdef _DEBUG
            QString build = "debug";
#else
            QString build = "release";
#endif
            if (e.hasAttribute("build") && build.compare(e.attribute("build"), Qt::CaseInsensitive) != 0)
                continue; // The command line parameter was specified to be included only in the given build (debug/release), but we are not running that build.

            /// \bug Appended in this way, the parsing is not perfect (one configuration can continue from the other)
            startupOptions << e.attribute("name");

            if (e.hasAttribute("value"))
                startupOptions << e.attribute("value");
        }
        n = n.nextSibling();
    }
}

bool Framework::HasCommandLineParameter(const QString &value) const
{
    for(int i = 0; i < startupOptions.size(); ++i)
        if (!startupOptions[i].compare(value, Qt::CaseInsensitive))
            return true;
    return false;
}

QStringList Framework::CommandLineParameters(const QString &key) const
{
    QStringList ret;
    for(int i = 0; i+1 < startupOptions.size(); ++i)
    {
        if (!startupOptions[i].compare(key, Qt::CaseInsensitive) && !startupOptions[i+1].startsWith("--"))
        {
            // Inspect for quoted parameters.
            QString quotedParam = startupOptions[i+1];
            if (quotedParam.startsWith("\""))
            {
                // End quote is in the argv
                if (quotedParam.endsWith("\""))
                {
                    // Remove quotes and append to the return list.
                    quotedParam = quotedParam.right(quotedParam.length() -1);
                    quotedParam.chop(1);
                    ret.append(quotedParam);
                }
                // End quote is not in the same argv
                else
                {
                    for(int pi=i+2; pi+1 < startupOptions.size(); ++pi)
                    {
                        QString param = startupOptions[pi];

                        // If a new -- key is found before an end quote we have a error.
                        // Report and don't add anything to the return list as the param is malformed.
                        if (param.startsWith("--"))
                        {
                            LogError("Could not find an end quote for '" + key + "' parameter: " + quotedParam);
                            i = pi - 1; // Step one back so the main for loop will inspect this element next.
                            break;
                        }
                        // We found the end of the quoted param.
                        // Remove quotes and append to the return list.
                        else if (param.endsWith("\""))
                        {
                            i = pi; // Set the main for loops index so it will process the proper elements next.
                            quotedParam += " " + param;
                            if (quotedParam.startsWith("\""))
                                quotedParam = quotedParam.right(quotedParam.length() -1);
                            if (quotedParam.endsWith("\""))
                                quotedParam.chop(1);
                            ret.append(quotedParam);
                            break;
                        }
                        // Append to param.
                        else
                            quotedParam += " " + param;
                    }
                }
            }
            // No quote start, push as is
            else
                ret.append(startupOptions[++i]);
        }
    }
    return ret;
}

void Framework::PrintStartupOptions()
{
    int i = 0;
    LogInfo("Startup options:");
    while(i < startupOptions.size())
    {
        if (!startupOptions[i].startsWith("--"))
            LogWarning("Warning: Orphaned startup option parameter value \"" + startupOptions[i] + "\" specified!");
        if (i+1 < startupOptions.size() && !startupOptions[i+1].startsWith("--"))
        {
            LogInfo("   '" + startupOptions[i] + "' '" + startupOptions[i+1] + "'");
            i += 2;
        }
        else
        {
            LogInfo("   '" + startupOptions[i] + "'");
            ++i;
        }
    }
}<|MERGE_RESOLUTION|>--- conflicted
+++ resolved
@@ -130,18 +130,10 @@
     foreach(const QString &config, cmdLineParams)
         LoadStartupOptionsFromXML(config);
 
-<<<<<<< HEAD
-    PrintStartupOptions();
-
     /// @note Modify the line below if wanting to set custom API version.
     apiVersionInfo = new ApiVersionInfo(Application::Version());
     /// @note Modify Application.cpp if/when making a custom Tundra build.
     applicationVersionInfo = new ApplicationVersionInfo(Application::OrganizationName(), Application::ApplicationName(), Application::Version());
-=======
-    // Api/Application name and version. Can be accessed via ApiVersionInfo() and ApplicationVersionInfo().
-    /// @note Modify these values when you are making a custom Tundra. Also the version needs to be changed here on releases.
-    apiVersionInfo = new ApiVersionInfo(2, 1, 3, 0);
-    applicationVersionInfo = new ApplicationVersionInfo(2, 1, 3, 0, "realXtend", "Tundra");
 
     // Print version information
     /// @bug If you don't have --headless if WINDOWS_APP is defined on windows you will not see there prints, just a empty cmd prompt.
@@ -162,17 +154,12 @@
     // Print input params
     /// @bug If you don't have --headless if WINDOWS_APP is defined on windows you will not see there prints, just a empty cmd prompt.
     PrintStartupOptions();
->>>>>>> 78105b05
 
     CommandLineParameterMap cmdLineDescs;
     ///\todo Make it possible for modules to know when "--help" command was issued and list the command line parameters they support.
     ///\todo Remove non-Framework parameters from the list below.
     cmdLineDescs.commands["--help"] = "Produce help message"; // Framework
-<<<<<<< HEAD
-    cmdLineDescs.commands["--version"] = "Prints the version of application and exits immediately."; // main.cpp
-=======
     cmdLineDescs.commands["--version"] = "Produce version information"; // Framework
->>>>>>> 78105b05
     cmdLineDescs.commands["--headless"] = "Run in headless mode without any windows or rendering"; // Framework & OgreRenderingModule
     cmdLineDescs.commands["--disablerunonload"] = "Do not start script applications (EC_Script's with applicationName defined) automatically"; //JavascriptModule
     cmdLineDescs.commands["--server"] = "Start Tundra server"; // TundraLogicModule
