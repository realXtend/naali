--- conflicted
+++ resolved
@@ -24,11 +24,8 @@
     Q_PROPERTY(QString organizationName READ OrganizationName)
     Q_PROPERTY(QString applicationName READ ApplicationName)
     Q_PROPERTY(QString version READ Version)
-<<<<<<< HEAD
     Q_PROPERTY(QString platform READ Platform)
-=======
     Q_PROPERTY(QString fullIdentifier READ FullIdentifier)
->>>>>>> f16d280a
     Q_PROPERTY(double targetFpsLimit READ TargetFpsLimit WRITE SetTargetFpsLimit)
 
 public:
@@ -96,15 +93,13 @@
     /** Returns C string as this information needs to be accessible without memory allocation for Windows minidump generation. */
     static const char *Version();
 
-<<<<<<< HEAD
     /// Returns the operating system/platform. Possible return values 'win' for windows, 'mac' for Mac OSX or 'x11' for linux, empty string for unresolved.
     /// This is intended for scripting languages, as sometimes you need to do OS specific UI changes with Qt etc.
     static QString Platform();
-=======
+    
     /// Returns "OrganizationName ApplicationName Version".
     /** @note Unlike OrganizationName, ApplicationName and Version, this function performs memory allocation. */
     static QString FullIdentifier();
->>>>>>> f16d280a
 
     /// Specifies a new FPS limit to use for the main loop.
     /** Pass in a value of 0 to remove fps limiting altogether. */
