// For conditions of distribution and use, see copyright notice in LICENSE

#pragma once

#include "CoreTypes.h"
#include "SceneFwd.h"

#include "kNet/PolledTimer.h"
#include "kNet/Types.h"
#include "Transform.h"
#include "Math/float3.h"

#include <QObject>
#include <QVariant>

#include <list>
#include <map>
#include <set>

/// Component's per-user network sync state
struct ComponentSyncState
{
    ComponentSyncState() :
        removed(false),
        isNew(true),
        isInQueue(false),
        id(0)
    {
        for (unsigned i = 0; i < 32; ++i)
            dirtyAttributes[i] = 0;
    }
    
    void MarkAttributeDirty(u8 attrIndex)
    {
        dirtyAttributes[attrIndex >> 3] |= (1 << (attrIndex & 7));
    }
    
    void MarkAttributeCreated(u8 attrIndex)
    {
        newAndRemovedAttributes[attrIndex] = true;
    }
    
    void MarkAttributeRemoved(u8 attrIndex)
    {
        newAndRemovedAttributes[attrIndex] = false;
    }
    
    void DirtyProcessed()
    {
        for (unsigned i = 0; i < 32; ++i)
            dirtyAttributes[i] = 0;
        newAndRemovedAttributes.clear();
        isNew = false;
    }
    
    u8 dirtyAttributes[32]; ///< Dirty attributes bitfield. A maximum of 256 attributes are supported.
    std::map<u8, bool> newAndRemovedAttributes; ///< Dynamic attributes by index that have been removed or created since last update. True = create, false = delete
    component_id_t id; ///< Component ID. Duplicated here intentionally to allow recognizing the component without the parent map.
    bool removed; ///< The component has been removed since last update
    bool isNew; ///< The client does not have the component and it must be serialized in full
    bool isInQueue; ///< The component is already in the entity's dirty queue
};

/// Entity's per-user network sync state
struct EntitySyncState
{
    EntitySyncState() :
        removed(false),
        isNew(true),
        isInQueue(false),
        id(0),
        avgUpdateInterval(0.0f)
    {
    }
    
    void RemoveFromQueue(component_id_t id)
    {
        std::map<component_id_t, ComponentSyncState>::iterator i = components.find(id);
        if (i != components.end())
        {
            if (i->second.isInQueue)
            {
                for (std::list<ComponentSyncState*>::iterator j = dirtyQueue.begin(); j != dirtyQueue.end(); ++j)
                {
                    if ((*j) == &i->second)
                    {
                        dirtyQueue.erase(j);
                        break;
                    }
                }
                i->second.isInQueue = false;
            }
        }
    }
    
    void MarkComponentDirty(component_id_t id)
    {
        ComponentSyncState& compState = components[id]; // Creates new if did not exist
        if (!compState.id)
            compState.id = id;
        if (!compState.isInQueue)
        {
            dirtyQueue.push_back(&compState);
            compState.isInQueue = true;
        }
    }
    
    void MarkComponentRemoved(component_id_t id)
    {
        // If user did not have the component in the first place, do nothing
        std::map<component_id_t, ComponentSyncState>::iterator i = components.find(id);
        if (i == components.end())
            return;
        // If component is marked new, it was not sent yet and can be simply removed from the sync state
        if (i->second.isNew)
        {
            RemoveFromQueue(id);
            components.erase(id);
            return;
        }
        // Else mark as removed and queue the update
        i->second.removed = true;
        if (!i->second.isInQueue)
        {
            dirtyQueue.push_back(&i->second);
            i->second.isInQueue = true;
        }
    }
    
    void DirtyProcessed()
    {
        for (std::map<component_id_t, ComponentSyncState>::iterator i = components.begin(); i != components.end(); ++i)
        {
            i->second.DirtyProcessed();
            i->second.isInQueue = false;
        }
        dirtyQueue.clear();
        isNew = false;
    }
    
    void UpdateReceived()
    {
        float time = updateTimer.MSecsElapsed() * 0.001f;
        updateTimer.Start();
        // Maximum update rate should be 100fps. Discard either very frequent or very infrequent updates.
        if (time < 0.005f || time >= 0.5f)
            return;
        // If it's the first measurement, set time directly. Else smooth
        if (avgUpdateInterval == 0.0f)
            avgUpdateInterval = time;
        else
            avgUpdateInterval = 0.5 * time + 0.5 * avgUpdateInterval;
    }
    
    std::list<ComponentSyncState*> dirtyQueue; ///< Dirty components
    std::map<component_id_t, ComponentSyncState> components; ///< Component syncstates
    entity_id_t id; ///< Entity ID. Duplicated here intentionally to allow recognizing the entity without the parent map.
    bool removed; ///< The entity has been removed since last update
    bool isNew; ///< The client does not have the entity and it must be serialized in full
    bool isInQueue; ///< The entity is already in the scene's dirty queue
    
    kNet::PolledTimer updateTimer; ///< Last update received timer
    float avgUpdateInterval; ///< Average network update interval in seconds

    // Special cases for rigid body streaming:
    // On the server side, remember the last sent rigid body parameters, so that we can perform effective pruning of redundant data.
    Transform transform;
    float3 linearVelocity;
    float3 angularVelocity;
    kNet::tick_t lastNetworkSendTime;
};

struct RigidBodyInterpolationState
{
    // On the client side, remember the state for performing Hermite interpolation (C1, i.e. pos and vel are continuous).
    struct RigidBodyState
    {
        float3 pos;
        float3 vel;
        Quat rot;
        float3 scale;
        float3 angVel; // Angular velocity in Euler ZYX.
    };

    RigidBodyState interpStart;
    RigidBodyState interpEnd;
    float interpTime;

    // If true, we are using linear inter/extrapolation to move the entity.
    // If false, we have handed off this entity for physics to extrapolate.
    bool interpolatorActive;

    /// Remembers the packet id of the most recently received network sync packet. Used to enforce
    /// proper ordering (generate latest-data-guarantee messaging) for the received movement packets.
    kNet::packet_id_t lastReceivedPacketCounter;
};

/// State change request to permit/deny changes.
class StateChangeRequest : public QObject
{
    Q_OBJECT

    Q_PROPERTY(bool accepted READ Accepted WRITE SetAccepted)
    Q_PROPERTY(int connectionID READ ConnectionID)

    Q_PROPERTY(entity_id_t entityId READ EntityId)
    Q_PROPERTY(Entity* entity READ GetEntity)

public:
    StateChangeRequest(int connectionID) :
        connectionID_(connectionID)
    { 
        Reset(); 
    }

    void Reset(entity_id_t entityId = 0)
    {
        accepted_ = true;
        entityId_ = entityId;
        entity_ = 0;
    }

public slots:
    /// Set the change request accepted
    void SetAccepted(bool accepted)         
    { 
        accepted_ = accepted; 
    }

    /// Accept the whole change request.
    void Accept()
    {
        accepted_ = true;
    }

    /// Reject the whole change request.
    void Reject()
    {
        accepted_ = false;
    }

public:
    bool Accepted()                         { return accepted_; }
    bool Rejected()                         { return !accepted_; }

    int ConnectionID()                      { return connectionID_; }

    entity_id_t EntityId()                  { return entityId_; }
    Entity* GetEntity()                     { return entity_; }
    void SetEntity(Entity* entity)          { entity_ = entity; }

private:
    bool accepted_;
    int connectionID_;

    entity_id_t entityId_;
    Entity* entity_;
};

typedef std::list<component_id_t> ComponentIdList;

/// Scene's per-user network sync state
class SceneSyncState : public QObject
{
    Q_OBJECT

public:
    SceneSyncState(int userConnectionID = 0, bool isServer = false);
    virtual ~SceneSyncState();

    /// Dirty entities pending processing
    std::list<EntitySyncState*> dirtyQueue; 

    /// Entity sync states
    std::map<entity_id_t, EntitySyncState> entities; 

    /// Entity interpolations
    std::map<entity_id_t, RigidBodyInterpolationState> entityInterpolations;

signals:
    /// This signal is emitted when a entity is being added to the client sync state.
    /// All needed data for evaluation logic is in the StateChangeRequest parameter object.
    /// If 'request.Accepted()' is true (default) the entity will be added to the sync state,
    /// otherwise it will be added to the pending entities list. 
    /// @note See also HasPendingEntity and MarkPendingEntityDirty.
    /// @param request StateChangeRequest object.
    void AboutToDirtyEntity(StateChangeRequest *request);

public slots:
    /// Removes the entity from the sync state and puts it to the pending list.
<<<<<<< HEAD
    void MarkEntityPending(entity_id_t id);

    /// Adds all currently pending entities to the clients sync state.
    void MarkPendingEntitiesDirty();

    /// Adds entity with id to the clients sync state.
    void MarkPendingEntityDirty(entity_id_t id);

    /// Returns all pending entity IDs.
    QVariantList PendingEntityIDs() const;

    /// Returns 0 if no pending entities.
    entity_id_t NextPendingEntityID() const;

    /// Returns if we have any pending entitys.
    bool HasPendingEntities() const;

    /// Returns if we have pending entity with id.
=======
    /// @remark Enables a 'pending' logic in SyncManager, with which a script can throttle the sending of entities to clients.
    void MarkEntityPending(entity_id_t id);

    /// Adds all currently pending entities to the clients sync state.
    /// @remark Enables a 'pending' logic in SyncManager, with which a script can throttle the sending of entities to clients.
    void MarkPendingEntitiesDirty();

    /// Adds entity with id to the clients sync state.
    /// @remark Enables a 'pending' logic in SyncManager, with which a script can throttle the sending of entities to clients.
    void MarkPendingEntityDirty(entity_id_t id);

    /// Returns all pending entity IDs.
    /// @remark Enables a 'pending' logic in SyncManager, with which a script can throttle the sending of entities to clients.
    QVariantList PendingEntityIDs() const;

    /// Returns 0 if no pending entities.
    /// @remark Enables a 'pending' logic in SyncManager, with which a script can throttle the sending of entities to clients.
    entity_id_t NextPendingEntityID() const;

    /// Returns if we have any pending entitys.
    /// @remark Enables a 'pending' logic in SyncManager, with which a script can throttle the sending of entities to clients.
    bool HasPendingEntities() const;

    /// Returns if we have pending entity with id.
    /// @remark Enables a 'pending' logic in SyncManager, with which a script can throttle the sending of entities to clients.
>>>>>>> a849be07
    bool HasPendingEntity(entity_id_t id) const;

public:
    void SetParentScene(SceneWeakPtr scene);
    void Clear();
    
    void RemoveFromQueue(entity_id_t id);

    void MarkEntityProcessed(entity_id_t id);
    void MarkComponentProcessed(entity_id_t id, component_id_t compId);

    void MarkEntityDirty(entity_id_t id);
    void MarkEntityRemoved(entity_id_t id);

    void MarkComponentDirty(entity_id_t id, component_id_t compId);
    void MarkComponentRemoved(entity_id_t id, component_id_t compId);

    void MarkAttributeDirty(entity_id_t id, component_id_t compId, u8 attrIndex);
    void MarkAttributeCreated(entity_id_t id, component_id_t compId, u8 attrIndex);
    void MarkAttributeRemoved(entity_id_t id, component_id_t compId, u8 attrIndex);

    // Silently does the same as MarkEntityDirty without emitting signals.
    EntitySyncState& MarkEntityDirtySilent(entity_id_t id);

    // Removes entity from pending lists.
    void RemovePendingEntity(entity_id_t id);

private:
    // Removes component from pending lists, removes entity from full pending list if there.
    void RemovePendingComponent(entity_id_t id, component_id_t compId);

    // Returns if entity with id should be added to the sync state.
    bool ShouldMarkAsDirty(entity_id_t id);

    // Fills changeRequest_ with entity data, returns if request is valid. 
    bool FillRequest(entity_id_t id);
    
    // Fills entitys pending components with all of its component ids.
    void FillPendingComponents(entity_id_t id);

<<<<<<< HEAD
=======
    /// @remark Enables a 'pending' logic in SyncManager, with which a script can throttle the sending of entities to clients.
    /// @todo This data structure needs to be removed. This is double book-keeping. Instead, track the dirty and pending entities
    ///       with the same dirty bit in EntitySyncState and ComponentSyncState.
>>>>>>> a849be07
    std::map<entity_id_t, ComponentIdList > pendingComponents;

    StateChangeRequest changeRequest_;
    bool isServer_;
    int userConnectionID_;

    SceneWeakPtr scene_;
};<|MERGE_RESOLUTION|>--- conflicted
+++ resolved
@@ -288,52 +288,31 @@
 
 public slots:
     /// Removes the entity from the sync state and puts it to the pending list.
-<<<<<<< HEAD
+    /// @remark Enables a 'pending' logic in SyncManager, with which a script can throttle the sending of entities to clients.
     void MarkEntityPending(entity_id_t id);
 
     /// Adds all currently pending entities to the clients sync state.
+    /// @remark Enables a 'pending' logic in SyncManager, with which a script can throttle the sending of entities to clients.
     void MarkPendingEntitiesDirty();
 
     /// Adds entity with id to the clients sync state.
+    /// @remark Enables a 'pending' logic in SyncManager, with which a script can throttle the sending of entities to clients.
     void MarkPendingEntityDirty(entity_id_t id);
 
     /// Returns all pending entity IDs.
+    /// @remark Enables a 'pending' logic in SyncManager, with which a script can throttle the sending of entities to clients.
     QVariantList PendingEntityIDs() const;
 
     /// Returns 0 if no pending entities.
+    /// @remark Enables a 'pending' logic in SyncManager, with which a script can throttle the sending of entities to clients.
     entity_id_t NextPendingEntityID() const;
 
     /// Returns if we have any pending entitys.
+    /// @remark Enables a 'pending' logic in SyncManager, with which a script can throttle the sending of entities to clients.
     bool HasPendingEntities() const;
 
     /// Returns if we have pending entity with id.
-=======
-    /// @remark Enables a 'pending' logic in SyncManager, with which a script can throttle the sending of entities to clients.
-    void MarkEntityPending(entity_id_t id);
-
-    /// Adds all currently pending entities to the clients sync state.
-    /// @remark Enables a 'pending' logic in SyncManager, with which a script can throttle the sending of entities to clients.
-    void MarkPendingEntitiesDirty();
-
-    /// Adds entity with id to the clients sync state.
-    /// @remark Enables a 'pending' logic in SyncManager, with which a script can throttle the sending of entities to clients.
-    void MarkPendingEntityDirty(entity_id_t id);
-
-    /// Returns all pending entity IDs.
-    /// @remark Enables a 'pending' logic in SyncManager, with which a script can throttle the sending of entities to clients.
-    QVariantList PendingEntityIDs() const;
-
-    /// Returns 0 if no pending entities.
-    /// @remark Enables a 'pending' logic in SyncManager, with which a script can throttle the sending of entities to clients.
-    entity_id_t NextPendingEntityID() const;
-
-    /// Returns if we have any pending entitys.
-    /// @remark Enables a 'pending' logic in SyncManager, with which a script can throttle the sending of entities to clients.
-    bool HasPendingEntities() const;
-
-    /// Returns if we have pending entity with id.
-    /// @remark Enables a 'pending' logic in SyncManager, with which a script can throttle the sending of entities to clients.
->>>>>>> a849be07
+    /// @remark Enables a 'pending' logic in SyncManager, with which a script can throttle the sending of entities to clients.
     bool HasPendingEntity(entity_id_t id) const;
 
 public:
@@ -374,12 +353,9 @@
     // Fills entitys pending components with all of its component ids.
     void FillPendingComponents(entity_id_t id);
 
-<<<<<<< HEAD
-=======
     /// @remark Enables a 'pending' logic in SyncManager, with which a script can throttle the sending of entities to clients.
     /// @todo This data structure needs to be removed. This is double book-keeping. Instead, track the dirty and pending entities
     ///       with the same dirty bit in EntitySyncState and ComponentSyncState.
->>>>>>> a849be07
     std::map<entity_id_t, ComponentIdList > pendingComponents;
 
     StateChangeRequest changeRequest_;
