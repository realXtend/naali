// For conditions of distribution and use, see copyright notice in LICENSE

#include "StableHeaders.h"
#include "DebugOperatorNew.h"

#include "Server.h"
#include "TundraLogicModule.h"
#include "SyncManager.h"
#include "KristalliProtocolModule.h"
#include "TundraMessages.h"
#include "MsgLogin.h"
#include "MsgLoginReply.h"
#include "MsgClientJoined.h"
#include "MsgClientLeft.h"
#include "UserConnectedResponseData.h"

#include "Framework.h"
#include "CoreStringUtils.h"
#include "SceneAPI.h"
#include "ConfigAPI.h"
#include "LoggingFunctions.h"
#include "QScriptEngineHelpers.h"
#include "CoreJsonUtils.h"

#include <QtScript>
#include <QDomDocument>

#include "MemoryLeakCheck.h"

using namespace kNet;

namespace TundraLogic
{

Server::Server(TundraLogicModule* owner) :
    owner_(owner),
    framework_(owner->GetFramework()),
    current_port_(-1)
{
}

Server::~Server()
{
}

void Server::Update(f64 /*frametime*/)
{
}

bool Server::Start(unsigned short port, QString protocol)
{
    if (owner_->IsServer())
    {
        LogDebug("[SERVER] Trying to start server but it's already running.");
        return true; // Already started, don't need to do anything.
    }

    // By default should operate over UDP.
    const kNet::SocketTransportLayer defaultProtocol = owner_->GetKristalliModule()->defaultTransport;
    // Protocol is usually defined as a --protocol command line parameter or in config file,
    // but if it's given as a param to this function use it instead.
    if (protocol.isEmpty() && framework_->HasCommandLineParameter("--protocol"))
    {
        QStringList cmdLineParams = framework_->CommandLineParameters("--protocol");
        if (cmdLineParams.size() > 0)
            protocol = cmdLineParams[0];
        else
            ::LogError("--protocol specified without a parameter! Using " + SocketTransportLayerToString(defaultProtocol) + " protocol as default.");
    }

    kNet::SocketTransportLayer transportLayer = protocol.isEmpty() ? defaultProtocol : StringToSocketTransportLayer(protocol.trimmed().toStdString().c_str());
    if (transportLayer == kNet::InvalidTransportLayer)
    {
        ::LogError("Invalid server protocol '" + protocol.toStdString() + "' specified! Using " +
            SocketTransportLayerToString(defaultProtocol) + " protocol as default.");
        transportLayer = defaultProtocol;
    }

    // Start server
    if (!owner_->GetKristalliModule()->StartServer(port, transportLayer))
    {
        ::LogError("[SERVER] Failed to start server in port " + QString::number(port));
        return false;
    }

    // Store current port and protocol
    current_port_ = (int)port;
    current_protocol_ = (transportLayer == kNet::SocketOverUDP) ? "udp" : "tcp";

    // Create the default server scene
    /// \todo Should be not hard coded like this. Give some unique id (uuid perhaps) that could be returned to the client to make the corresponding named scene in client?
    ScenePtr scene = framework_->Scene()->CreateScene("TundraServer", true, true);
//    framework_->Scene()->SetDefaultScene(scene);
    owner_->GetSyncManager()->RegisterToScene(scene);

    emit ServerStarted();

    KristalliProtocolModule *kristalli = framework_->Module<KristalliProtocolModule>();
    connect(kristalli, SIGNAL(NetworkMessageReceived(kNet::MessageConnection *, kNet::packet_id_t, kNet::message_id_t, const char *, size_t)), 
        this, SLOT(HandleKristalliMessage(kNet::MessageConnection*, kNet::packet_id_t, kNet::message_id_t, const char*, size_t)), Qt::UniqueConnection);

    connect(kristalli, SIGNAL(ClientDisconnectedEvent(UserConnection *)), this, SLOT(HandleUserDisconnected(UserConnection *)), Qt::UniqueConnection);

    return true;
}

void Server::Stop()
{
    if (owner_->IsServer())
    {
        ::LogInfo("[SERVER] Stopped Tundra server. Removing TundraServer scene.");

        owner_->GetKristalliModule()->StopServer();
        framework_->Scene()->RemoveScene("TundraServer");
        
        emit ServerStopped();

        KristalliProtocolModule *kristalli = framework_->Module<KristalliProtocolModule>();
        disconnect(kristalli, SIGNAL(NetworkMessageReceived(kNet::MessageConnection *, kNet::packet_id_t, kNet::message_id_t, const char *, size_t)), 
            this, SLOT(HandleKristalliMessage(kNet::MessageConnection*, kNet::packet_id_t, kNet::message_id_t, const char*, size_t)));

        disconnect(kristalli, SIGNAL(ClientDisconnectedEvent(UserConnection *)), this, SLOT(HandleUserDisconnected(UserConnection *)));
    }
}

bool Server::IsRunning() const
{
    return owner_->IsServer();
}

bool Server::IsAboutToStart() const
{
    return framework_->HasCommandLineParameter("--server");
}

int Server::Port() const
{
    return IsRunning() ? current_port_ : -1;
}

QString Server::Protocol() const
{
    return IsRunning() ? current_protocol_ : "";
}

int Server::GetPort() const
{
    LogWarning("Server::GetPort: This function signature is deprecated will be removed. Migrate to using Port or 'port' property instead.");
    return Port();
}

QString Server::GetProtocol() const
{
    LogWarning("Server::GetProtocol: This function signature is deprecated will be removed. Migrate to using Protocol or 'protocol' property instead.");
    return Protocol();
}

UserConnectionPtr Server::GetActionSender() const
{
    LogWarning("Server::GetActionSender: This function signature is deprecated will be removed. Migrate to using ActionSender instead.");
    return ActionSender();
}

UserConnectionList Server::AuthenticatedUsers() const
{
    UserConnectionList ret;
    foreach(const UserConnectionPtr &user, UserConnections())
        if (user->properties["authenticated"].toBool() == true)
            ret.push_back(user);
    return ret;
}

QVariantList Server::GetConnectionIDs() const
{
    /// @todo Add warning print
//    LogWarning("Server::GetConnectionIDs: This function signature is deprecated will be removed. Migrate to using AuthenticatedUsers instead.");
    QVariantList ret;
    foreach(const UserConnectionPtr &user, AuthenticatedUsers())
        ret.push_back(QVariant(static_cast<uint>(user->userID))); /**< @todo The uint cast should not be necessary here, but without it when compiling TUNDRA_NO_BOOST build with VC9 we get error C2440: '<function-style-cast>' : cannot convert from 'u32' to 'QVariant' */
    return ret;
}

UserConnectionPtr Server::GetUserConnection(u32 connectionID) const
{
    foreach(const UserConnectionPtr &user, AuthenticatedUsers())
        if (user->userID == connectionID)
            return user;
    return UserConnectionPtr();
}

UserConnectionList& Server::UserConnections() const
{
    return owner_->GetKristalliModule()->GetUserConnections();
}

UserConnectionPtr Server::GetUserConnection(kNet::MessageConnection* source) const
{
    return owner_->GetKristalliModule()->GetUserConnection(source);
}

void Server::SetActionSender(const UserConnectionPtr &user)
{
    actionSender = user;
}

UserConnectionPtr Server::ActionSender() const
{
    return actionSender.lock();
}

kNet::NetworkServer *Server::GetServer() const
{
    if (!owner_ || !owner_->GetKristalliModule())
        return 0;

    return owner_->GetKristalliModule()->GetServer();
}

bool Server::AddExternalUser(UserConnectionPtr user)
{
    if (!user)
    {
        ::LogError("Null UserConnection passed to Server::AddExternalUser()");
        return false;
    }

    // Allocate user connection if not yet allocated
    if (user->userID == 0)
        user->userID = owner_->GetKristalliModule()->AllocateNewConnectionID();

    UserConnectionList& users = owner_->GetKristalliModule()->GetUserConnections();
    users.push_back(user);

    // Try to login
    if (FinalizeLogin(user))
        return true;
    else
    {
        users.remove(user);
        return false;
    }
}

void Server::RemoveExternalUser(UserConnectionPtr user)
{
    if (!user)
        return;

    UserConnectionList& users = owner_->GetKristalliModule()->GetUserConnections();

    // If user had zero ID, was not logged in yet and does not need to be reported
    if (user->userID)
    {
        // Tell everyone of the client leaving
        MsgClientLeft left;
        left.userID = user->userID;
        foreach(const UserConnectionPtr &u, AuthenticatedUsers())
            if (u->userID != user->userID)
                u->Send(left);
    
        emit UserDisconnected(user->userID, user.get());
    }

    users.remove(user);
}


void Server::HandleKristalliMessage(kNet::MessageConnection* source, kNet::packet_id_t packetId, kNet::message_id_t messageId, const char* data, size_t numBytes)
{
    if (!source)
        return;

    if (!owner_->IsServer())
        return;

    UserConnectionPtr user = GetUserConnection(source);
    if (!user)
    {
        ::LogWarning(QString("Server: dropping message %1 from unknown connection \"%2\".").arg(messageId).arg(source->ToString().c_str()));
        return;
    }

    // If we are server, only allow the login message from an unauthenticated user
    if (messageId != MsgLogin::messageID && user->properties["authenticated"].toBool() != true)
    {
        ::LogWarning("Server: dropping message " + QString::number(messageId) + " from unauthenticated user.");
        /// \todo something more severe, like disconnecting the user
        return;
    }
    else if (messageId == MsgLogin::messageID)
    {
        HandleLogin(source, data, numBytes);
    }

    EmitNetworkMessageReceived(user.get(), packetId, messageId, data, numBytes);
}

void Server::EmitNetworkMessageReceived(UserConnection* user, kNet::packet_id_t packetId, kNet::message_id_t messageId, const char* data, size_t numBytes)
{
    if (user)
    {
        // Emit both global and user-specific message
        emit MessageReceived(user, packetId, messageId, data, numBytes);
        user->EmitNetworkMessageReceived(packetId, messageId, data, numBytes);
    }
    else
        ::LogWarning("Server::EmitNetworkMessageReceived: null UserConnection pointer");
}

void Server::HandleLogin(kNet::MessageConnection* source, const char* data, size_t numBytes)
{
    UserConnectionPtr user = GetUserConnection(source);
    if (!user)
    {
        ::LogWarning("[SERVER] Login message from unknown user");
        return;
    }

    DataDeserializer dd(data, numBytes);

    MsgLogin msg;
    // Read login data (all clients)
    msg.DeserializeFrom(dd);
    QString loginData = QString::fromStdString(BufferToString(msg.loginData));

    // Read optional protocol version
    if (dd.BytesLeft())
        user->protocolVersion = (NetworkProtocolVersion)dd.ReadVLE<kNet::VLE8_16_32>();
    
    QDomDocument xml;
    bool success = xml.setContent(loginData);
    if (!success)
        ::LogWarning(QString("[SERVER] ID %1 client login data xml has malformed data").arg(user->userID));
    
    // Fill the user's logindata, both in raw format and as keyvalue pairs
    user->loginData = loginData;
    QDomElement rootElem = xml.firstChildElement();
    QDomElement keyvalueElem = rootElem.firstChildElement();
    while(!keyvalueElem.isNull())
    {
        //::LogInfo("Logindata contains keyvalue pair " + keyvalueElem.tagName() + " = " + keyvalueElem.attribute("value);
        user->SetProperty(keyvalueElem.tagName(), keyvalueElem.attribute("value"));
        keyvalueElem = keyvalueElem.nextSiblingElement();
    }

    QString connectedUsername = user->GetProperty("username");
    
    FinalizeLogin(user);
}

bool Server::FinalizeLogin(UserConnectionPtr user)
{
    // Clamp version if not supported by server
    if (user->protocolVersion > cHighestSupportedProtocolVersion)
        user->protocolVersion = cHighestSupportedProtocolVersion;

    user->properties["authenticated"] = true;
    emit UserAboutToConnect(user->userID, user.get());
    if (user->properties["authenticated"].toBool() != true)
    {
        if (connectedUsername.isEmpty())
            ::LogInfo(QString("[SERVER] ID %1 client was denied access [%2] ").arg(user->userID).arg(user->connection->RemoteEndPoint().ToString().c_str()));
        else
            ::LogInfo(QString("[SERVER] ID %1 client '%2' was denied access [%3] ").arg(user->userID).arg(connectedUsername).arg(user->connection->RemoteEndPoint().ToString().c_str()));
        MsgLoginReply reply;
        reply.success = 0;
        reply.userID = 0;
        QByteArray responseByteData = user->properties["reason"].toString().toAscii();
        reply.loginReplyData.insert(reply.loginReplyData.end(), responseByteData.data(), responseByteData.data() + responseByteData.size());
        user->Send(reply);
        return false;
    }
    
<<<<<<< HEAD
    if (connectedUsername.isEmpty())
        ::LogInfo(QString("[SERVER] ID %1 client connected - %2 ").arg(user->userID).arg(user->connection->RemoteEndPoint().ToString().c_str()));
    else
        ::LogInfo(QString("[SERVER] ID %1 client '%2' connected [%3] ").arg(user->userID).arg(connectedUsername).arg(user->connection->RemoteEndPoint().ToString().c_str()));
=======
    ::LogInfo("User with connection ID " + QString::number(user->userID) + " and protocol version " + QString::number(user->protocolVersion) + " logged in.");
>>>>>>> d04f2967
    
    // Allow entityactions & EC sync from now on
    MsgLoginReply reply;
    reply.success = 1;
    reply.userID = user->userID;
    
    // Tell everyone of the client joining (also the user who joined)
    UserConnectionList users = AuthenticatedUsers();
    MsgClientJoined joined;
    joined.userID = user->userID;
    foreach(const UserConnectionPtr &u, users)
        u->Send(joined);
    
    // Advertise the users who already are in the world, to the new user
    foreach(const UserConnectionPtr &u, users)
        if (u->userID != user->userID)
        {
            MsgClientJoined joined;
            joined.userID = u->userID;
            user->Send(joined);
        }
    
    // Tell syncmanager of the new user
    owner_->GetSyncManager()->NewUserConnected(user);
    
    // Tell all server-side application code that a new user has successfully connected.
    // Ask them to fill the contents of a UserConnectedResponseData structure. This will
    // be sent to the client so that the scripts and applications on the client system can configure themselves.
    UserConnectedResponseData responseData;
    emit UserConnected(user->userID, user.get(), &responseData);

    bool isNativeConnection = dynamic_cast<KNetUserConnection*>(user.get()) != 0;
    QByteArray responseByteData;
    /// \todo Native connections still encode reply data to XML. Unify to JSON in the future.
    if (isNativeConnection)
        responseByteData = responseData.responseData.toByteArray(-1);
    else
        responseByteData = TundraJson::Serialize(responseData.responseDataJson, TundraJson::IndentNone);

    reply.loginReplyData.insert(reply.loginReplyData.end(), responseByteData.data(), responseByteData.data() + responseByteData.size());

    // Send login reply, with protocol version accepted by the server appended
    DataSerializer ds(reply.Size() + 4 + 4);
    reply.SerializeTo(ds);
    ds.AddVLE<kNet::VLE8_16_32>(user->protocolVersion); 
    user->Send(reply.messageID, reply.reliable, reply.inOrder, ds, reply.priority);

    // Successful login
    return true;
}

void Server::HandleUserDisconnected(UserConnection* user)
{
    // Tell everyone of the client leaving
    MsgClientLeft left;
    left.userID = user->userID;
    foreach(const UserConnectionPtr &u, AuthenticatedUsers())
        if (u->userID != user->userID)
            u->Send(left);

    emit UserDisconnected(user->userID, user);

    QString username = user->GetProperty("username");
    if (username.isEmpty())
        ::LogInfo(QString("[SERVER] ID %1 client disconnected").arg(user->userID));
    else
        ::LogInfo(QString("[SERVER] ID %1 client '%2' disconnected").arg(user->userID).arg(username));
}

namespace
{

template<typename T>
QScriptValue qScriptValueFromNull(QScriptEngine *engine, const T &/*v*/)
{
    return QScriptValue();
}

template<typename T>
void qScriptValueToNull(const QScriptValue &value, T &/*v*/)
{
}

void fromScriptValueUserConnectionList(const QScriptValue &obj, UserConnectionList &ents)
{
    ents.clear();
    QScriptValueIterator it(obj);
    while(it.hasNext())
    {
        it.next();
        UserConnection *u = qobject_cast<UserConnection *>(it.value().toQObject());
        if (u)
            ents.push_back(u->shared_from_this());
    }
}

QScriptValue toScriptValueUserConnectionList(QScriptEngine *engine, const UserConnectionList &cons)
{
    QScriptValue scriptValue = engine->newArray();
    int i = 0;
    for(UserConnectionList::const_iterator iter = cons.begin(); iter != cons.end(); ++iter)
    {
        scriptValue.setProperty(i, engine->newQObject((*iter).get()));
        ++i;
    }
    return scriptValue;
}

QScriptValue qScriptValueFromLoginPropertyMap(QScriptEngine *engine, const LoginPropertyMap &map)
{
    // Expose the login properties as a JavaScript _associative_ array.
    QScriptValue v = engine->newObject();
    for(LoginPropertyMap::const_iterator iter = map.begin(); iter != map.end(); ++iter)
        v.setProperty(iter.key(), qScriptValueFromValue(engine, iter.value()));
    return v;
}

void qScriptValueToLoginPropertyMap(const QScriptValue &value, LoginPropertyMap &map)
{
    map.clear();
    QScriptValueIterator it(value);
    while(it.hasNext())
    {
        it.next();
        map[it.name()] = it.value().toVariant();
    }
}

} // ~unnamed namespace

void Server::OnScriptEngineCreated(QScriptEngine* engine)
{
    qScriptRegisterQObjectMetaType<UserConnection*>(engine);
    qScriptRegisterQObjectMetaType<SyncManager*>(engine);
    qScriptRegisterQObjectMetaType<SceneSyncState*>(engine);
    qScriptRegisterQObjectMetaType<StateChangeRequest*>(engine);
    ///\todo Write proper serialization and deserialization.
    qScriptRegisterMetaType<UserConnectedResponseData*>(engine, qScriptValueFromNull<UserConnectedResponseData*>, qScriptValueToNull<UserConnectedResponseData*>);
    qScriptRegisterMetaType<UserConnectionPtr>(engine, qScriptValueFromBoostSharedPtr, qScriptValueToBoostSharedPtr);
    qScriptRegisterMetaType<UserConnectionList>(engine, toScriptValueUserConnectionList, fromScriptValueUserConnectionList);
    qScriptRegisterMetaType<LoginPropertyMap>(engine, qScriptValueFromLoginPropertyMap, qScriptValueToLoginPropertyMap);
}

}<|MERGE_RESOLUTION|>--- conflicted
+++ resolved
@@ -342,14 +342,14 @@
         user->SetProperty(keyvalueElem.tagName(), keyvalueElem.attribute("value"));
         keyvalueElem = keyvalueElem.nextSiblingElement();
     }
-
-    QString connectedUsername = user->GetProperty("username");
     
     FinalizeLogin(user);
 }
 
 bool Server::FinalizeLogin(UserConnectionPtr user)
 {
+    QString connectedUsername = user->Property("username").toString();
+
     // Clamp version if not supported by server
     if (user->protocolVersion > cHighestSupportedProtocolVersion)
         user->protocolVersion = cHighestSupportedProtocolVersion;
@@ -362,6 +362,7 @@
             ::LogInfo(QString("[SERVER] ID %1 client was denied access [%2] ").arg(user->userID).arg(user->connection->RemoteEndPoint().ToString().c_str()));
         else
             ::LogInfo(QString("[SERVER] ID %1 client '%2' was denied access [%3] ").arg(user->userID).arg(connectedUsername).arg(user->connection->RemoteEndPoint().ToString().c_str()));
+            
         MsgLoginReply reply;
         reply.success = 0;
         reply.userID = 0;
@@ -371,14 +372,10 @@
         return false;
     }
     
-<<<<<<< HEAD
     if (connectedUsername.isEmpty())
         ::LogInfo(QString("[SERVER] ID %1 client connected - %2 ").arg(user->userID).arg(user->connection->RemoteEndPoint().ToString().c_str()));
     else
         ::LogInfo(QString("[SERVER] ID %1 client '%2' connected [%3] ").arg(user->userID).arg(connectedUsername).arg(user->connection->RemoteEndPoint().ToString().c_str()));
-=======
-    ::LogInfo("User with connection ID " + QString::number(user->userID) + " and protocol version " + QString::number(user->protocolVersion) + " logged in.");
->>>>>>> d04f2967
     
     // Allow entityactions & EC sync from now on
     MsgLoginReply reply;
