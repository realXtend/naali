--- conflicted
+++ resolved
@@ -338,13 +338,8 @@
     if (source->GetSocket() && source->GetSocket()->TransportLayer() == kNet::SocketOverTCP)
         source->GetSocket()->SetNaglesAlgorithmEnabled(false);
 
-<<<<<<< HEAD
-    ::LogDebug("User connected from " + source->RemoteEndPoint().ToString() + ", connection ID " + ToString((int)connection->userID));
-    
-=======
     ::LogInfo(QString("User connected from %1, connection ID %2.").arg(source->RemoteEndPoint().ToString().c_str()).arg(connection->userID));
 
->>>>>>> c1b21035
     emit ClientConnectedEvent(connection.get());
 }
 
@@ -357,11 +352,7 @@
         {
             emit ClientDisconnectedEvent(iter->get());
             
-<<<<<<< HEAD
-            ::LogDebug("User disconnected, connection ID " + ToString((int)(*iter)->userID));
-=======
             ::LogInfo("User disconnected, connection ID " + QString::number((*iter)->userID));
->>>>>>> c1b21035
             connections.erase(iter);
             return;
         }
