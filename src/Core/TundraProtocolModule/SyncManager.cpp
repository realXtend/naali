// For conditions of distribution and use, see copyright notice in LICENSE

#include "StableHeaders.h"
#include "DebugOperatorNew.h"

#include "KristalliProtocolModule.h"
#include "SyncManager.h"
#include "TundraLogicModule.h"
#include "Client.h"
#include "Server.h"
#include "TundraMessages.h"
#include "MsgEntityAction.h"
#include "OgreWorld.h"

#include "Scene/Scene.h"
#include "Entity.h"
#include "CoreStringUtils.h"
#include "EC_DynamicComponent.h"
#include "EC_Camera.h"
#include "AssetAPI.h"
#include "IAssetStorage.h"
#include "AttributeMetadata.h"
#include "LoggingFunctions.h"
#include "Profiler.h"
#include "EC_Placeable.h"
#include "EC_RigidBody.h"
#include "SceneAPI.h"

#include <kNet.h>

#include <cstring>

#include <boost/make_shared.hpp>

#include "MemoryLeakCheck.h"

// This variable is used for the interpolation stop check
kNet::MessageConnection* currentSender = 0;

namespace TundraLogic
{

void SyncManager::QueueMessage(kNet::MessageConnection* connection, kNet::message_id_t id, bool reliable, bool inOrder, kNet::DataSerializer& ds)
{
    kNet::NetworkMessage* msg = connection->StartNewMessage(id, ds.BytesFilled());
    memcpy(msg->data, ds.GetData(), ds.BytesFilled());
    msg->reliable = reliable;
    msg->inOrder = inOrder;
    msg->priority = 100; // Fixed priority as in those defined with xml
    connection->EndAndQueueMessage(msg);
}

void SyncManager::WriteComponentFullUpdate(kNet::DataSerializer& ds, ComponentPtr comp)
{
    // Component identification
    ds.AddVLE<kNet::VLE8_16_32>(comp->Id() & UniqueIdGenerator::LAST_REPLICATED_ID);
    ds.AddVLE<kNet::VLE8_16_32>(comp->TypeId());
    ds.AddString(comp->Name().toStdString());
    
    // Create a nested dataserializer for the attributes, so we can survive unknown or incompatible components
    kNet::DataSerializer attrDs(attrDataBuffer_, 16 * 1024);
    
    // Static-structured attributes
    unsigned numStaticAttrs = comp->NumStaticAttributes();
    const AttributeVector& attrs = comp->Attributes();
    for (uint i = 0; i < numStaticAttrs; ++i)
        attrs[i]->ToBinary(attrDs);
    
    // Dynamic-structured attributes (use EOF to detect so do not need to send their amount)
    for (unsigned i = numStaticAttrs; i < attrs.size(); ++i)
    {
        if (attrs[i] && attrs[i]->IsDynamic())
        {
            attrDs.Add<u8>(i); // Index
            attrDs.Add<u8>(attrs[i]->TypeId());
            attrDs.AddString(attrs[i]->Name().toStdString());
            attrs[i]->ToBinary(attrDs);
        }
    }
    
    // Add the attribute array to the main serializer
    ds.AddVLE<kNet::VLE8_16_32>(attrDs.BytesFilled());
    ds.AddArray<u8>((unsigned char*)attrDataBuffer_, attrDs.BytesFilled());
}

SyncManager::SyncManager(TundraLogicModule* owner) :
    owner_(owner),
    framework_(owner->GetFramework()),
    updatePeriod_(1.0f / 20.0f),
<<<<<<< HEAD
=======
    interestmanager_(0),
>>>>>>> d8f394c7
    updateAcc_(0.0),
    maxLinExtrapTime_(3.0f),
    noClientPhysicsHandoff_(false)
{
    KristalliProtocolModule *kristalli = framework_->GetModule<KristalliProtocolModule>();
    connect(kristalli, SIGNAL(NetworkMessageReceived(kNet::MessageConnection *, kNet::packet_id_t, kNet::message_id_t, const char *, size_t)), 
        this, SLOT(HandleKristalliMessage(kNet::MessageConnection*, kNet::packet_id_t, kNet::message_id_t, const char*, size_t)));
    
    if (framework_->HasCommandLineParameter("--noclientphysics"))
        noClientPhysicsHandoff_ = true;
    
    GetClientExtrapolationTime();
}

SyncManager::~SyncManager()
{
}

void SyncManager::SendCameraUpdateRequest(UserConnectionPtr conn, bool enabled)
{
    const int maxMessageSizeBytes = 1400;

    kNet::NetworkMessage *msg = conn->connection->StartNewMessage(cCameraOrientationRequest, maxMessageSizeBytes);

    msg->contentID = 0;
    msg->inOrder = true;
    msg->reliable = true;

    kNet::DataSerializer ds(msg->data, maxMessageSizeBytes);

    ds.Add<u8>(enabled);

    QueueMessage(conn->connection, cCameraOrientationRequest, true, true, ds);
}

void SyncManager::UpdateInterestManagerSettings(bool enabled, bool eucl, bool ray, bool rel, int critrange, int relrange, int updateint, int raycastint)
{
    Scene *scene = framework_->Scene()->MainCameraScene();

    if(scene == NULL)
        return;

    if(owner_->IsServer())
    {
        // Loop through all connections and send the CameraOrientationRequest messages to the clients.
        UserConnectionList& users = owner_->GetKristalliModule()->GetUserConnections();

        for(UserConnectionList::iterator i = users.begin(); i != users.end(); ++i)
            if ((*i)->syncState)
            {
                SendCameraUpdateRequest((*i), enabled);
                (*i)->syncState->visibleEntities.clear();
                (*i)->syncState->relevanceFactors.clear();
                (*i)->syncState->lastUpdatedEntitys_.clear();
                (*i)->syncState->lastRaycastedEntitys_.clear();
            }

        InterestManager *IM = 0;
        MessageFilter *filter = 0;

        if(enabled == false)    //If IM is not enabled, delete the IM
        {
            SetInterestManager(0);
            return;
        }

        IM = GetInterestManager();

        if(eucl && ray && rel)          //In other words the EA3 algorithm
            filter = new EA3Filter(IM, critrange, relrange, raycastint, updateint, true);

        else if(eucl && rel && !ray)    //Combination that the A3 uses
            filter = new A3Filter(IM, critrange, relrange, updateint, true);

        else                            //As a last resort enable Euclidean Distance Filter
            filter = new EuclideanDistanceFilter(IM, critrange, true);

        IM->AssignFilter(filter);

        SetInterestManager(IM);

        LogInfo("InterestManager Settings Updated. Using " + filter->ToString() + " to filter out unnecessary network messages");
    }
}

InterestManager* SyncManager::GetInterestManager()
{
    if(!interestmanager_)
        interestmanager_ = InterestManager::getInstance();

    return interestmanager_;
}

void SyncManager::SetInterestManager(InterestManager *im)
{
    if(!im && !interestmanager_)
        return;

    else if(!im && interestmanager_)
    {
        delete interestmanager_;
        interestmanager_ = 0;
    }

    else
        interestmanager_ = im;
}

void SyncManager::SetUpdatePeriod(float period)
{
    // Allow max 100fps
    if (period < 0.01f)
        period = 0.01f;
    updatePeriod_ = period;
    
    GetClientExtrapolationTime();
}

void SyncManager::GetClientExtrapolationTime()
{
    QStringList extrapTimeParam = framework_->CommandLineParameters("--clientextrapolationtime");
    if (extrapTimeParam.size() > 0)
    {
        bool ok;
        float newExtrapTime = extrapTimeParam.first().toFloat(&ok);
        if (ok && newExtrapTime >= 0.0f)
        {
            // First update period is always interpolation, and extrapolation time is in addition to that
            maxLinExtrapTime_ = 1.0f + newExtrapTime / 1000.0f / updatePeriod_;
        }
    }
}

SceneSyncState* SyncManager::SceneState(int connectionId) const
{
    if (!owner_->IsServer())
        return 0;
    return SceneState(owner_->GetServer()->GetUserConnection(connectionId));
}

SceneSyncState* SyncManager::SceneState(const UserConnectionPtr &connection) const
{
    if (!owner_->IsServer())
        return 0;
    if (!connection)
        return 0;
    return connection->syncState.get();
}

void SyncManager::RegisterToScene(ScenePtr scene)
{
    // Disconnect from previous scene if not expired
    ScenePtr previous = scene_.lock();
    if (previous)
    {
        disconnect(previous.get(), 0, this, 0);
        server_syncstate_.Clear();
    }
    
    scene_.reset();
    
    if (!scene)
    {
        LogError("SyncManager::RegisterToScene: Null scene, cannot replicate");
        return;
    }
    
    scene_ = scene;
    Scene* sceneptr = scene.get();
    
    connect(sceneptr, SIGNAL( AttributeChanged(IComponent*, IAttribute*, AttributeChange::Type) ),
        SLOT( OnAttributeChanged(IComponent*, IAttribute*, AttributeChange::Type) ));
    connect(sceneptr, SIGNAL( AttributeAdded(IComponent*, IAttribute*, AttributeChange::Type) ),
        SLOT( OnAttributeAdded(IComponent*, IAttribute*, AttributeChange::Type) ));
    connect(sceneptr, SIGNAL( AttributeRemoved(IComponent*, IAttribute*, AttributeChange::Type) ),
        SLOT( OnAttributeRemoved(IComponent*, IAttribute*, AttributeChange::Type) ));
    connect(sceneptr, SIGNAL( ComponentAdded(Entity*, IComponent*, AttributeChange::Type) ),
        SLOT( OnComponentAdded(Entity*, IComponent*, AttributeChange::Type) ));
    connect(sceneptr, SIGNAL( ComponentRemoved(Entity*, IComponent*, AttributeChange::Type) ),
        SLOT( OnComponentRemoved(Entity*, IComponent*, AttributeChange::Type) ));
    connect(sceneptr, SIGNAL( EntityCreated(Entity*, AttributeChange::Type) ),
        SLOT( OnEntityCreated(Entity*, AttributeChange::Type) ));
    connect(sceneptr, SIGNAL( EntityRemoved(Entity*, AttributeChange::Type) ),
        SLOT( OnEntityRemoved(Entity*, AttributeChange::Type) ));
    connect(sceneptr, SIGNAL( ActionTriggered(Entity *, const QString &, const QStringList &, EntityAction::ExecTypeField) ),
        SLOT( OnActionTriggered(Entity *, const QString &, const QStringList &, EntityAction::ExecTypeField)));
}

void SyncManager::HandleKristalliMessage(kNet::MessageConnection* source, kNet::packet_id_t packetId, kNet::message_id_t messageId, const char* data, size_t numBytes)
{
    try
    {
        switch(messageId)
        {
        case cCameraOrientationUpdate:
            HandleCameraOrientation(source, data, numBytes);
            break;
        case cCreateEntityMessage:
            HandleCreateEntity(source, data, numBytes);
            break;
        case cCreateComponentsMessage:
            HandleCreateComponents(source, data, numBytes);
            break;
        case cCreateAttributesMessage:
            HandleCreateAttributes(source, data, numBytes);
            break;
        case cEditAttributesMessage:
            HandleEditAttributes(source, data, numBytes);
            break;
        case cRemoveAttributesMessage:
            HandleRemoveAttributes(source, data, numBytes);
            break;
        case cRemoveComponentsMessage:
            HandleRemoveComponents(source, data, numBytes);
            break;
        case cRemoveEntityMessage:
            HandleRemoveEntity(source, data, numBytes);
            break;
        case cCreateEntityReplyMessage:
            HandleCreateEntityReply(source, data, numBytes);
            break;
        case cCreateComponentsReplyMessage:
            HandleCreateComponentsReply(source, data, numBytes);
            break;
        case cRigidBodyUpdateMessage:
            HandleRigidBodyChanges(source, packetId, data, numBytes);
            break;
        case cEntityActionMessage:
            {
                MsgEntityAction msg(data, numBytes);
                HandleEntityAction(source, msg);
            }
            break;
        }
    }
    catch (kNet::NetException& e)
    {
        LogError("Exception while handling scene sync network message " + QString::number(messageId) + ": " + QString(e.what()));
        throw; // Propagate the message so that Tundra server will kill the connection (if we are the server).
    }
    currentSender = 0;
}

void SyncManager::NewUserConnected(const UserConnectionPtr &user)
{
    PROFILE(SyncManager_NewUserConnected);   

    ScenePtr scene = scene_.lock();
    if (!scene)
    {
        LogWarning("SyncManager: Cannot handle new user connection message - No scene set!");
        return;
    }
    
    // Connect to actions sent to specifically to this user
    connect(user.get(), SIGNAL(ActionTriggered(UserConnection*, Entity*, const QString&, const QStringList&)),
        this, SLOT(OnUserActionTriggered(UserConnection*, Entity*, const QString&, const QStringList&)));
    
    // Mark all entities in the sync state as new so we will send them
    user->syncState = boost::make_shared<SceneSyncState>(user->ConnectionId(), owner_->IsServer());
    user->syncState->SetParentScene(scene_);

    if(interestmanager_) //If the server is running InterestManager, inform the connected user that the server wants camera updates
        SendCameraUpdateRequest(user, true);

    if (owner_->IsServer())
        emit SceneStateCreated(user.get(), user->syncState.get());

    for(Scene::iterator iter = scene->begin(); iter != scene->end(); ++iter)
    {
        EntityPtr entity = iter->second;
        if (entity->IsLocal())
            continue;
        entity_id_t id = entity->Id();
        user->syncState->MarkEntityDirty(id);
    }
}

void SyncManager::OnAttributeChanged(IComponent* comp, IAttribute* attr, AttributeChange::Type change)
{
    assert(comp && attr);
    if (!comp || !attr)
        return;

    bool isServer = owner_->IsServer();
    
    // Client: Check for stopping interpolation, if we change a currently interpolating variable ourselves
    if (!isServer) // Since the server never interpolates attributes, we don't need to do this check on the server at all.
    {
        ScenePtr scene = scene_.lock();
        if (scene && !scene->IsInterpolating() && !currentSender)
        {
            if (attr->Metadata() && attr->Metadata()->interpolation == AttributeMetadata::Interpolate)
                // Note: it does not matter if the attribute was not actually interpolating
                scene->EndAttributeInterpolation(attr);
        }
    }
    
    // Is this change even supposed to go to the network?
    if (change != AttributeChange::Replicate || comp->IsLocal())
        return;

    Entity* entity = comp->ParentEntity();
    if (!entity || entity->IsLocal())
        return; // This is a local entity, don't take it to network.
    
    if (isServer)
    {
        // For each client connected to this server, mark this attribute dirty, so it will be updated to the
        // clients on the next network sync iteration.
        UserConnectionList& users = owner_->GetKristalliModule()->GetUserConnections();
        for(UserConnectionList::iterator i = users.begin(); i != users.end(); ++i)
        {
            if ((*i)->syncState)
            {
                /// Check here if the attribute should be updated to which client?
                /// @remarks InterestManager functionality
                if(interestmanager_ && !interestmanager_->CheckRelevance((*i), entity, scene_, framework_->IsHeadless()))
                    continue;

                else    //If IM is not available, accept the update
                    (*i)->syncState->MarkAttributeDirty(entity->Id(), comp->Id(), attr->Index());
            }
        }
    }
    else
    {
        // As a client, mark the attribute dirty so we will push the new value to server on the next
        // network sync iteration.
        server_syncstate_.MarkAttributeDirty(entity->Id(), comp->Id(), attr->Index());
    }
}

void SyncManager::OnAttributeAdded(IComponent* comp, IAttribute* attr, AttributeChange::Type change)
{
    assert(comp && attr);
    if (!comp || !attr)
        return;

    bool isServer = owner_->IsServer();
    
    // We do not allow to create attributes in local or disconnected signaling mode in a replicated component.
    // Always replicate the creation, because the client & server must have their attribute count in sync to 
    // be able to send attribute bitmasks
    if (comp->IsLocal())
        return;
    Entity* entity = comp->ParentEntity();
    if ((!entity) || (entity->IsLocal()))
        return;
    
    if (isServer)
    {
        UserConnectionList& users = owner_->GetKristalliModule()->GetUserConnections();
        for(UserConnectionList::iterator i = users.begin(); i != users.end(); ++i)
            if ((*i)->syncState) (*i)->syncState->MarkAttributeCreated(entity->Id(), comp->Id(), attr->Index());
    }
    else
    {
        server_syncstate_.MarkAttributeCreated(entity->Id(), comp->Id(), attr->Index());
    }
}

void SyncManager::OnAttributeRemoved(IComponent* comp, IAttribute* attr, AttributeChange::Type change)
{
    assert(comp && attr);
    if (!comp || !attr)
        return;

    bool isServer = owner_->IsServer();
    
    // We do not allow to remove attributes in local or disconnected signaling mode in a replicated component.
    // Always replicate the removeal, because the client & server must have their attribute count in sync to
    // be able to send attribute bitmasks
    if (comp->IsLocal())
        return;
    Entity* entity = comp->ParentEntity();
    if ((!entity) || (entity->IsLocal()))
        return;
    
    if (isServer)
    {
        UserConnectionList& users = owner_->GetKristalliModule()->GetUserConnections();
        for(UserConnectionList::iterator i = users.begin(); i != users.end(); ++i)
            if ((*i)->syncState) (*i)->syncState->MarkAttributeRemoved(entity->Id(), comp->Id(), attr->Index());
    }
    else
    {
        server_syncstate_.MarkAttributeRemoved(entity->Id(), comp->Id(), attr->Index());
    }
}

void SyncManager::OnComponentAdded(Entity* entity, IComponent* comp, AttributeChange::Type change)
{
    assert(entity && comp);
    if (!entity || !comp)
        return;

    if ((change != AttributeChange::Replicate) || (comp->IsLocal()))
        return;
    if (entity->IsLocal())
        return;
    
    if (owner_->IsServer())
    {
        UserConnectionList& users = owner_->GetKristalliModule()->GetUserConnections();
        for(UserConnectionList::iterator i = users.begin(); i != users.end(); ++i)
            if ((*i)->syncState) (*i)->syncState->MarkComponentDirty(entity->Id(), comp->Id());
    }
    else
    {
        server_syncstate_.MarkComponentDirty(entity->Id(), comp->Id());
    }
}

void SyncManager::OnComponentRemoved(Entity* entity, IComponent* comp, AttributeChange::Type change)
{
    assert(entity && comp);
    if (!entity || !comp)
        return;
    if ((change != AttributeChange::Replicate) || (comp->IsLocal()))
        return;
    if (entity->IsLocal())
        return;
    
    if (owner_->IsServer())
    {
        UserConnectionList& users = owner_->GetKristalliModule()->GetUserConnections();
        for(UserConnectionList::iterator i = users.begin(); i != users.end(); ++i)
            if ((*i)->syncState) (*i)->syncState->MarkComponentRemoved(entity->Id(), comp->Id());
    }
    else
    {
        server_syncstate_.MarkComponentRemoved(entity->Id(), comp->Id());
    }
}

void SyncManager::OnEntityCreated(Entity* entity, AttributeChange::Type change)
{
    assert(entity);
    if (!entity)
        return;
    if ((change != AttributeChange::Replicate) || (entity->IsLocal()))
        return;

    if (owner_->IsServer())
    {
        UserConnectionList& users = owner_->GetKristalliModule()->GetUserConnections();
        for(UserConnectionList::iterator i = users.begin(); i != users.end(); ++i)
        {
            if ((*i)->syncState)
            {
                (*i)->syncState->MarkEntityDirty(entity->Id());
                if ((*i)->syncState->entities[entity->Id()].removed)
                {
                    LogWarning("An entity with ID " + QString::number(entity->Id()) + " is queued to be deleted, but a new entity \"" + 
                        entity->Name() + "\" is to be added to the scene!");
                }
            }
        }
    }
    else
    {
        server_syncstate_.MarkEntityDirty(entity->Id());
    }
}

void SyncManager::OnEntityRemoved(Entity* entity, AttributeChange::Type change)
{
    assert(entity);
    if (!entity)
        return;
    if (change != AttributeChange::Replicate)
        return;
    if (entity->IsLocal())
        return;
    
    if (owner_->IsServer())
    {
        UserConnectionList& users = owner_->GetKristalliModule()->GetUserConnections();
        for(UserConnectionList::iterator i = users.begin(); i != users.end(); ++i)
            if ((*i)->syncState) (*i)->syncState->MarkEntityRemoved(entity->Id());
    }
    else
    {
        server_syncstate_.MarkEntityRemoved(entity->Id());
    }
}

void SyncManager::OnActionTriggered(Entity *entity, const QString &action, const QStringList &params, EntityAction::ExecTypeField type)
{
    // If we are the server and the local script on this machine has requested a script to be executed on the server, it
    // means we just execute the action locally here, without sending to network.
    bool isServer = owner_->IsServer();
    if (isServer && (type & EntityAction::Server) != 0)
        entity->Exec(EntityAction::Local, action, params);

    // Craft EntityAction message.
    MsgEntityAction msg;
    msg.entityId = entity->Id();
    // msg.executionType will be set below depending are we server or client.
    msg.name = StringToBuffer(action.toStdString());
    for(int i = 0; i < params.size(); ++i)
    {
        MsgEntityAction::S_parameters p = { StringToBuffer(params[i].toStdString()) };
        msg.parameters.push_back(p);
    }

    if (!isServer && ((type & EntityAction::Server) != 0 || (type & EntityAction::Peers) != 0) && owner_->GetClient()->GetConnection())
    {
        // send without Local flag
        msg.executionType = (u8)(type & ~EntityAction::Local);
        owner_->GetClient()->GetConnection()->Send(msg);
    }

    if (isServer && (type & EntityAction::Peers) != 0)
    {
        msg.executionType = (u8)EntityAction::Local; // Propagate as local actions.
        foreach(UserConnectionPtr c, owner_->GetKristalliModule()->GetUserConnections())
        {
            if (c->properties["authenticated"] == "true" && c->connection)
                c->connection->Send(msg);
        }
    }
}

void SyncManager::OnUserActionTriggered(UserConnection* user, Entity *entity, const QString &action, const QStringList &params)
{
    assert(user && entity);
    if (!entity || !user)
        return;
    bool isServer = owner_->IsServer();
    if (!isServer)
        return; // Should never happen
    if (user->properties["authenticated"] != "true")
        return; // Not yet authenticated, do not receive actions
    
    // Craft EntityAction message.
    MsgEntityAction msg;
    msg.entityId = entity->Id();
    msg.name = StringToBuffer(action.toStdString());
    msg.executionType = (u8)EntityAction::Local; // Propagate as local action.
    for(int i = 0; i < params.size(); ++i)
    {
        MsgEntityAction::S_parameters p = { StringToBuffer(params[i].toStdString()) };
        msg.parameters.push_back(p);
    }
    user->connection->Send(msg);
}

/// Interpolates from (pos0, vel0) to (pos1, vel1) with a C1 curve (continuous in position and velocity)
float3 HermiteInterpolate(const float3 &pos0, const float3 &vel0, const float3 &pos1, const float3 &vel1, float t)
{
    float tt = t*t;
    float ttt = tt*t;
    float h1 = 2*ttt - 3*tt + 1;
    float h2 = 1 - h1;
    float h3 = ttt - 2*tt + t;
    float h4 = ttt - tt;

    return h1 * pos0 + h2 * pos1 + h3 * vel0 + h4 * vel1;
}

/// Returns the tangent vector (derivative) of the Hermite curve. Note that the differential is w.r.t. timesteps along the curve from t=[0,1] 
/// and not in "wallclock" time.
float3 HermiteDerivative(const float3 &pos0, const float3 &vel0, const float3 &pos1, const float3 &vel1, float t)
{
    float tt = t*t;
    float h1 = 6*(tt - t);
    float h2 = -h1;
    float h3 = 3*tt - 4*t + 1;
    float h4 = 3*tt - 2*t;

    return h1 * pos0 + h2 * pos1 + h3 * vel0 + h4 * vel1;
}

void SyncManager::InterpolateRigidBodies(f64 frametime, SceneSyncState* state)
{
    ScenePtr scene = scene_.lock();
    if (!scene)
        return;

    for(std::map<entity_id_t, RigidBodyInterpolationState>::iterator iter = state->entityInterpolations.begin(); 
        iter != state->entityInterpolations.end();)
    {
        EntityPtr e = scene->GetEntity(iter->first);
        boost::shared_ptr<EC_Placeable> placeable = e ? e->GetComponent<EC_Placeable>() : boost::shared_ptr<EC_Placeable>();
        if (!placeable.get())
        {
            std::map<entity_id_t, RigidBodyInterpolationState>::iterator del = iter++;
            state->entityInterpolations.erase(del);
            continue;
        }

        boost::shared_ptr<EC_RigidBody> rigidBody = e->GetComponent<EC_RigidBody>();

        RigidBodyInterpolationState &r = iter->second;
        if (!r.interpolatorActive)
        {
            ++iter;
            continue;
        }

        const float interpPeriod = updatePeriod_; // Time in seconds how long interpolating the Hermite spline from [0,1] should take.

        // Test: Uncomment to only interpolate.
//        r.interpTime = std::min(1.0f, r.interpTime + (float)frametime / interpPeriod);
        r.interpTime += (float)frametime / interpPeriod;

        // Objects without a rigidbody, or with mass 0 never extrapolate (objects with mass 0 are stationary for Bullet).
        const bool isNewtonian = rigidBody && rigidBody->mass.Get() > 0;

        float3 pos;
        if (r.interpTime < 1.0f) // Interpolating between two messages from server.
        {
            if (isNewtonian)
                pos = HermiteInterpolate(r.interpStart.pos, r.interpStart.vel * interpPeriod, r.interpEnd.pos, r.interpEnd.vel * interpPeriod, r.interpTime);
            else
                pos = HermiteInterpolate(r.interpStart.pos, float3::zero, r.interpEnd.pos, float3::zero, r.interpTime);
        }
        else // Linear extrapolation if server has not sent an update.
        {
            if (isNewtonian && maxLinExtrapTime_ > 1.0f)
                pos = r.interpEnd.pos + r.interpEnd.vel * (r.interpTime-1.f) * interpPeriod;
            else
                pos = r.interpEnd.pos;
        }
        ///\todo Orientation is only interpolated, and capped to end result. Also extrapolate orientation.
        Quat rot = Quat::Slerp(r.interpStart.rot, r.interpEnd.rot, Clamp01(r.interpTime));
        float3 scale = float3::Lerp(r.interpStart.scale, r.interpEnd.scale, Clamp01(r.interpTime));
        
        Transform t;
        t.SetPos(pos);
        t.SetOrientation(rot);
        t.SetScale(scale);
        placeable->transform.Set(t, AttributeChange::LocalOnly);

        // Local simulation steps:
        // One fixed update interval: interpolate
        // Two subsequent update intervals: linear extrapolation
        // All subsequente update intervals: local physics extrapolation.
        if (r.interpTime >= maxLinExtrapTime_) // Hand-off to client-side physics?
        {
            if (rigidBody)
            {
                if (!noClientPhysicsHandoff_)
                {
                    bool objectIsInRest = (r.interpEnd.vel.LengthSq() < 1e-4f && r.interpEnd.angVel.LengthSq() < 1e-4f);
                    // Now the local client-side physics will take over the simulation of this rigid body, but only if the object
                    // is moving. This is because the client shouldn't wake up the object (locally) if it's stationary, but wait for the
                    // server-side signal for that event.
                    rigidBody->SetClientExtrapolating(objectIsInRest == false);
                    // Give starting parameters for the simulation.
                    rigidBody->linearVelocity.Set(r.interpEnd.vel, AttributeChange::LocalOnly);
                    rigidBody->angularVelocity.Set(r.interpEnd.angVel, AttributeChange::LocalOnly);
                }
                r.interpolatorActive = false;
            }
            ++iter;
            // Could remove the interpolation structure here, as inter/extrapolation it is no longer active. However, it is currently
            // used to store most recently received entity position  & velocity data.
            //iter = state->entityInterpolations.erase(iter); // Finished interpolation.
        }
        else // Interpolation or linear extrapolation.
        {
            if (rigidBody)
            {
                // Ensure that the local side physics is not driving the position of this entity.
                rigidBody->SetClientExtrapolating(false);

                // Setting these is rather redundant, since Bullet doesn't simulate the entity using these variables. However, other
                // (locally simulated) objects can collide to this entity, in which case it's good to have the proper velocities for bullet,
                // so that the collision response simulates the appropriate forces/velocities in play.
                float3 curVel = float3::Lerp(r.interpStart.vel, r.interpEnd.vel, Clamp01(r.interpTime));
                // Test: To set continous velocity based on the Hermite curve, use the following:
 //               float3 curVel = HermiteDerivative(r.interpStart.pos, r.interpStart.vel*interpPeriod, r.interpEnd.pos, r.interpEnd.vel*interpPeriod, r.interpTime);

                rigidBody->linearVelocity.Set(curVel, AttributeChange::LocalOnly);

                ///\todo Setup angular velocity.
                rigidBody->angularVelocity.Set(float3::zero, AttributeChange::LocalOnly);
            }
            ++iter;
        }
    }
}

void SyncManager::Update(f64 frametime)
{
    PROFILE(SyncManager_Update);

    // For the client, smoothly update all rigid bodies by interpolating.
    if (!owner_->IsServer())
        InterpolateRigidBodies(frametime, &server_syncstate_);

    // Check if it is yet time to perform a network update tick.
    updateAcc_ += (float)frametime;
    if (updateAcc_ < updatePeriod_)
        return;

    // If multiple updates passed, update still just once.
    updateAcc_ = fmod(updateAcc_, updatePeriod_);
    
    ScenePtr scene = scene_.lock();
    if (!scene)
        return;
    
    if (owner_->IsServer())
    {
        // If we are server, process all authenticated users

        // Then send out changes to other attributes via the generic sync mechanism.
        UserConnectionList& users = owner_->GetKristalliModule()->GetUserConnections();
        for(UserConnectionList::iterator i = users.begin(); i != users.end(); ++i)
            if ((*i)->syncState)
            {
                // First send out all changes to rigid bodies.
                // After processing this function, the bits related to rigid body states have been cleared,
                // so the generic sync will not double-replicate the rigid body positions and velocities.
                ReplicateRigidBodyChanges((*i)->connection, (*i)->syncState.get());

                ProcessSyncState((*i)->connection, (*i)->syncState.get());
            }
    }
    else
    {
        // If we are client, process just the server sync state
        kNet::MessageConnection* connection = owner_->GetKristalliModule()->GetMessageConnection();
        if (connection)
            ProcessSyncState(connection, &server_syncstate_);
    }
}

void SyncManager::ReplicateRigidBodyChanges(kNet::MessageConnection* destination, SceneSyncState* state)
{
    PROFILE(SyncManager_ReplicateRigidBodyChanges);
    
    ScenePtr scene = scene_.lock();
    if (!scene)
        return;

    const int maxMessageSizeBytes = 1400;
    kNet::NetworkMessage *msg = destination->StartNewMessage(cRigidBodyUpdateMessage, maxMessageSizeBytes);
    msg->contentID = 0;
    msg->inOrder = true;
    msg->reliable = false;
    kNet::DataSerializer ds(msg->data, maxMessageSizeBytes);

    for(std::list<EntitySyncState*>::iterator iter = state->dirtyQueue.begin(); iter != state->dirtyQueue.end(); ++iter)
    {
        const int maxRigidBodyMessageSizeBits = 350; // An update for a single rigid body can take at most this many bits. (conservative bound)
        // If we filled up this message, send it out and start crafting anothero one.
        if (maxMessageSizeBytes * 8 - (int)ds.BitsFilled() <= maxRigidBodyMessageSizeBits)
        {
            destination->EndAndQueueMessage(msg, ds.BytesFilled());
            msg = destination->StartNewMessage(cRigidBodyUpdateMessage, maxMessageSizeBytes);
            ds = kNet::DataSerializer(msg->data, maxMessageSizeBytes);
        }
        EntitySyncState &ess = **iter;

        if (ess.isNew || ess.removed)
            continue; // Newly created and removed entities are handled through the traditional sync mechanism.

        EntityPtr e = scene->GetEntity(ess.id);
        boost::shared_ptr<EC_Placeable> placeable = e->GetComponent<EC_Placeable>();
        if (!placeable.get())
            continue;

        std::map<component_id_t, ComponentSyncState>::iterator placeableComp = ess.components.find(placeable->Id());

        bool transformDirty = false;
        if (placeableComp != ess.components.end())
        {
            ComponentSyncState &pss = placeableComp->second;
            if (!pss.isNew && !pss.removed) // Newly created and deleted components are handled through the traditional sync mechanism.
            {
                transformDirty = (pss.dirtyAttributes[0] & 1) != 0; // The Transform of an EC_Placeable is the first attibute in the component.
                pss.dirtyAttributes[0] &= ~1;
            }
        }
        bool velocityDirty = false;
        bool angularVelocityDirty = false;
        
        boost::shared_ptr<EC_RigidBody> rigidBody = e->GetComponent<EC_RigidBody>();
        if (rigidBody)
        {
            std::map<component_id_t, ComponentSyncState>::iterator rigidBodyComp = ess.components.find(rigidBody->Id());
            if (rigidBodyComp != ess.components.end())
            {
                ComponentSyncState &rss = rigidBodyComp->second;
                if (!rss.isNew && !rss.removed) // Newly created and deleted components are handled through the traditional sync mechanism.
                {
                    velocityDirty = (rss.dirtyAttributes[1] & (1 << 5)) != 0;
                    angularVelocityDirty = (rss.dirtyAttributes[1] & (1 << 6)) != 0;

                    rss.dirtyAttributes[1] &= ~(1 << 5);
                    rss.dirtyAttributes[1] &= ~(1 << 6);

                    velocityDirty = velocityDirty && (rigidBody->linearVelocity.Get().DistanceSq(ess.linearVelocity) >= 1e-2f);
                    angularVelocityDirty = angularVelocityDirty && (rigidBody->angularVelocity.Get().DistanceSq(ess.angularVelocity) >= 1e-1f);

                    // If the object enters rest, force an update, and force the update to be sent as reliable, so that the client
                    // is guaranteed to receive the message, and will put the object to rest, instead of extrapolating it away indefinitely.
                    if (rigidBody->linearVelocity.Get().IsZero(1e-4f) && !ess.linearVelocity.IsZero(1e-4f))
                    {
                        velocityDirty = true;
                        msg->reliable = true;
                    }
                    if (rigidBody->angularVelocity.Get().IsZero(1e-4f) && !ess.angularVelocity.IsZero(1e-4f))
                    {
                        angularVelocityDirty = true;
                        msg->reliable = true;
                    }
                }
            }
        }

        if (!transformDirty && !velocityDirty && !angularVelocityDirty)
            continue;

        const Transform &t = placeable->transform.Get();

        float timeSinceLastSend = kNet::Clock::SecondsSinceF(ess.lastNetworkSendTime);
        const float3 predictedClientSidePosition = ess.transform.pos + timeSinceLastSend * ess.linearVelocity;
        float error = t.pos.DistanceSq(predictedClientSidePosition);
        UNREFERENCED_PARAM(error)
        // TEST: To have the server estimate how far the client has simulated, use this.
//        bool posChanged = transformDirty && (timeSinceLastSend > 0.2f || t.pos.DistanceSq(/*ess.transform.pos*/ predictedClientSidePosition) > 5e-5f);
        bool posChanged = transformDirty && t.pos.DistanceSq(ess.transform.pos) > 1e-3f;
        bool rotChanged = transformDirty && (t.rot.DistanceSq(ess.transform.rot) > 1e-1f);
        bool scaleChanged = transformDirty && (t.scale.DistanceSq(ess.transform.scale) > 1e-3f);

        // Detect whether to send compact or full states for each variable.
        // 0 - don't send, 1 - send compact, 2 - send full.
        int posSendType = posChanged ? (t.pos.Abs().MaxElement() >= 1023.f ? 2 : 1) : 0;
        int rotSendType;
        int scaleSendType;
        int velSendType;
        int angVelSendType;

        float3x3 rot;
        if (rotChanged)
        {
            rot = t.Orientation3x3();
            float3 fwd = rot.Col(2);
            float3 up = rot.Col(1);
            float3 planeNormal = float3::unitY.Cross(rot.Col(2));
            float d = planeNormal.Dot(rot.Col(1));

            if (up.Dot(float3::unitY) >= 0.999f)
                rotSendType = 1; // Looking upright, 1 DOF.
            else if (Abs(d) <= 0.001f && Abs(fwd.Dot(float3::unitY)) < 0.95f && up.Dot(float3::unitY) > 0.f)
                rotSendType = 2; // No roll, i.e. 2 DOF. Use this only if not looking too close towards the +Y axis, due to precision issues, and only when object +Y is towards world up.
            else
                rotSendType = 3; // Full 3 DOF
        }
        else
            rotSendType = 0;

        if (scaleChanged)
        {
            float3 s = t.scale.Abs();
            scaleSendType = (s.MaxElement() - s.MinElement() <= 1e-3f) ? 1 : 2; // Uniform scale only?
        }
        else
            scaleSendType = 0;

        const float3 &linearVel = rigidBody ? rigidBody->linearVelocity.Get() : float3::zero;
        const float3 angVel = rigidBody ? DegToRad(rigidBody->angularVelocity.Get()) : float3::zero;

        velSendType = velocityDirty ? (linearVel.LengthSq() >= 64.f ? 2 : 1) : 0;
        angVelSendType = angularVelocityDirty ? 1 : 0;

        if (posSendType == 0 && rotSendType == 0 && scaleSendType == 0 && velSendType == 0 && angVelSendType == 0)
            continue;

        int bitIdx = ds.BitsFilled();
        UNREFERENCED_PARAM(bitIdx)
        ds.AddVLE<kNet::VLE8_16_32>(ess.id); // Sends max. 32 bits.

        ds.AddArithmeticEncoded(8, posSendType, 3, rotSendType, 4, scaleSendType, 3, velSendType, 3, angVelSendType, 2); // Sends fixed 8 bits.
        if (posSendType == 1) // Sends fixed 57 bits.
        {
            ds.AddSignedFixedPoint(11, 8, t.pos.x);
            ds.AddSignedFixedPoint(11, 8, t.pos.y);
            ds.AddSignedFixedPoint(11, 8, t.pos.z);
        }
        else if (posSendType == 2) // Sends fixed 96 bits.
        {
            ds.Add<float>(t.pos.x);
            ds.Add<float>(t.pos.y);
            ds.Add<float>(t.pos.z);
        }        

        if (rotSendType == 1) // Orientation with 1 DOF, only yaw.
        {
            // The transform is looking straight forward, i.e. the +y vector of the transform local space points straight towards +y in world space.
            // Therefore the forward vector has y == 0, so send (x,z) as a 2D vector.
            ds.AddNormalizedVector2D(rot.Col(2).x, rot.Col(2).z, 8);  // Sends fixed 8 bits.
        }
        else if (rotSendType == 2) // Orientation with 2 DOF, yaw and pitch.
        {
            float3 forward = rot.Col(2);
            forward.Normalize();
            ds.AddNormalizedVector3D(forward.x, forward.y, forward.z, 9, 8); // Sends fixed 17 bits.
        }
        else if (rotSendType == 3) // Orientation with 3 DOF, full yaw, pitch and roll.
        {
            Quat o = t.Orientation();

            float3 axis;
            float angle;
            o.ToAxisAngle(axis, angle);
            if (angle >= 3.141592654f) // Remove the quaternion double cover representation by constraining angle to [0, pi].
            {
                axis = -axis;
                angle = 2.f * 3.141592654f - angle;
            }

            // Sends 10-31 bits.
            u32 quantizedAngle = ds.AddQuantizedFloat(0, 3.141592654f, 10, angle);
            if (quantizedAngle != 0)
                ds.AddNormalizedVector3D(axis.x, axis.y, axis.z, 11, 10);
        }

        if (scaleSendType == 1) // Sends fixed 32 bytes.
        {
            ds.Add<float>(t.scale.x);
        }
        else if (scaleSendType == 2) // Sends fixed 96 bits.
        {
            ds.Add<float>(t.scale.x);
            ds.Add<float>(t.scale.y);
            ds.Add<float>(t.scale.z);
        }

        if (velSendType == 1) // Sends fixed 32 bits.
        {
            ds.AddVector3D(linearVel.x, linearVel.y, linearVel.z, 11, 10, 3, 8);
            ess.linearVelocity = linearVel;
        }
        else if (velSendType == 2) // Sends fixed 39 bits.
        {
            ds.AddVector3D(linearVel.x, linearVel.y, linearVel.z, 11, 10, 10, 8);
            ess.linearVelocity = linearVel;
        }

        if (angVelSendType == 1)
        {
            Quat o = Quat::FromEulerZYX(angVel.z, angVel.y, angVel.x);

            float3 axis;
            float angle;
            o.ToAxisAngle(axis, angle);
            if (angle >= 3.141592654f) // Remove the quaternion double cover representation by constraining angle to [0, pi].
            {
                axis = -axis;
                angle = 2.f * 3.141592654f - angle;
            }
             // Sends at most 31 bits.
            u32 quantizedAngle = ds.AddQuantizedFloat(0, 3.141592654f, 10, angle);
            if (quantizedAngle != 0)
                ds.AddNormalizedVector3D(axis.x, axis.y, axis.z, 11, 10);

            ess.angularVelocity = angVel;
        }
        if (posSendType != 0)
            ess.transform.pos = t.pos;
        if (rotSendType != 0)
            ess.transform.rot = t.rot;
        if (scaleSendType != 0)
            ess.transform.scale = t.scale;

//        std::cout << "pos: " << posSendType << ", rot: " << rotSendType << ", scale: " << scaleSendType << ", vel: " << velSendType << ", angvel: " << angVelSendType << std::endl;

        int bitsEnd = ds.BitsFilled();
        UNREFERENCED_PARAM(bitsEnd)
        ess.lastNetworkSendTime = kNet::Clock::Tick();
    }
    if (ds.BytesFilled() > 0)
        destination->EndAndQueueMessage(msg, ds.BytesFilled());
    else
        destination->FreeMessage(msg);
}

void SyncManager::HandleRigidBodyChanges(kNet::MessageConnection* source, kNet::packet_id_t packetId, const char* data, size_t numBytes)
{
    ScenePtr scene = scene_.lock();
    if (!scene)
        return;

    kNet::DataDeserializer dd(data, numBytes);
    while(dd.BitsLeft() >= 9)
    {
        u32 entityID = dd.ReadVLE<kNet::VLE8_16_32>();
        EntityPtr e = scene->GetEntity(entityID);
        boost::shared_ptr<EC_Placeable> placeable = e ? e->GetComponent<EC_Placeable>() : boost::shared_ptr<EC_Placeable>();
        boost::shared_ptr<EC_RigidBody> rigidBody = e ? e->GetComponent<EC_RigidBody>() : boost::shared_ptr<EC_RigidBody>();
        Transform t = e ? placeable->transform.Get() : Transform();

        float3 newLinearVel = rigidBody ? rigidBody->linearVelocity.Get() : float3::zero;

        // If the server omitted linear velocity, interpolate towards the last received linear velocity.
        std::map<entity_id_t, RigidBodyInterpolationState>::iterator iter = e ? server_syncstate_.entityInterpolations.find(entityID) : server_syncstate_.entityInterpolations.end();
        if (iter != server_syncstate_.entityInterpolations.end())
            newLinearVel = iter->second.interpEnd.vel;

        int posSendType;
        int rotSendType;
        int scaleSendType;
        int velSendType;
        int angVelSendType;
        dd.ReadArithmeticEncoded(8, posSendType, 3, rotSendType, 4, scaleSendType, 3, velSendType, 3, angVelSendType, 2);

        if (posSendType == 1)
        {
            t.pos.x = dd.ReadSignedFixedPoint(11, 8);
            t.pos.y = dd.ReadSignedFixedPoint(11, 8);
            t.pos.z = dd.ReadSignedFixedPoint(11, 8);
        }
        else if (posSendType == 2)
        {
            t.pos.x = dd.Read<float>();
            t.pos.y = dd.Read<float>();
            t.pos.z = dd.Read<float>();
        }

        if (rotSendType == 1) // 1 DOF
        {
            float3 forward;
            dd.ReadNormalizedVector2D(8, forward.x, forward.z);
            forward.y = 0.f;
            float3x3 orientation = float3x3::LookAt(float3::unitZ, forward, float3::unitY, float3::unitY);
            t.SetOrientation(orientation);
        }
        else if (rotSendType == 2)
        {
            float3 forward;
            dd.ReadNormalizedVector3D(9, 8, forward.x, forward.y, forward.z);

            float3x3 orientation = float3x3::LookAt(float3::unitZ, forward, float3::unitY, float3::unitY);
            t.SetOrientation(orientation);

        }
        else if (rotSendType == 3)
        {
            // Read the quantized float manually, without a call to ReadQuantizedFloat, to be able to compare the quantized bit pattern.
	        u32 quantizedAngle = dd.ReadBits(10);
            if (quantizedAngle != 0)
            {
                float angle = quantizedAngle * 3.141592654f / (float)((1 << 10) - 1);
                float3 axis;
                dd.ReadNormalizedVector3D(11, 10, axis.x, axis.y, axis.z);
                t.SetOrientation(Quat(axis, angle));
            }
            else
                t.SetOrientation(Quat::identity);
        }

        if (scaleSendType == 1)
            t.scale = float3::FromScalar(dd.Read<float>());
        else if (scaleSendType == 2)
        {
            t.scale.x = dd.Read<float>();
            t.scale.y = dd.Read<float>();
            t.scale.z = dd.Read<float>();
        }

        if (velSendType == 1)
            dd.ReadVector3D(11, 10, 3, 8, newLinearVel.x, newLinearVel.y, newLinearVel.z);
        else if (velSendType == 2)
            dd.ReadVector3D(11, 10, 10, 8, newLinearVel.x, newLinearVel.y, newLinearVel.z);

        float3 newAngVel = rigidBody ? rigidBody->angularVelocity.Get() : float3::zero;

        if (angVelSendType == 1)
        {
            // Read the quantized float manually, without a call to ReadQuantizedFloat, to be able to compare the quantized bit pattern.
            u32 quantizedAngle = dd.ReadBits(10);
            if (quantizedAngle != 0)
            {
                float angle = quantizedAngle * 3.141592654f / (float)((1 << 10) - 1);
                float3 axis;
                dd.ReadNormalizedVector3D(11, 10, axis.x, axis.y, axis.z);
                Quat q(axis, angle);
                newAngVel = q.ToEulerZYX();
                Swap(newAngVel.z, newAngVel.x);
                newAngVel = RadToDeg(newAngVel);
            }
        }

        if (!e) // Discard this message - we don't have the entity in our scene to which the message applies to.
            continue;

        // Did anything change?
        if (posSendType != 0 || rotSendType != 0 || scaleSendType != 0 || velSendType != 0 || angVelSendType != 0)
        {
            // Create or update the interpolation state.
            Transform orig = placeable->transform.Get();

            std::map<entity_id_t, RigidBodyInterpolationState>::iterator iter = server_syncstate_.entityInterpolations.find(entityID);
            if (iter != server_syncstate_.entityInterpolations.end())
            {
                RigidBodyInterpolationState &interp = iter->second;

                if (kNet::PacketIDIsNewerThan(interp.lastReceivedPacketCounter, packetId))
                    continue; // This is an out-of-order received packet. Ignore it. (latest-data-guarantee)
                interp.lastReceivedPacketCounter = packetId;

                const float interpPeriod = updatePeriod_; // Time in seconds how long interpolating the Hermite spline from [0,1] should take.
                float3 curVel;

                if (interp.interpTime < 1.0f)
                    curVel = HermiteDerivative(interp.interpStart.pos, interp.interpStart.vel*interpPeriod, interp.interpEnd.pos, interp.interpEnd.vel*interpPeriod, interp.interpTime);
                else
                    curVel = interp.interpEnd.vel;
                float3 curAngVel = float3::zero; ///\todo
                interp.interpStart.pos = orig.pos;
                if (posSendType != 0)
                    interp.interpEnd.pos = t.pos;
                interp.interpStart.rot = orig.Orientation();
                if (rotSendType != 0)
                    interp.interpEnd.rot = t.Orientation();
                interp.interpStart.scale = orig.scale;
                if (scaleSendType != 0)
                    interp.interpEnd.scale = t.scale;
                interp.interpStart.vel = curVel;
                if (velSendType != 0)
                    interp.interpEnd.vel = newLinearVel;
                interp.interpStart.angVel = curAngVel;
                if (angVelSendType != 0)
                    interp.interpEnd.angVel = newAngVel;
                interp.interpTime = 0.f;
                interp.interpolatorActive = true;

                // Objects without a rigidbody, or with mass 0 never extrapolate (objects with mass 0 are stationary for Bullet).
                const bool isNewtonian = rigidBody && rigidBody->mass.Get() > 0;
                if (!isNewtonian)
                    interp.interpStart.vel = interp.interpEnd.vel = float3::zero;
            }
            else
            {
                RigidBodyInterpolationState interp;
                interp.interpStart.pos = orig.pos;
                interp.interpEnd.pos = t.pos;
                interp.interpStart.rot = orig.Orientation();
                interp.interpEnd.rot = t.Orientation();
                interp.interpStart.scale = orig.scale;
                interp.interpEnd.scale = t.scale;
                interp.interpStart.vel = rigidBody ? rigidBody->linearVelocity.Get() : float3::zero;
                interp.interpEnd.vel = newLinearVel;
                interp.interpStart.angVel = rigidBody ? rigidBody->angularVelocity.Get() : float3::zero;
                interp.interpEnd.angVel = newAngVel;
                interp.interpTime = 0.f;
                interp.lastReceivedPacketCounter = packetId;
                interp.interpolatorActive = true;
                server_syncstate_.entityInterpolations[entityID] = interp;
            }
        }
    }
}

void SyncManager::ProcessSyncState(kNet::MessageConnection* destination, SceneSyncState* state)
{
    PROFILE(SyncManager_ProcessSyncState);
    
    unsigned sceneId = 0; ///\todo Replace with proper scene ID once multiscene support is in place.
    
    ScenePtr scene = scene_.lock();
    int numMessagesSent = 0;
    bool isServer = owner_->IsServer();
    UNREFERENCED_PARAM(isServer)
    
    // Process the state's dirty entity queue.
    /// \todo Limit and prioritize the data sent. For now the whole queue is processed, regardless of whether the connection is being saturated.
    while (!state->dirtyQueue.empty())
    {
        EntitySyncState& entityState = *state->dirtyQueue.front();
        state->dirtyQueue.pop_front();
        entityState.isInQueue = false;
        
        EntityPtr entity = scene->GetEntity(entityState.id);
        bool removeState = false;
        if (!entity)
        {
            if (!entityState.removed)
                LogWarning("Entity " + QString::number(entityState.id) + " has gone missing from the scene without the remove properly signalled. Removing from replication state");
            entityState.isNew = false;
            removeState = true;
        }
        else
        {
            // Make sure we don't send data for local entities, or unacked entities after the create
            if (entity->IsLocal() || (!entityState.isNew && entity->IsUnacked()))
                continue;
        }
        
        // Remove entity
        if (entityState.removed)
        {
            // If we have both new & removed flags on the entity, it will probably result in buggy behaviour
            if (entityState.isNew)
            {
                LogWarning("Entity " + QString::number(entityState.id) + " queued for both deletion and creation. Buggy behaviour will possibly result!");
                // The delete has been processed. Do not remember it anymore, but requeue the state for creation
                entityState.removed = false;
                removeState = false;
                state->dirtyQueue.push_back(&entityState);
                entityState.isInQueue = true;
            }
            else
                removeState = true;
            
            kNet::DataSerializer ds(removeEntityBuffer_, 1024);
            ds.AddVLE<kNet::VLE8_16_32>(sceneId);
            ds.AddVLE<kNet::VLE8_16_32>(entityState.id & UniqueIdGenerator::LAST_REPLICATED_ID);
            QueueMessage(destination, cRemoveEntityMessage, true, true, ds);
            ++numMessagesSent;
        }
        // New entity
        else if (entityState.isNew)
        {
            kNet::DataSerializer ds(createEntityBuffer_, 64 * 1024);
            
            // Entity identification and temporary flag
            ds.AddVLE<kNet::VLE8_16_32>(sceneId);
            ds.AddVLE<kNet::VLE8_16_32>(entityState.id & UniqueIdGenerator::LAST_REPLICATED_ID);
            // Do not write the temporary flag as a bit to not desync the byte alignment at this point, as a lot of data potentially follows
            ds.Add<u8>(entity->IsTemporary() ? 1 : 0);
            
            const Entity::ComponentMap& components = entity->Components();
            // Count the amount of replicated components
            uint numReplicatedComponents = 0;
            for (Entity::ComponentMap::const_iterator i = components.begin(); i != components.end(); ++i)
            {
                if (i->second->IsReplicated())
                    ++numReplicatedComponents;
            }
            ds.AddVLE<kNet::VLE8_16_32>(numReplicatedComponents);
            
            // Serialize each replicated component
            for (Entity::ComponentMap::const_iterator i = components.begin(); i != components.end(); ++i)
            {
                ComponentPtr comp = i->second;
                if (!comp->IsReplicated())
                    continue;
                WriteComponentFullUpdate(ds, comp);
                // Mark the component undirty in the receiver's syncstate
                state->MarkComponentProcessed(entity->Id(), comp->Id());
            }
            
            QueueMessage(destination, cCreateEntityMessage, true, true, ds);
            ++numMessagesSent;
            
            // The create has been processed fully. Clear dirty flags.
            state->MarkEntityProcessed(entity->Id());
        }
        else if (entity)
        {
            // Components or attributes have been added, changed, or removed. Prepare the dataserializers
            kNet::DataSerializer removeCompsDs(removeCompsBuffer_, 1024);
            kNet::DataSerializer removeAttrsDs(removeAttrsBuffer_, 1024);
            kNet::DataSerializer createCompsDs(createCompsBuffer_, 64 * 1024);
            kNet::DataSerializer createAttrsDs(createAttrsBuffer_, 16 * 1024);
            kNet::DataSerializer editAttrsDs(editAttrsBuffer_, 64 * 1024);
            
            while (!entityState.dirtyQueue.empty())
            {
                ComponentSyncState& compState = *entityState.dirtyQueue.front();
                entityState.dirtyQueue.pop_front();
                compState.isInQueue = false;
                
                ComponentPtr comp = entity->GetComponentById(compState.id);
                bool removeCompState = false;
                if (!comp)
                {
                    if (!compState.removed)
                        LogWarning("Component " + QString::number(compState.id) + " of " + entity->ToString() + " has gone missing from the scene without the remove properly signalled. Removing from client replication state->");
                    compState.isNew = false;
                    removeCompState = true;
                }
                else
                {
                    // Make sure we don't send data for local components, or unacked components after the create
                    if (comp->IsLocal() || (!compState.isNew && comp->IsUnacked()))
                        continue;
                }
                
                // Remove component
                if (compState.removed)
                {
                    removeCompState = true;
                    
                    // If first component, write the entity ID first
                    if (!removeCompsDs.BytesFilled())
                    {
                        removeCompsDs.AddVLE<kNet::VLE8_16_32>(sceneId);
                        removeCompsDs.AddVLE<kNet::VLE8_16_32>(entityState.id & UniqueIdGenerator::LAST_REPLICATED_ID);
                    }
                    // Then add component ID
                    removeCompsDs.AddVLE<kNet::VLE8_16_32>(compState.id & UniqueIdGenerator::LAST_REPLICATED_ID);
                }
                // New component
                else if (compState.isNew)
                {
                    // If first component, write the entity ID first
                    if (!createCompsDs.BytesFilled())
                    {
                        createCompsDs.AddVLE<kNet::VLE8_16_32>(sceneId);
                        createCompsDs.AddVLE<kNet::VLE8_16_32>(entityState.id & UniqueIdGenerator::LAST_REPLICATED_ID);
                    }
                    // Then add the component data
                    WriteComponentFullUpdate(createCompsDs, comp);
                    // Mark the component undirty in the receiver's syncstate
                    state->MarkComponentProcessed(entity->Id(), comp->Id());
                }
                // Added/removed/edited attributes
                else if (comp)
                {
                    const AttributeVector& attrs = comp->Attributes();
                    
                    for (std::map<u8, bool>::iterator i = compState.newAndRemovedAttributes.begin(); i != compState.newAndRemovedAttributes.end(); ++i)
                    {
                        u8 attrIndex = i->first;
                        // Clear the corresponding dirty flags, so that we don't redundantly send attribute edited data.
                        compState.dirtyAttributes[attrIndex >> 3] &= ~(1 << (attrIndex & 7));
                        
                        if (i->second)
                        {
                            // Create attribute. Make sure it exists and is dynamic.
                            if (attrIndex >= attrs.size() || !attrs[attrIndex])
                                LogError("CreateAttribute for nonexisting attribute index " + QString::number(attrIndex) + " was queued for component " + comp->TypeName() + " in " + entity->ToString() + ". Discarding.");
                            else if (!attrs[attrIndex]->IsDynamic())
                                LogError("CreateAttribute for a static attribute index " + QString::number(attrIndex) + " was queued for component " + comp->TypeName() + " in " + entity->ToString() + ". Discarding.");
                            else
                            {
                                // If first attribute, write the entity ID first
                                if (!createAttrsDs.BytesFilled())
                                {
                                    createAttrsDs.AddVLE<kNet::VLE8_16_32>(sceneId);
                                    createAttrsDs.AddVLE<kNet::VLE8_16_32>(entityState.id & UniqueIdGenerator::LAST_REPLICATED_ID);
                                }
                                
                                IAttribute* attr = attrs[attrIndex];
                                createAttrsDs.AddVLE<kNet::VLE8_16_32>(compState.id & UniqueIdGenerator::LAST_REPLICATED_ID);
                                createAttrsDs.Add<u8>(attrIndex); // Index
                                createAttrsDs.Add<u8>(attr->TypeId());
                                createAttrsDs.AddString(attr->Name().toStdString());
                                attr->ToBinary(createAttrsDs);
                            }
                        }
                        else
                        {
                            // Remove attribute
                            // If first attribute, write the entity ID first
                            if (!removeAttrsDs.BytesFilled())
                            {
                                removeAttrsDs.AddVLE<kNet::VLE8_16_32>(sceneId);
                                removeAttrsDs.AddVLE<kNet::VLE8_16_32>(entityState.id & UniqueIdGenerator::LAST_REPLICATED_ID);
                            }
                            removeAttrsDs.AddVLE<kNet::VLE8_16_32>(compState.id & UniqueIdGenerator::LAST_REPLICATED_ID);
                            removeAttrsDs.Add<u8>(attrIndex);
                        }
                    }
                    compState.newAndRemovedAttributes.clear();
                    
                    // Now, if remaining dirty bits exist, they must be sent in the edit attributes message. These are the majority of our network data.
                    changedAttributes_.clear();
                    unsigned numBytes = (attrs.size() + 7) >> 3;
                    for (unsigned i = 0; i < numBytes; ++i)
                    {
                        u8 byte = compState.dirtyAttributes[i];
                        if (byte)
                        {
                            for (unsigned j = 0; j < 8; ++j)
                            {
                                if (byte & (1 << j))
                                {
                                    u8 attrIndex = i * 8 + j;
                                    if (attrIndex < attrs.size() && attrs[attrIndex])
                                        changedAttributes_.push_back(attrIndex);
                                    else
                                        LogError("Attribute change for a nonexisting attribute index " + QString::number(attrIndex) + " was queued for component " + comp->TypeName() + " in " + entity->ToString() + ". Discarding.");
                                }
                            }
                        }
                    }
                    if (changedAttributes_.size())
                    {
                        // If first component for which attribute changes are sent, write the entity ID first
                        if (!editAttrsDs.BytesFilled())
                        {
                            editAttrsDs.AddVLE<kNet::VLE8_16_32>(sceneId);
                            editAttrsDs.AddVLE<kNet::VLE8_16_32>(entityState.id & UniqueIdGenerator::LAST_REPLICATED_ID);
                        }
                        editAttrsDs.AddVLE<kNet::VLE8_16_32>(compState.id & UniqueIdGenerator::LAST_REPLICATED_ID);
                        
                        // Create a nested dataserializer for the actual attribute data, so we can skip components
                        kNet::DataSerializer attrDataDs(attrDataBuffer_, 16 * 1024);
                        
                        // There are changed attributes. Check if it is more optimal to send attribute indices, or the whole bitmask
                        unsigned bitsMethod1 = changedAttributes_.size() * 8 + 8;
                        unsigned bitsMethod2 = attrs.size();
                        // Method 1: indices
                        if (bitsMethod1 <= bitsMethod2)
                        {
                            attrDataDs.Add<kNet::bit>(0);
                            attrDataDs.Add<u8>(changedAttributes_.size());
                            for (unsigned i = 0; i < changedAttributes_.size(); ++i)
                            {
                                attrDataDs.Add<u8>(changedAttributes_[i]);
                                attrs[changedAttributes_[i]]->ToBinary(attrDataDs);
                            }
                        }
                        // Method 2: bitmask
                        else
                        {
                            attrDataDs.Add<kNet::bit>(1);
                            for (unsigned i = 0; i < attrs.size(); ++i)
                            {
                                if (compState.dirtyAttributes[i >> 3] & (1 << (i & 7)))
                                {
                                    attrDataDs.Add<kNet::bit>(1);
                                    attrs[i]->ToBinary(attrDataDs);
                                }
                                else
                                    attrDataDs.Add<kNet::bit>(0);
                            }
                        }
                        
                        // Add the attribute data array to the main serializer
                        editAttrsDs.AddVLE<kNet::VLE8_16_32>(attrDataDs.BytesFilled());
                        editAttrsDs.AddArray<u8>((unsigned char*)attrDataBuffer_, attrDataDs.BytesFilled());
                        
                        // Now zero out all remaining dirty bits
                        for (unsigned i = 0; i < numBytes; ++i)
                            compState.dirtyAttributes[i] = 0;
                    }
                }
                
                if (removeCompState)
                    entityState.components.erase(compState.id);
            }
            
            // Send the messages which have data
            if (removeCompsDs.BytesFilled())
            {
                QueueMessage(destination, cRemoveComponentsMessage, true, true, removeCompsDs);
                ++numMessagesSent;
            }
            if (removeAttrsDs.BytesFilled())
            {
                QueueMessage(destination, cRemoveAttributesMessage, true, true, removeAttrsDs);
                ++numMessagesSent;
            }
            if (createCompsDs.BytesFilled())
            {
                QueueMessage(destination, cCreateComponentsMessage, true, true, createCompsDs);
                ++numMessagesSent;
            }
            if (createAttrsDs.BytesFilled())
            {
                QueueMessage(destination, cCreateAttributesMessage, true, true, createAttrsDs);
                ++numMessagesSent;
            }
            if (editAttrsDs.BytesFilled())
            {
                QueueMessage(destination, cEditAttributesMessage, true, true, editAttrsDs);
                ++numMessagesSent;
            }
            
            // The entity has been processed fully. Clear dirty flags.
            state->MarkEntityProcessed(entity->Id());
        }
        
        if (removeState)
            state->entities.erase(entityState.id);
    }
    //if (numMessagesSent)
    //    std::cout << "Sent " << numMessagesSent << " scenesync messages" << std::endl;
}

bool SyncManager::ValidateAction(kNet::MessageConnection* source, unsigned messageID, entity_id_t entityID)
{
    assert(source);
    
    // For now, always trust scene actions from server
    if (!owner_->IsServer())
        return true;
    
    // And for now, always also trust scene actions from clients, if they are known and authenticated
    UserConnectionPtr user = owner_->GetKristalliModule()->GetUserConnection(source);
    if (!user || user->properties["authenticated"] != "true")
        return false;
    
    return true;
}

void SyncManager::HandleCameraOrientation(kNet::MessageConnection* source, const char* data, size_t numBytes)
{
    assert(source);

    ScenePtr scene = scene_.lock();

    if (!scene)
        return;

    kNet::DataDeserializer dd(data, numBytes);
    UserConnectionPtr user = owner_->GetKristalliModule()->GetUserConnection(source);

    Quat orientation;
    float3 clientpos;

    //Read the position of the client from the message
    orientation.x = dd.ReadSignedFixedPoint(11, 8);
    orientation.y = dd.ReadSignedFixedPoint(11, 8);
    orientation.z = dd.ReadSignedFixedPoint(11, 8);
    orientation.w = dd.ReadSignedFixedPoint(11, 8);

    clientpos.x = dd.ReadSignedFixedPoint(11, 8);
    clientpos.y = dd.ReadSignedFixedPoint(11, 8);
    clientpos.z = dd.ReadSignedFixedPoint(11, 8);

    if(!user->syncState->locationInitialized) //If this is the first camera update, save it to the initialPosition variable
    {
        user->syncState->initialLocation = clientpos;
        user->syncState->initialOrientation = orientation;
        user->syncState->locationInitialized = true;
    }

    user->syncState->clientOrientation = orientation;
    user->syncState->clientLocation = clientpos;
}

void SyncManager::HandleCreateEntity(kNet::MessageConnection* source, const char* data, size_t numBytes)
{
    assert(source);
    UserConnectionPtr user = owner_->GetKristalliModule()->GetUserConnection(source);
    
    // Get matching syncstate for reflecting the changes
    SceneSyncState* state = GetSceneSyncState(source);
    ScenePtr scene = GetRegisteredScene();
    if (!scene || !state)
    {
        LogWarning("Null scene or sync state, disregarding CreateEntity message");
        return;
    }

    if (!scene->AllowModifyEntity(user.get(), 0)) //should be 'ModifyScene', but ModifyEntity is now the signal that covers all
        return;

    bool isServer = owner_->IsServer();
    // For clients, the change type is LocalOnly. For server, the change type is Replicate, so that it will get replicated to all clients in turn
    AttributeChange::Type change = isServer ? AttributeChange::Replicate : AttributeChange::LocalOnly;
    
    kNet::DataDeserializer ds(data, numBytes);
    unsigned sceneID = ds.ReadVLE<kNet::VLE8_16_32>(); ///\todo Dummy ID. Lookup scene once multiscene is properly supported
    entity_id_t entityID = ds.ReadVLE<kNet::VLE8_16_32>();
    entity_id_t senderEntityID = entityID;
    
    if (!ValidateAction(source, cCreateEntityMessage, entityID))
        return;
    
    // If client gets a entity that already exists, destroy it forcibly
    if (!isServer && scene->GetEntity(entityID))
    {
        LogWarning("Received entity creation from server for entity ID " + QString::number(entityID) + " that already exists. Removing the old entity.");
        scene->RemoveEntity(entityID, AttributeChange::LocalOnly);
    }
    else if (isServer)
    {
        // Server never uses the client's entityID.
        entityID = scene->NextFreeId();
    }
    
    EntityPtr entity = scene->CreateEntity(entityID);
    if (!entity)
    {
        LogWarning("Could not create entity " + QString::number(entityID) + ", disregarding CreateEntity message");
        return;
    }

    /** As the client created the entity and already has it in its local state,
        we must add it to the servers sync state for the client without emitting any StateChangeRequest signals.
        @note The below state->MarkComponentProcessed() already accomplishes part of this, but still do explicitly here!
        @note The below entity->CreateComponentWithId() will trigger the signaling logic but it will stop in 
        SceneSyncState::FillRequest() as the Entity is not yet in the scene! */
    if (isServer)
    {
        state->RemovePendingEntity(senderEntityID);
        state->RemovePendingEntity(entityID);
        state->MarkEntityProcessed(entityID);
    }
    
    std::vector<std::pair<component_id_t, component_id_t> > componentIdRewrites;

    try
    {    
        // Read the temporary flag
        bool temporary = ds.Read<u8>() != 0;
        entity->SetTemporary(temporary);
        
        // Read the components
        unsigned numComponents = ds.ReadVLE<kNet::VLE8_16_32>();
        for(uint i = 0; i < numComponents; ++i)
        {
            component_id_t compID = ds.ReadVLE<kNet::VLE8_16_32>();
            component_id_t senderCompID = compID;
            // If we are server, rewrite the ID
            if (isServer) compID = 0;
            
            u32 typeID = ds.ReadVLE<kNet::VLE8_16_32>();
            QString name = QString::fromStdString(ds.ReadString());
            unsigned attrDataSize = ds.ReadVLE<kNet::VLE8_16_32>();
            ds.ReadArray<u8>((u8*)&attrDataBuffer_[0], attrDataSize);
            kNet::DataDeserializer attrDs(attrDataBuffer_, attrDataSize);
            
            // If client gets a component that already exists, destroy it forcibly
            if (!isServer && entity->GetComponentById(compID))
            {
                LogWarning("Received component creation from server for component ID " + QString::number(compID) + " that already exists in " + entity->ToString() + ". Removing the old component.");
                entity->RemoveComponentById(compID, AttributeChange::LocalOnly);
            }
            
            ComponentPtr comp = entity->CreateComponentWithId(compID, typeID, name, change);
            if (!comp)
            {
                LogWarning("Failed to create component type " + QString::number(compID) + " to " + entity->ToString() + " while handling CreateEntity message, skipping component");
                continue;
            }
            // On server, get the assigned ID now
            if (isServer)
            {
                compID = comp->Id();
                componentIdRewrites.push_back(std::make_pair(senderCompID, compID));
            }
            // Create the component to the sender's syncstate, then mark it processed (undirty)
            state->MarkComponentProcessed(entityID, compID);
            
            // Fill static attributes
            unsigned numStaticAttrs = comp->NumStaticAttributes();
            const AttributeVector& attrs = comp->Attributes();
            for (uint i = 0; i < numStaticAttrs; ++i)
                attrs[i]->FromBinary(attrDs, AttributeChange::Disconnected);
            
            // Create any dynamic attributes
            while (attrDs.BitsLeft() > 2 * 8)
            {
                u8 index = attrDs.Read<u8>();
                u8 typeId = attrDs.Read<u8>();
                QString name = QString::fromStdString(attrDs.ReadString());
                IAttribute* newAttr = comp->CreateAttribute(index, typeId, name, change);
                if (!newAttr)
                {
                    LogWarning("Failed to create dynamic attribute. Skipping rest of the attributes for this component.");
                    break;
                }
                newAttr->FromBinary(attrDs, AttributeChange::Disconnected);
            }
        }
    } catch(kNet::NetException &/*e*/)
    {
        LogError("Failed to deserialize the creation of a new entity from the peer. Deleting the partially crafted entity!");
        scene->RemoveEntity(entity->Id(), AttributeChange::Disconnected);
        throw; // Propagate the exception up, to handle a peer which is sending us bad protocol bits.
    }
    
    // Emit the component changes last, to signal only a coherent state of the whole entity
    scene->EmitEntityCreated(entity.get(), change);
    const Entity::ComponentMap &components = entity->Components();
    for (Entity::ComponentMap::const_iterator i = components.begin(); i != components.end(); ++i)
        i->second->ComponentChanged(change);
    
    // Send CreateEntityReply (server only)
    if (isServer)
    {
        kNet::DataSerializer replyDs(createEntityBuffer_, 64 * 1024);
        replyDs.AddVLE<kNet::VLE8_16_32>(sceneID);
        replyDs.AddVLE<kNet::VLE8_16_32>(senderEntityID & UniqueIdGenerator::LAST_REPLICATED_ID);
        replyDs.AddVLE<kNet::VLE8_16_32>(entityID & UniqueIdGenerator::LAST_REPLICATED_ID);
        replyDs.AddVLE<kNet::VLE8_16_32>(componentIdRewrites.size());
        for (unsigned i = 0; i < componentIdRewrites.size(); ++i)
        {
            replyDs.AddVLE<kNet::VLE8_16_32>(componentIdRewrites[i].first & UniqueIdGenerator::LAST_REPLICATED_ID);
            replyDs.AddVLE<kNet::VLE8_16_32>(componentIdRewrites[i].second & UniqueIdGenerator::LAST_REPLICATED_ID);
        }
        QueueMessage(source, cCreateEntityReplyMessage, true, true, replyDs);
    }
    
    // Mark the entity processed (undirty) in the sender's syncstate so that create is not echoed back
    state->MarkEntityProcessed(entityID);
}

void SyncManager::HandleCreateComponents(kNet::MessageConnection* source, const char* data, size_t numBytes)
{
    assert(source);
    // Get matching syncstate for reflecting the changes
    SceneSyncState* state = GetSceneSyncState(source);
    ScenePtr scene = GetRegisteredScene();
    if (!scene || !state)
    {
        LogWarning("Null scene or sync state, disregarding CreateComponents message");
        return;
    }
    
    bool isServer = owner_->IsServer();
    // For clients, the change type is LocalOnly. For server, the change type is Replicate, so that it will get replicated to all clients in turn
    AttributeChange::Type change = isServer ? AttributeChange::Replicate : AttributeChange::LocalOnly;
    
    std::vector<std::pair<component_id_t, component_id_t> > componentIdRewrites;
    std::vector<ComponentPtr> addedComponents;

    EntityPtr entity;
    u32 sceneID;
    entity_id_t entityID;
    try
    {
        kNet::DataDeserializer ds(data, numBytes);
        sceneID = ds.ReadVLE<kNet::VLE8_16_32>(); ///\todo Dummy ID. Lookup scene once multiscene is properly supported
        entityID = ds.ReadVLE<kNet::VLE8_16_32>();
        
        if (!ValidateAction(source, cCreateComponentsMessage, entityID))
            return;

        entity = scene->GetEntity(entityID);
        if (!entity)
        {
            LogWarning("Entity " + QString::number(entityID) + " not found for CreateComponents message");
            return;
        }

        UserConnectionPtr user = owner_->GetKristalliModule()->GetUserConnection(source);
        if (!scene->AllowModifyEntity(user.get(), entity.get()))
            return;
        
        // Read the components
        while (ds.BitsLeft() > 2 * 8)
        {
            component_id_t compID = ds.ReadVLE<kNet::VLE8_16_32>();
            component_id_t senderCompID = compID;
            // If we are server, rewrite the ID
            if (isServer) compID = 0;
            
            u32 typeID = ds.ReadVLE<kNet::VLE8_16_32>();
            QString name = QString::fromStdString(ds.ReadString());
            unsigned attrDataSize = ds.ReadVLE<kNet::VLE8_16_32>();
            ds.ReadArray<u8>((u8*)&attrDataBuffer_[0], attrDataSize);
            kNet::DataDeserializer attrDs(attrDataBuffer_, attrDataSize);
            
            // If client gets a component that already exists, destroy it forcibly
            if (!isServer && entity->GetComponentById(compID))
            {
                LogWarning("Received component creation from server for component ID " + QString::number(compID) + " that already exists in " + entity->ToString() + ". Removing the old component.");
                entity->RemoveComponentById(compID, AttributeChange::LocalOnly);
            }
            
            ComponentPtr comp = entity->CreateComponentWithId(compID, typeID, name, change);
            if (!comp)
            {
                LogWarning("Failed to create component type " + QString::number(compID) + " to " + entity->ToString() + " while handling CreateComponents message, skipping component");
                continue;
            }
            // On server, get the assigned ID now
            if (isServer)
            {
                compID = comp->Id();
                componentIdRewrites.push_back(std::make_pair(senderCompID, compID));
            }
            
            // Create the component to the sender's syncstate, then mark it processed (undirty)
            state->MarkComponentProcessed(entityID, compID);
            
            addedComponents.push_back(comp);
            
            // Fill static attributes
            unsigned numStaticAttrs = comp->NumStaticAttributes();
            const AttributeVector& attrs = comp->Attributes();
            for (uint i = 0; i < numStaticAttrs; ++i)
                attrs[i]->FromBinary(attrDs, AttributeChange::Disconnected);
            
            // Create any dynamic attributes
            while (attrDs.BitsLeft() > 2 * 8)
            {
                u8 index = attrDs.Read<u8>();
                u8 typeId = attrDs.Read<u8>();
                QString name = QString::fromStdString(attrDs.ReadString());
                IAttribute* newAttr = comp->CreateAttribute(index, typeId, name, change);
                if (!newAttr)
                {
                    LogWarning("Failed to create dynamic attribute. Skipping rest of the attributes for this component.");
                    break;
                }
                newAttr->FromBinary(attrDs, AttributeChange::Disconnected);
            }
        }
    } catch(kNet::NetException &/*e*/)
    {
        LogError("Failed to deserialize the creation of new component(s) from the peer. Deleting the partially crafted components!");
        for(size_t i = 0; i < addedComponents.size(); ++i)
            entity->RemoveComponent(addedComponents[i], AttributeChange::Disconnected);
        throw; // Propagate the exception up, to handle a peer which is sending us bad protocol bits.
    }
    
    // Send CreateComponentsReply (server only)
    if (isServer)
    {
        kNet::DataSerializer replyDs(createEntityBuffer_, 64 * 1024);
        replyDs.AddVLE<kNet::VLE8_16_32>(sceneID);
        replyDs.AddVLE<kNet::VLE8_16_32>(entityID & UniqueIdGenerator::LAST_REPLICATED_ID);
        replyDs.AddVLE<kNet::VLE8_16_32>(componentIdRewrites.size());
        for (unsigned i = 0; i < componentIdRewrites.size(); ++i)
        {
            replyDs.AddVLE<kNet::VLE8_16_32>(componentIdRewrites[i].first & UniqueIdGenerator::LAST_REPLICATED_ID);
            replyDs.AddVLE<kNet::VLE8_16_32>(componentIdRewrites[i].second & UniqueIdGenerator::LAST_REPLICATED_ID);
        }
        QueueMessage(source, cCreateComponentsReplyMessage, true, true, replyDs);
    }
    
    // Emit the component changes last, to signal only a coherent state of the whole entity
    for (unsigned i = 0; i < addedComponents.size(); ++i)
        addedComponents[i]->ComponentChanged(change);
}

void SyncManager::HandleRemoveEntity(kNet::MessageConnection* source, const char* data, size_t numBytes)
{
    assert(source);
    // Get matching syncstate for reflecting the changes
    SceneSyncState* state = GetSceneSyncState(source);
    ScenePtr scene = GetRegisteredScene();
    if (!scene || !state)
    {
        LogWarning("Null scene or sync state, disregarding RemoveEntity message");
        return;
    }
    
    bool isServer = owner_->IsServer();
    // For clients, the change type is LocalOnly. For server, the change type is Replicate, so that it will get replicated to all clients in turn
    AttributeChange::Type change = isServer ? AttributeChange::Replicate : AttributeChange::LocalOnly;
    
    kNet::DataDeserializer ds(data, numBytes);
    unsigned sceneID = ds.ReadVLE<kNet::VLE8_16_32>(); ///\todo Dummy ID. Lookup scene once multiscene is properly supported
    UNREFERENCED_PARAM(sceneID)
    entity_id_t entityID = ds.ReadVLE<kNet::VLE8_16_32>();
    
    if (!ValidateAction(source, cRemoveEntityMessage, entityID))
        return;

    EntityPtr entity = scene->GetEntity(entityID);

    UserConnectionPtr user = owner_->GetKristalliModule()->GetUserConnection(source);
    if (entity && !scene->AllowModifyEntity(user.get(), entity.get()))
        return;

    if (!scene->GetEntity(entityID))
    {
        LogWarning("Missing entity " + QString::number(entityID) + " for RemoveEntity message");
        return;
    }
    
    scene->RemoveEntity(entityID, change);
    // Delete from the sender's syncstate so that we don't echo the delete back needlessly
    state->RemoveFromQueue(entityID); // Be sure to erase from dirty queue so that we don't invoke UDB
    state->entities.erase(entityID);
}

void SyncManager::HandleRemoveComponents(kNet::MessageConnection* source, const char* data, size_t numBytes)
{
    assert(source);
    // Get matching syncstate for reflecting the changes
    SceneSyncState* state = GetSceneSyncState(source);
    ScenePtr scene = GetRegisteredScene();
    if (!scene || !state)
    {
        LogWarning("Null scene or sync state, disregarding RemoveComponents message");
        return;
    }
    
    bool isServer = owner_->IsServer();
    // For clients, the change type is LocalOnly. For server, the change type is Replicate, so that it will get replicated to all clients in turn
    AttributeChange::Type change = isServer ? AttributeChange::Replicate : AttributeChange::LocalOnly;
    
    kNet::DataDeserializer ds(data, numBytes);
    unsigned sceneID = ds.ReadVLE<kNet::VLE8_16_32>(); ///\todo Dummy ID. Lookup scene once multiscene is properly supported
    UNREFERENCED_PARAM(sceneID)
    entity_id_t entityID = ds.ReadVLE<kNet::VLE8_16_32>();
    
    if (!ValidateAction(source, cRemoveComponentsMessage, entityID))
        return;

    EntityPtr entity = scene->GetEntity(entityID);

    UserConnectionPtr user = owner_->GetKristalliModule()->GetUserConnection(source);
    if (entity && !scene->AllowModifyEntity(user.get(), entity.get()))
        return;

    if (!entity)
    {
        LogWarning("Entity " + QString::number(entityID) + " not found for RemoveComponents message");
        return;
    }
    
    while (ds.BitsLeft() >= 8)
    {
        component_id_t compID = ds.ReadVLE<kNet::VLE8_16_32>();
        ComponentPtr comp = entity->GetComponentById(compID);
        if (!comp)
        {
            LogWarning("Component id " + QString::number(compID) + " not found in " + entity->ToString() + " for RemoveComponents message, disregarding");
            continue;
        }
        entity->RemoveComponent(comp, change);
        // Delete from the sender's syncstate, so that we don't echo the delete back needlessly
        if (state->entities.find(entityID) != state->entities.end())
        {
            state->entities[entityID].RemoveFromQueue(compID); // Be sure to erase from dirty queue so that we don't invoke UDB
            state->entities[entityID].components.erase(compID);
        }
    }
}

void SyncManager::HandleCreateAttributes(kNet::MessageConnection* source, const char* data, size_t numBytes)
{
    assert(source);
    // Get matching syncstate for reflecting the changes
    SceneSyncState* state = GetSceneSyncState(source);
    ScenePtr scene = GetRegisteredScene();
    if (!scene || !state)
    {
        LogWarning("Null scene or sync state, disregarding CreateAttributes message");
        return;
    }
    
    bool isServer = owner_->IsServer();
    // For clients, the change type is LocalOnly. For server, the change type is Replicate, so that it will get replicated to all clients in turn
    AttributeChange::Type change = isServer ? AttributeChange::Replicate : AttributeChange::LocalOnly;
    
    kNet::DataDeserializer ds(data, numBytes);
    unsigned sceneID = ds.ReadVLE<kNet::VLE8_16_32>(); ///\todo Dummy ID. Lookup scene once multiscene is properly supported
    UNREFERENCED_PARAM(sceneID)
    entity_id_t entityID = ds.ReadVLE<kNet::VLE8_16_32>();
    
    if (!ValidateAction(source, cCreateAttributesMessage, entityID))
        return;
    
    EntityPtr entity = scene->GetEntity(entityID);
    UserConnectionPtr user = owner_->GetKristalliModule()->GetUserConnection(source);
    if (!entity)
    {
        LogWarning("Entity " + QString::number(entityID) + " not found for CreateAttributes message");
        return;
    }

    if (!scene->AllowModifyEntity(user.get(), 0)) //to check if creating entities is allowed (for this user)
        return;

    std::vector<IAttribute*> addedAttrs;
    while (ds.BitsLeft() >= 3 * 8)
    {
        component_id_t compID = ds.ReadVLE<kNet::VLE8_16_32>();
        ComponentPtr comp = entity->GetComponentById(compID);
        if (!comp)
        {
            LogWarning("Component id " + QString::number(compID) + " not found in " + entity->ToString() + " for CreateAttributes message, aborting message parsing");
            return;
        }
        
        u8 attrIndex = ds.Read<u8>();
        u8 typeId = ds.Read<u8>();
        QString name = QString::fromStdString(ds.ReadString());
        
        if (isServer)
        {
            // If we are server, do not allow to overwrite existing attributes by client requests
            const AttributeVector& existingAttrs = comp->Attributes();
            if (attrIndex < existingAttrs.size() && existingAttrs[attrIndex])
            {
                LogWarning("Client attempted to overwrite an existing attribute index " + QString::number(attrIndex) + " in component " + comp->TypeName() + " in " + entity->ToString() + ", aborting CreateAttributes message parsing");
                return;
            }
        }
        
        IAttribute* attr = comp->CreateAttribute(attrIndex, typeId, name, change);
        if (!attr)
        {
            LogWarning("Could not create attribute into component " + comp->TypeName() + " in " + entity->ToString() + ", aborting CreateAttributes message parsing");
            return;
        }
        
        addedAttrs.push_back(attr);
        try
        {
            attr->FromBinary(ds, AttributeChange::Disconnected);
        } catch (kNet::NetException &/*e*/)
        {
            LogError("Failed to deserialize the creation of a new attribute from the peer!");
            comp->RemoveAttribute(attrIndex, AttributeChange::Disconnected);
            throw;
        }
        
        // Remove the corresponding add command from the sender's syncstate, so that the attribute add is not echoed back
        state->entities[entityID].components[compID].newAndRemovedAttributes.erase(attrIndex);
    }
    
    // Signal attribute changes after creating and reading all
    for (unsigned i = 0; i < addedAttrs.size(); ++i)
    {
        IComponent* owner = addedAttrs[i]->Owner();
        u8 attrIndex = addedAttrs[i]->Index();
        owner->EmitAttributeChanged(addedAttrs[i], change);
        // Remove the dirty bit from sender's syncstate so that we do not echo the change back
        state->entities[entityID].components[owner->Id()].dirtyAttributes[attrIndex >> 3] &= ~(1 << (attrIndex & 7));
    }
}

void SyncManager::HandleRemoveAttributes(kNet::MessageConnection* source, const char* data, size_t numBytes)
{
    assert(source);
    // Get matching syncstate for reflecting the changes
    SceneSyncState* state = GetSceneSyncState(source);
    ScenePtr scene = GetRegisteredScene();
    if (!scene || !state)
    {
        LogWarning("Null scene or sync state, disregarding RemoveAttributes message");
        return;
    }
    
    bool isServer = owner_->IsServer();
    // For clients, the change type is LocalOnly. For server, the change type is Replicate, so that it will get replicated to all clients in turn
    AttributeChange::Type change = isServer ? AttributeChange::Replicate : AttributeChange::LocalOnly;
    
    kNet::DataDeserializer ds(data, numBytes);
    unsigned sceneID = ds.ReadVLE<kNet::VLE8_16_32>(); ///\todo Dummy ID. Lookup scene once multiscene is properly supported
    UNREFERENCED_PARAM(sceneID)
    entity_id_t entityID = ds.ReadVLE<kNet::VLE8_16_32>();
    
    if (!ValidateAction(source, cRemoveAttributesMessage, entityID))
        return;
    
    EntityPtr entity = scene->GetEntity(entityID);

    UserConnectionPtr user = owner_->GetKristalliModule()->GetUserConnection(source);
    if (entity && !scene->AllowModifyEntity(user.get(), entity.get()))
        return;

    if (!entity)
    {
        LogWarning("Entity " + QString::number(entityID) + " not found for RemoveAttributes message");
        return;
    }
    
    while (ds.BitsLeft() >= 8)
    {
        component_id_t compID = ds.ReadVLE<kNet::VLE8_16_32>();
        u8 attrIndex = ds.Read<u8>();
        
        ComponentPtr comp = entity->GetComponentById(compID);
        if (!comp)
        {
            LogWarning("Component id " + QString::number(compID) + " not found in " + entity->ToString() + " for RemoveAttributes message");
            continue;
        }
        
        comp->RemoveAttribute(attrIndex, change);
        // Remove the corresponding remove command from the sender's syncstate, so that the attribute remove is not echoed back
        state->entities[entityID].components[compID].newAndRemovedAttributes.erase(attrIndex);
    }
}

void SyncManager::HandleEditAttributes(kNet::MessageConnection* source, const char* data, size_t numBytes)
{
    assert(source);
    // Get matching syncstate for reflecting the changes
    SceneSyncState* state = GetSceneSyncState(source);
    ScenePtr scene = GetRegisteredScene();
    if (!scene || !state)
    {
        LogWarning("Null scene or sync state, disregarding EditAttributes message");
        return;
    }
    
    bool isServer = owner_->IsServer();
    // For clients, the change type is LocalOnly. For server, the change type is Replicate, so that it will get replicated to all clients in turn
    AttributeChange::Type change = isServer ? AttributeChange::Replicate : AttributeChange::LocalOnly;
    
    kNet::DataDeserializer ds(data, numBytes);
    unsigned sceneID = ds.ReadVLE<kNet::VLE8_16_32>(); ///\todo Dummy ID. Lookup scene once multiscene is properly supported
    UNREFERENCED_PARAM(sceneID)
    entity_id_t entityID = ds.ReadVLE<kNet::VLE8_16_32>();
    
    if (!ValidateAction(source, cRemoveAttributesMessage, entityID))
        return;
        
    EntityPtr entity = scene->GetEntity(entityID);
    UserConnectionPtr user = owner_->GetKristalliModule()->GetUserConnection(source);

    if (entity && !scene->AllowModifyEntity(user.get(), entity.get())) // check if allowed to modify this entity.
        return;

    if (!entity)
    {
        LogWarning("Entity " + QString::number(entityID) + " not found for EditAttributes message");
        return;
    }
    
    // Record the update time for calculating the update interval
    float updateInterval = updatePeriod_; // Default update interval if state not found or interval not measured yet
    std::map<entity_id_t, EntitySyncState>::iterator it = state->entities.find(entityID);
    if (it != state->entities.end())
    {
        it->second.UpdateReceived();
        if (it->second.avgUpdateInterval > 0.0f)
            updateInterval = it->second.avgUpdateInterval;
    }
    // Add a fudge factor in case there is jitter in packet receipt or the server is too taxed
    updateInterval *= 1.25f;

    std::vector<IAttribute*> changedAttrs;
    while (ds.BitsLeft() >= 8)
    {
        component_id_t compID = ds.ReadVLE<kNet::VLE8_16_32>();
        unsigned attrDataSize = ds.ReadVLE<kNet::VLE8_16_32>();
        ds.ReadArray<u8>((u8*)&attrDataBuffer_[0], attrDataSize);
        kNet::DataDeserializer attrDs(attrDataBuffer_, attrDataSize);

        ComponentPtr comp = entity->GetComponentById(compID);
        if (!comp)
        {
            LogWarning("Component id " + QString::number(compID) + " not found in " + entity->ToString() + " for EditAttributes message, skipping to next component");
            continue;
        }
        const AttributeVector& attributes = comp->Attributes();

        int indexingMethod = attrDs.Read<kNet::bit>();
        if (!indexingMethod)
        {
            // Method 1: indices
            u8 numChangedAttrs = attrDs.Read<u8>();
            for (unsigned i = 0; i < numChangedAttrs; ++i)
            {
                u8 attrIndex = attrDs.Read<u8>();
                if (attrIndex >= attributes.size())
                {
                    LogWarning("Out of bounds attribute index in EditAttributes message, skipping to next component");
                    break;
                }
                IAttribute* attr = attributes[attrIndex];
                if (!attr)
                {
                    LogWarning("Nonexistent attribute in EditAttributes message, skipping to next component");
                    break;
                }
                
                bool interpolate = (!isServer && attr->Metadata() && attr->Metadata()->interpolation == AttributeMetadata::Interpolate);
                if (!interpolate)
                {
                    attr->FromBinary(attrDs, AttributeChange::Disconnected);
                    changedAttrs.push_back(attr);
                }
                else
                {
                    IAttribute* endValue = attr->Clone();
                    endValue->FromBinary(attrDs, AttributeChange::Disconnected);
                    scene->StartAttributeInterpolation(attr, endValue, updateInterval);
                }
            }
        }
        else
        {
            // Method 2: bitmask
            for (unsigned i = 0; i < attributes.size(); ++i)
            {
                int changed = attrDs.Read<kNet::bit>();
                if (changed)
                {
                    IAttribute* attr = attributes[i];
                    if (!attr)
                    {
                        LogWarning("Nonexistent attribute in EditAttributes message, skipping to next component");
                        break;
                    }
                    bool interpolate = (!isServer && attr->Metadata() && attr->Metadata()->interpolation == AttributeMetadata::Interpolate);
                    if (!interpolate)
                    {
                        attr->FromBinary(attrDs, AttributeChange::Disconnected);
                        changedAttrs.push_back(attr);
                    }
                    else
                    {
                        IAttribute* endValue = attr->Clone();
                        endValue->FromBinary(attrDs, AttributeChange::Disconnected);
                        scene->StartAttributeInterpolation(attr, endValue, updateInterval);
                    }
                }
            }
        }
    }
    
    // Signal attribute changes after reading all
    for (unsigned i = 0; i < changedAttrs.size(); ++i)
    {
        IComponent* owner = changedAttrs[i]->Owner();
        u8 attrIndex = changedAttrs[i]->Index();
        owner->EmitAttributeChanged(changedAttrs[i], change);
        // Remove the dirty bit from sender's syncstate so that we do not echo the change back
        state->entities[entityID].components[owner->Id()].dirtyAttributes[attrIndex >> 3] &= ~(1 << (attrIndex & 7));
    }
}

void SyncManager::HandleCreateEntityReply(kNet::MessageConnection* source, const char* data, size_t numBytes)
{
    assert(source);
    SceneSyncState* state = GetSceneSyncState(source);
    ScenePtr scene = GetRegisteredScene();
    if (!scene || !state)
    {
        LogWarning("Null scene or sync state, disregarding CreateEntityReply message");
        return;
    }
    
    bool isServer = owner_->IsServer();
    if (isServer)
    {
        LogWarning("Discarding CreateEntityReply message on server");
        return;
    }
    
    kNet::DataDeserializer ds(data, numBytes);
    unsigned sceneID = ds.ReadVLE<kNet::VLE8_16_32>(); ///\todo Dummy ID. Lookup scene once multiscene is properly supported
    UNREFERENCED_PARAM(sceneID)
    entity_id_t senderEntityID = ds.ReadVLE<kNet::VLE8_16_32>() | UniqueIdGenerator::FIRST_UNACKED_ID;
    entity_id_t entityID = ds.ReadVLE<kNet::VLE8_16_32>();
    scene->ChangeEntityId(senderEntityID, entityID);
    state->RemoveFromQueue(senderEntityID); // Make sure we don't have stale pointers in the dirty queue
    state->entities[entityID] = state->entities[senderEntityID]; // Copy the sync state to the new ID
    state->entities[entityID].id = entityID; // Must remember to change ID manually
    state->entities.erase(senderEntityID);
    
    //std::cout << "CreateEntityReply, entity " << senderEntityID << " -> " << entityID << std::endl;
    
    EntitySyncState& entityState = state->entities[entityID];
    
    EntityPtr entity = scene->GetEntity(entityID);
    if (!entity)
    {
        LogError("Failed to get entity after ID change");
        return;
    }
    
    unsigned numComps = ds.ReadVLE<kNet::VLE8_16_32>();
    for (unsigned i = 0; i < numComps; ++i)
    {
        component_id_t senderCompID = ds.ReadVLE<kNet::VLE8_16_32>() | UniqueIdGenerator::FIRST_UNACKED_ID;
        component_id_t compID = ds.ReadVLE<kNet::VLE8_16_32>();
        
        //std::cout << "CreateEntityReply, component " << senderCompID << " -> " << compID << std::endl;
        
        entity->ChangeComponentId(senderCompID, compID);
        entityState.components[compID] = entityState.components[senderCompID]; // Copy the sync state to the new ID
        entityState.components[compID].id = compID; // Must remember to change ID manually
        entityState.components.erase(senderCompID);
        
        // Send notification
        IComponent* comp = entity->GetComponentById(compID).get();
        scene->EmitComponentAcked(comp, senderCompID);
    }
    
    // Send notification
    scene->EmitEntityAcked(entity.get(), senderEntityID);
    
    for (std::map<component_id_t, ComponentSyncState>::iterator i = entityState.components.begin(); i != entityState.components.end(); ++i)
    {
        // Now mark every component dirty so they will be inspected for changes on the next update
        state->MarkComponentDirty(entityID, i->first);
    }
}

void SyncManager::HandleCreateComponentsReply(kNet::MessageConnection* source, const char* data, size_t numBytes)
{
    assert(source);
    SceneSyncState* state = GetSceneSyncState(source);
    ScenePtr scene = GetRegisteredScene();
    if (!scene || !state)
    {
        LogWarning("Null scene or sync state, disregarding CreateComponentsReply message");
        return;
    }
    
    bool isServer = owner_->IsServer();
    if (isServer)
    {
        LogWarning("Discarding CreateComponentsReply message on server");
        return;
    }
    
    kNet::DataDeserializer ds(data, numBytes);
    unsigned sceneID = ds.ReadVLE<kNet::VLE8_16_32>(); ///\todo Dummy ID. Lookup scene once multiscene is properly supported
    UNREFERENCED_PARAM(sceneID)
    entity_id_t entityID = ds.ReadVLE<kNet::VLE8_16_32>();
    state->RemoveFromQueue(entityID); // Make sure we don't have stale pointers in the dirty queue
    EntitySyncState& entityState = state->entities[entityID];
    
    EntityPtr entity = scene->GetEntity(entityID);
    if (!entity)
    {
        LogError("Failed to get entity after ID change");
        return;
    }
    
    unsigned numComps = ds.ReadVLE<kNet::VLE8_16_32>();
    for (unsigned i = 0; i < numComps; ++i)
    {
        component_id_t senderCompID = ds.ReadVLE<kNet::VLE8_16_32>() | UniqueIdGenerator::FIRST_UNACKED_ID;
        component_id_t compID = ds.ReadVLE<kNet::VLE8_16_32>();
        
        //std::cout << "CreateComponentReply, component " << senderCompID << " -> " << compID << std::endl;
        
        entity->ChangeComponentId(senderCompID, compID);
        entityState.components[compID] = entityState.components[senderCompID]; // Copy the sync state to the new ID
        entityState.components[compID].id = compID; // Must remember to change ID manually
        entityState.components.erase(senderCompID);
        
        // Send notification
        IComponent* comp = entity->GetComponentById(compID).get();
        scene->EmitComponentAcked(comp, senderCompID);
    }
    
    for (std::map<component_id_t, ComponentSyncState>::iterator i = entityState.components.begin(); i != entityState.components.end(); ++i)
    {
        // Now mark every component dirty so they will be inspected for changes on the next update
        state->MarkComponentDirty(entityID, i->first);
    }
}

void SyncManager::HandleEntityAction(kNet::MessageConnection* source, MsgEntityAction& msg)
{
    bool isServer = owner_->IsServer();
    
    ScenePtr scene = GetRegisteredScene();
    if (!scene)
    {
        LogWarning("SyncManager: Ignoring received MsgEntityAction \"" + QString(msg.name.size() == 0 ? "(null)" : std::string((const char *)&msg.name[0], msg.name.size()).c_str()) + "\" (" + QString::number(msg.parameters.size()) + " parameters) for entity ID " + QString::number(msg.entityId) + " as no scene exists!");
        return;
    }
    
    entity_id_t entityId = msg.entityId;
    EntityPtr entity = scene->GetEntity(entityId);
    if (!entity)
    {
        LogWarning("Entity with ID " + QString::number(entityId) + " not found for EntityAction message \"" + QString(msg.name.size() == 0 ? "(null)" : std::string((const char *)&msg.name[0], msg.name.size()).c_str()) + "\" (" + QString::number(msg.parameters.size()) + " parameters).");
        return;
    }

    // If we are server, get the user who sent the action, so it can be queried
    if (isServer)
    {
        Server* server = owner_->GetServer().get();
        if (server)
        {
            UserConnectionPtr user = owner_->GetKristalliModule()->GetUserConnection(source);
            server->SetActionSender(user);
        }
    }
    
    QString action = BufferToString(msg.name).c_str();
    QStringList params;
    for(uint i = 0; i < msg.parameters.size(); ++i)
        params << BufferToString(msg.parameters[i].parameter).c_str();

    EntityAction::ExecTypeField type = (EntityAction::ExecTypeField)(msg.executionType);

    bool handled = false;

    if ((type & EntityAction::Local) != 0 || (isServer && (type & EntityAction::Server) != 0))
    {
        entity->Exec(EntityAction::Local, action, params); // Execute the action locally, so that it doesn't immediately propagate back to network for sending.
        handled = true;
    }

    // If execution type is Peers, replicate to all peers but the sender.
    if (isServer && (type & EntityAction::Peers) != 0)
    {
        msg.executionType = (u8)EntityAction::Local;
        foreach(UserConnectionPtr userConn, owner_->GetKristalliModule()->GetUserConnections())
            if (userConn->connection != source) // The EC action will not be sent to the machine that originated the request to send an action to all peers.
                userConn->connection->Send(msg);
        handled = true;
    }
    
    if (!handled)
        LogWarning("SyncManager: Received MsgEntityAction message \"" + action + "\", but it went unhandled because of its type=" + QString::number(type));

    // Clear the action sender after action handling
    Server *server = owner_->GetServer().get();
    if (server)
        server->SetActionSender(UserConnectionPtr());
}

SceneSyncState* SyncManager::GetSceneSyncState(kNet::MessageConnection* connection)
{
    if (!owner_->IsServer())
        return &server_syncstate_;
    
    UserConnectionList& users = owner_->GetKristalliModule()->GetUserConnections();
    for(UserConnectionList::iterator i = users.begin(); i != users.end(); ++i)
    {
        if ((*i)->connection == connection)
            return (*i)->syncState.get();
    }
    return 0;
}

}<|MERGE_RESOLUTION|>--- conflicted
+++ resolved
@@ -87,10 +87,7 @@
     owner_(owner),
     framework_(owner->GetFramework()),
     updatePeriod_(1.0f / 20.0f),
-<<<<<<< HEAD
-=======
     interestmanager_(0),
->>>>>>> d8f394c7
     updateAcc_(0.0),
     maxLinExtrapTime_(3.0f),
     noClientPhysicsHandoff_(false)
@@ -336,7 +333,7 @@
 
 void SyncManager::NewUserConnected(const UserConnectionPtr &user)
 {
-    PROFILE(SyncManager_NewUserConnected);   
+    PROFILE(SyncManager_NewUserConnected);
 
     ScenePtr scene = scene_.lock();
     if (!scene)
