--- conflicted
+++ resolved
@@ -1,58 +1,48 @@
-/**
-    For conditions of distribution and use, see copyright notice in LICENSE
-
-    @file   TundraProtocolModuleFwd.h
-    @brief  Forward declarations and type defines for commonly used TundraProtocolModule plugin classes. */
-
-#pragma once
-
-#include "CoreTypes.h"
-
-#include <kNetFwd.h>
-
-#include <QVariantMap>
-
-class KristalliProtocolModule;
-
-namespace TundraLogic
-{
-    class TundraLogicModule;
-    class Client;
-    class Server;
-    class SyncManager;
-}
-
-using TundraLogic::TundraLogicModule;
-
-class UserConnection;
-class KNetUserConnection;
-typedef shared_ptr<UserConnection> UserConnectionPtr;
-<<<<<<< HEAD
-Q_DECLARE_METATYPE(UserConnectionPtr)
-=======
-typedef shared_ptr<KNetUserConnection> KNetUserConnectionPtr;
->>>>>>> d04f2967
-typedef weak_ptr<UserConnection> UserConnectionWeakPtr;
-typedef std::list<UserConnectionPtr> UserConnectionList;
-Q_DECLARE_METATYPE(UserConnectionList)
-
-class SceneSyncState;
-struct EntitySyncState;
-struct ComponentSyncState;
-struct UserConnectedResponseData;
-
-<<<<<<< HEAD
-typedef std::map<QString, QString> LoginPropertyMap; ///< propertyName-propertyValue map of login properties.
-Q_DECLARE_METATYPE(LoginPropertyMap)
-=======
-typedef QVariantMap LoginPropertyMap; ///< propertyName-propertyValue map of login properties.
->>>>>>> d04f2967
-
-struct MsgLogin;
-struct MsgLoginReply;
-struct MsgClientJoined;
-struct MsgClientLeft;
-struct MsgAssetDiscovery;
-struct MsgAssetDeleted;
-struct MsgEntityAction;
-struct MsgCameraOrientationRequest;
+/**
+    For conditions of distribution and use, see copyright notice in LICENSE
+
+    @file   TundraProtocolModuleFwd.h
+    @brief  Forward declarations and type defines for commonly used TundraProtocolModule plugin classes. */
+
+#pragma once
+
+#include "CoreTypes.h"
+
+#include <kNetFwd.h>
+
+#include <QVariantMap>
+
+class KristalliProtocolModule;
+
+namespace TundraLogic
+{
+    class TundraLogicModule;
+    class Client;
+    class Server;
+    class SyncManager;
+}
+
+using TundraLogic::TundraLogicModule;
+
+class UserConnection;
+class KNetUserConnection;
+typedef shared_ptr<UserConnection> UserConnectionPtr;
+typedef shared_ptr<KNetUserConnection> KNetUserConnectionPtr;
+typedef weak_ptr<UserConnection> UserConnectionWeakPtr;
+typedef std::list<UserConnectionPtr> UserConnectionList;
+
+class SceneSyncState;
+struct EntitySyncState;
+struct ComponentSyncState;
+struct UserConnectedResponseData;
+
+typedef QVariantMap LoginPropertyMap; ///< propertyName-propertyValue map of login properties.
+
+struct MsgLogin;
+struct MsgLoginReply;
+struct MsgClientJoined;
+struct MsgClientLeft;
+struct MsgAssetDiscovery;
+struct MsgAssetDeleted;
+struct MsgEntityAction;
+struct MsgCameraOrientationRequest;