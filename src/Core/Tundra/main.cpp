// For conditions of distribution and use, see copyright notice in license.txt

#include "DebugOperatorNew.h"

#include "Application.h"
#include "Framework.h"
#include "LoggingFunctions.h"
#include "CoreDefines.h"

#include <QDir>

#ifdef _WIN32
#include <WinSock2.h>
#include <Windows.h>
#endif
#ifdef WINDOWS_APP
#include <io.h>
#include <iostream>
#include <fcntl.h>
#include <conio.h>
#endif

#if defined(_MSC_VER) && defined(MEMORY_LEAK_CHECK)
// for reporting memory leaks upon debug exit
#include <crtdbg.h>
#endif

#if defined(_MSC_VER) && defined(_DMEMDUMP)
// For generating minidump
#include <dbghelp.h>
#include <shellapi.h>
#include <shlobj.h>
#pragma warning(push)
#pragma warning(disable : 4996)
#include <strsafe.h>
#pragma warning(pop)
#endif

#include "MemoryLeakCheck.h"

int run(int argc, char **argv);

#if defined(_MSC_VER) && defined(_DMEMDUMP)
int generate_dump(EXCEPTION_POINTERS* pExceptionPointers);
#endif

int main(int argc, char **argv)
{
    int return_value = EXIT_SUCCESS;

    // set up a debug flag for memory leaks. Output the results to file when the app exits.
    // Note that this file is written to the same directory where the executable resides,
    // so you can only use this in a development version where you have write access to
    // that directory.
#if defined(_MSC_VER) && defined(MEMORY_LEAK_CHECK) && defined(_DEBUG)
    int tmpDbgFlag = _CrtSetDbgFlag(_CRTDBG_REPORT_FLAG) | _CRTDBG_LEAK_CHECK_DF;
    _CrtSetDbgFlag(tmpDbgFlag);

    HANDLE hLogFile = CreateFileW(L"fullmemoryleaklog.txt", GENERIC_WRITE, 
      FILE_SHARE_WRITE, NULL, CREATE_ALWAYS, FILE_ATTRIBUTE_NORMAL, NULL);
#endif

#if defined(_MSC_VER) && defined(_DMEMDUMP)
    __try
    {
#endif
        return_value = run(argc, argv);

#if defined(_MSC_VER) && defined(_DMEMDUMP)
    }
    __except(generate_dump(GetExceptionInformation()))
    {
    }
#endif

#if defined(_MSC_VER) && defined(MEMORY_LEAK_CHECK) && defined(_DEBUG)
    if (hLogFile != INVALID_HANDLE_VALUE)
    {
       _CrtSetReportMode(_CRT_WARN, _CRTDBG_MODE_FILE);
       _CrtSetReportFile(_CRT_WARN, hLogFile);
       _CrtSetReportMode(_CRT_ERROR, _CRTDBG_MODE_FILE);
       _CrtSetReportFile(_CRT_ERROR, hLogFile);
       _CrtSetReportMode(_CRT_ASSERT, _CRTDBG_MODE_FILE);
       _CrtSetReportFile(_CRT_ASSERT, hLogFile);
    }
#endif

    // Note: We cannot close the file handle manually here. Have to let the OS close it
    // after it has printed out the list of leaks to the file.
    //CloseHandle(hLogFile);

    return return_value;
}

int run(int argc, char **argv)
{
    int return_value = EXIT_SUCCESS;

    // Check for --version.
    // The reason this is done at this point is that as nothing is not printed to stdout yet,
    // it's easy for possible external applications/processes to parse the version information.
    // Also, the construction of Framework adds a little computational overhead which delays the printing a bit.
    for(int i = 0; i < argc; ++i)
        if (strcmp(argv[i], "--version") == 0)
        {
            LogInfo(QString(Application::OrganizationName()) + " " + QString(Application::ApplicationName()) + " " + QString(Application::Version()));
            return return_value;
        }

    // Initialization prints
    LogInfo("Starting up Tundra.");
    LogInfo("* Working directory: " + QDir::currentPath());

    // Create application object
#if !defined(_DEBUG) || !defined (_MSC_VER)
    try
#endif
    {
        Framework* fw = new Framework(argc, argv);
        fw->Go();
        delete fw;
    }
#if !defined(_DEBUG) || !defined (_MSC_VER)
    catch(std::exception& e)
    {
        Application::Message("An exception has occurred!", e.what());
#if defined(_DEBUG)
        throw;
#else
        return_value = EXIT_FAILURE;
#endif
    }
#endif

    return return_value;
}

#if defined(_MSC_VER) && defined(WINDOWS_APP)
int WINAPI WinMain(HINSTANCE hInstance, HINSTANCE hPrevInstance, LPSTR lpCmdLine, int nShowCmd)
{
    std::string cmdLine(lpCmdLine);
    // If trying to run Windows GUI application in headless mode, we must set up the console in order to be able to proceed.
    if (cmdLine.find("--headless") != std::string::npos)
    {
        // Code below adapted from http://dslweb.nwnexus.com/~ast/dload/guicon.htm
        BOOL ret = AllocConsole();
        if (!ret)
            return EXIT_FAILURE;

        // Prepare stdin, stdout and stderr.
        long hStd =(long)GetStdHandle(STD_INPUT_HANDLE);
        int hCrt = _open_osfhandle(hStd, _O_TEXT);
        FILE *hf = _fdopen(hCrt, "r+");
        setvbuf(hf,0,_IONBF,0);
        *stdin = *hf;

        hStd =(long)GetStdHandle(STD_OUTPUT_HANDLE);
        hCrt = _open_osfhandle(hStd, _O_TEXT);
        hf = _fdopen(hCrt, "w+");
        setvbuf(hf, 0, _IONBF, 0);
        *stdout = *hf;

        hStd =(long)GetStdHandle(STD_ERROR_HANDLE);
        hCrt = _open_osfhandle(hStd, _O_TEXT);
        hf = _fdopen(hCrt, "w+");
        setvbuf(hf, 0, _IONBF, 0);
        *stderr = *hf;

        // Make C++ IO streams cout, wcout, cin, wcin, wcerr, cerr, wclog and clog point to console as well.
        std::ios::sync_with_stdio();
    }

    // Parse the Windows command line.
    std::vector<std::string> arguments;
    unsigned i;
    unsigned cmdStart = 0;
    unsigned cmdEnd = 0;
    bool cmd = false;
    bool quote = false;

    // Inject executable name as Framework will expect it to be there.
    // Otherwise the first param will be ignored (it assumes its the executable name).
    // In WinMain() its not included in the 'lpCmdLine' param.
    arguments.push_back("Tundra.exe");

    for(i = 0; i < cmdLine.length(); ++i)
    {
        if (cmdLine[i] == '\"')
            quote = !quote;
        if ((cmdLine[i] == ' ') && (!quote))
        {
            if (cmd)
            {
                cmd = false;
                cmdEnd = i;
                arguments.push_back(cmdLine.substr(cmdStart, cmdEnd-cmdStart));
            }
        }
        else
        {
            if (!cmd)
            {
               cmd = true;
               cmdStart = i;
            }
        }
    }
    if (cmd)
        arguments.push_back(cmdLine.substr(cmdStart, i-cmdStart));

    std::vector<const char*> argv;
    for(size_t i = 0; i < arguments.size(); ++i)
        argv.push_back(arguments[i].c_str());
    
    if (argv.size())
        return main(argv.size(), (char**)&argv[0]);
    else
        return main(0, 0);
}
#endif

#if defined(_MSC_VER) && defined(_DMEMDUMP)
int generate_dump(EXCEPTION_POINTERS* pExceptionPointers)
{
    // Add a hardcoded check to guarantee we only write a dump file of the first crash exception that is received.
    // Sometimes a crash is so bad that writing the dump below causes another exception to occur, in which case
    // this function would be recursively called, spawning tons of error dialogs to the user.
    static bool dumpGenerated = false;
    if (dumpGenerated)
    {
        printf("WARNING: Not generating another dump, one has been generated already!\n");
        return 0;
    }
    dumpGenerated = true;

    BOOL bMiniDumpSuccessful;
    WCHAR szPath[MAX_PATH];
    WCHAR szFileName[MAX_PATH];

<<<<<<< HEAD
    WCHAR szOrgName[MAX_PATH];
    WCHAR szAppName[MAX_PATH];
    WCHAR szVer[MAX_PATH];
    // Note: all the following Application functions access static const char * variables so it's safe to call them.
    MultiByteToWideChar(CP_ACP, 0, Application::OrganizationName(), -1, szOrgName, NUMELEMS(szOrgName));
    MultiByteToWideChar(CP_ACP, 0, Application::ApplicationName(), -1, szAppName, NUMELEMS(szAppName));
    MultiByteToWideChar(CP_ACP, 0, Application::Version(), -1, szVer, NUMELEMS(szVer));
    WCHAR szVersion[MAX_PATH]; // Will contain "<AppName>_v<Version>".
    StringCchPrintf(szVersion, MAX_PATH, L"%s_v%s", szAppName, szVer);

=======
    // Can't use Application for application name and version,
    // since it might have not been initialized yet, or it might have caused 
    // the exception in the first place
    WCHAR* szAppName = L"realXtend";
    WCHAR* szVersion = L"Tundra_v2.1.3";
>>>>>>> 78105b05
    DWORD dwBufferSize = MAX_PATH;
    HANDLE hDumpFile;
    SYSTEMTIME stLocalTime;
    MINIDUMP_EXCEPTION_INFORMATION ExpParam;

    GetLocalTime( &stLocalTime );
    GetTempPathW( dwBufferSize, szPath );

    StringCchPrintf(szFileName, MAX_PATH, L"%s%s", szPath, szOrgName/*szAppName*/);
    CreateDirectoryW(szFileName, 0);
    StringCchPrintf(szFileName, MAX_PATH, L"%s%s\\%s-%04d%02d%02d-%02d%02d%02d-%ld-%ld.dmp",
               szPath, szOrgName/*szAppName*/, szVersion,
               stLocalTime.wYear, stLocalTime.wMonth, stLocalTime.wDay,
               stLocalTime.wHour, stLocalTime.wMinute, stLocalTime.wSecond,
               GetCurrentProcessId(), GetCurrentThreadId());

    hDumpFile = CreateFileW(szFileName, GENERIC_READ|GENERIC_WRITE,
                FILE_SHARE_WRITE|FILE_SHARE_READ, 0, CREATE_ALWAYS, 0, 0);

    ExpParam.ThreadId = GetCurrentThreadId();
    ExpParam.ExceptionPointers = pExceptionPointers;
    ExpParam.ClientPointers = TRUE;

    bMiniDumpSuccessful = MiniDumpWriteDump(GetCurrentProcess(), GetCurrentProcessId(),
                    hDumpFile, MiniDumpWithDataSegs, &ExpParam, 0, 0);

    WCHAR szMessage[MAX_PATH];
    StringCchPrintf(szMessage, MAX_PATH, L"Program %s encountered an unexpected error.\n\nCrashdump was saved to location:\n%s", szAppName, szFileName);
    if (bMiniDumpSuccessful)
        Application::Message(L"Minidump generated!", szMessage);
    else
        Application::Message(szAppName, L"Unexpected error was encountered while generating minidump!");

    return EXCEPTION_EXECUTE_HANDLER;
}
#endif<|MERGE_RESOLUTION|>--- conflicted
+++ resolved
@@ -237,7 +237,6 @@
     WCHAR szPath[MAX_PATH];
     WCHAR szFileName[MAX_PATH];
 
-<<<<<<< HEAD
     WCHAR szOrgName[MAX_PATH];
     WCHAR szAppName[MAX_PATH];
     WCHAR szVer[MAX_PATH];
@@ -248,13 +247,6 @@
     WCHAR szVersion[MAX_PATH]; // Will contain "<AppName>_v<Version>".
     StringCchPrintf(szVersion, MAX_PATH, L"%s_v%s", szAppName, szVer);
 
-=======
-    // Can't use Application for application name and version,
-    // since it might have not been initialized yet, or it might have caused 
-    // the exception in the first place
-    WCHAR* szAppName = L"realXtend";
-    WCHAR* szVersion = L"Tundra_v2.1.3";
->>>>>>> 78105b05
     DWORD dwBufferSize = MAX_PATH;
     HANDLE hDumpFile;
     SYSTEMTIME stLocalTime;
