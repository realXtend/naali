--- conflicted
+++ resolved
@@ -236,13 +236,6 @@
     WCHAR szPath[MAX_PATH];
     WCHAR szFileName[MAX_PATH];
 
-<<<<<<< HEAD
-    // Can't use Application for application name and version,
-    // since it might have not been initialized yet, or it might have caused 
-    // the exception in the first place
-    WCHAR* szAppName = L"realXtend";
-    WCHAR* szVersion = L"Tundra_v2.1.2";
-=======
     WCHAR szOrgName[MAX_PATH];
     WCHAR szAppName[MAX_PATH];
     WCHAR szVer[MAX_PATH];
@@ -253,7 +246,6 @@
     WCHAR szVersion[MAX_PATH]; // Will contain "<AppName>_v<Version>".
     StringCchPrintf(szVersion, MAX_PATH, L"%s_v%s", szAppName, szVer);
 
->>>>>>> bce16d4f
     DWORD dwBufferSize = MAX_PATH;
     HANDLE hDumpFile;
     SYSTEMTIME stLocalTime;
