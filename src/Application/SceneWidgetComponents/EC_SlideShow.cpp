--- conflicted
+++ resolved
@@ -66,11 +66,8 @@
 
     // Connect signals both for headless and non-headless
     connect(&changeTimer_, SIGNAL(timeout()), SLOT(NextSlide()));
-<<<<<<< HEAD
-=======
     connect(this, SIGNAL(AttributeChanged(IAttribute*, AttributeChange::Type)),
         SLOT(AttributeChanged(IAttribute*, AttributeChange::Type)), Qt::UniqueConnection);
->>>>>>> df791c2b
 
     // Server controls the slide change timer, so detect if we are on one.
     TundraLogic::TundraLogicModule *tundraLogic = framework->GetModule<TundraLogic::TundraLogicModule>();
