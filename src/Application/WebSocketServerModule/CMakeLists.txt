--- conflicted
+++ resolved
@@ -13,11 +13,7 @@
 file (GLOB MOC_FILES WebSocketServer.h WebSocketServerModule.h WebSocketSyncManager.h WebSocketUserConnection.h)
 
 # Qt4 Wrap
-<<<<<<< HEAD
-QT4_WRAP_CPP(MOC_SRCS WebSocketServerModule.h WebSocketServer.h WebSocketSyncManager.h WebSocketUserConnection.h)
-=======
 QT4_WRAP_CPP(MOC_SRCS ${MOC_FILES})
->>>>>>> d04f2967
 
 add_definitions (-DWEBSOCKET_MODULE_EXPORTS)
 
@@ -25,9 +21,6 @@
 UseTundraCore ()
 use_core_modules (TundraCore Math Asset Scene Console OgreRenderingModule PhysicsModule TundraProtocolModule)
 
-<<<<<<< HEAD
-include_directories(${ENV_TUNDRA_DEP_PATH}/websocketpp)
-=======
 if (WIN32)
 include_directories(
     ${ENV_TUNDRA_DEP_PATH}/websocketpp
@@ -37,7 +30,6 @@
     ${ENV_TUNDRA_DEP_PATH}/include
 )
 endif()
->>>>>>> d04f2967
 
 build_library (${TARGET_NAME} SHARED ${CPP_FILES} ${H_FILES} ${MOC_SRCS})
 
@@ -47,7 +39,9 @@
 link_modules (TundraCore Math OgreRenderingModule TundraProtocolModule)
 
 if (WIN32)
-    target_link_libraries (${TARGET_NAME} ws2_32.lib)
+    target_link_libraries (${TARGET_NAME}
+        ws2_32.lib
+    )
 else()
     # Visual Studio uses library auto-linking, so this is only necessary for the other platforms.
     target_link_libraries(${TARGET_NAME} ${Boost_LIBRARIES})
