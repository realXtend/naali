/**
    For conditions of distribution and use, see copyright notice in LICENSE

    @file   EC_SkyX.cpp
    @brief  A sky component using SkyX, http://www.ogre3d.org/tikiwiki/SkyX */

#define MATH_OGRE_INTEROP

#include "DebugOperatorNew.h"

#include "EC_SkyX.h"

#include "Scene.h"
#include "Framework.h"
#include "FrameAPI.h"
#include "OgreWorld.h"
#include "OgreRenderingModule.h"
#include "Renderer.h"
#include "EC_Camera.h"
#include "Entity.h"
#include "LoggingFunctions.h"
#include "Math/MathFunc.h"
#include "Profiler.h"
#include "Color.h"
#include "AttributeMetadata.h"

#include <SkyX.h>

#include "MemoryLeakCheck.h"

/// @cond PRIVATE
struct EC_SkyXImpl
{
    EC_SkyXImpl() :
        skyX(0),
        controller(0),
        sunlight(0),
        moonlight(0),
        cloudLayerBottom(0),
        cloudLayerTop(0)
    {
        controller = new SkyX::BasicController(true);
    }

    ~EC_SkyXImpl()
    {
        if (skyX)
        {
            // Unload normal clouds
            if (skyX->getCloudsManager())
            {
                skyX->getCloudsManager()->unregisterAll();
                skyX->getCloudsManager()->removeAll();
            }

            // Unload volumetric clouds
            if (skyX->getVCloudsManager())
                skyX->getVCloudsManager()->remove();

            skyX->remove();

            Ogre::SceneManager *sm = skyX->getSceneManager();
            if (sm)
            {
                if (sunlight)
                    sm->destroyLight(sunlight);
                if (moonlight)
                    sm->destroyLight(moonlight);
                sm->setAmbientLight(originalAmbientColor);
            }

            SAFE_DELETE(skyX) // Deletes controller
        }

        sunlight = 0;
        moonlight = 0;
        controller = 0;
        cloudLayerBottom = 0;
        cloudLayerTop = 0;
    }

    operator bool () const { return skyX != 0; }

    SkyX::SkyX *skyX;
    SkyX::BasicController *controller;

    SkyX::CloudLayer *cloudLayerBottom;
    SkyX::CloudLayer *cloudLayerTop;

    Ogre::Light *sunlight;
    Ogre::Light *moonlight;
    Color originalAmbientColor;

    float3 sunPosition;
    float3 moonPosition;
};
/// @endcond

EC_SkyX::EC_SkyX(Scene* scene) :
    IComponent(scene),
    cloudType(this, "Cloud type", Normal),
    timeMultiplier(this, "Time multiplier", 0.0f),
    time(this, "Time [0-24]", 14.f), 
    sunriseTime(this, "Time sunrise [0-24]", 7.5f),
    sunsetTime(this, "Time sunset [0-24]", 20.5f),
    cloudCoverage(this, "Cloud coverage [0-100]", 50),
    cloudAverageSize(this, "Cloud average size [0-100]", 50),
    cloudHeight(this, "Cloud height", 100),
    moonPhase(this, "Moon phase [0-100]", 50),
    windDirection(this, "Wind direction", 0.0f),
    windSpeed(this, "Wind speed", 5.0f),
    sunInnerRadius(this, "Sun inner radius", 9.75f),
    sunOuterRadius(this, "Sun outer radius", 10.25f),
    impl(0)
{
    static AttributeMetadata cloudTypeMetadata;
    static AttributeMetadata cloudHeightMetadata;
    static AttributeMetadata timeMetadata;
    static AttributeMetadata zeroToHundredMetadata;
    static AttributeMetadata mediumStepMetadata;
    static AttributeMetadata smallStepMetadata;
    static bool metadataInitialized = false;
    if (!metadataInitialized)
    {
        cloudTypeMetadata.enums[None] = "None";
        cloudTypeMetadata.enums[Normal] = "Normal";
        cloudTypeMetadata.enums[Volumetric] = "Volumetric";
        timeMetadata.minimum = "0.0";
        timeMetadata.maximum = "24.0";
        timeMetadata.step = "0.5";
        zeroToHundredMetadata.minimum = "0.0";
        zeroToHundredMetadata.maximum = "100.0";
        zeroToHundredMetadata.step = "10.0";
        cloudHeightMetadata.minimum = "0.0";
        cloudHeightMetadata.maximum = "10000.0";
        cloudHeightMetadata.step = "10.0";
        mediumStepMetadata.step = "0.1";
        smallStepMetadata.step = "0.01";
        metadataInitialized = true;
    }
    cloudType.SetMetadata(&cloudTypeMetadata);
    time.SetMetadata(&timeMetadata);
    sunriseTime.SetMetadata(&timeMetadata);
    sunsetTime.SetMetadata(&timeMetadata);
    cloudCoverage.SetMetadata(&zeroToHundredMetadata);
    cloudAverageSize.SetMetadata(&zeroToHundredMetadata);
    cloudHeight.SetMetadata(&cloudHeightMetadata);
    moonPhase.SetMetadata(&zeroToHundredMetadata);
    timeMultiplier.SetMetadata(&smallStepMetadata);
    sunInnerRadius.SetMetadata(&mediumStepMetadata);
    sunOuterRadius.SetMetadata(&mediumStepMetadata);

    if (!framework->IsHeadless())
        connect(this, SIGNAL(ParentEntitySet()), SLOT(Create()));
}

EC_SkyX::~EC_SkyX()
{
    Remove();
}

bool EC_SkyX::IsSunVisible() const
{
    return impl && impl->sunlight ? impl->sunlight->isVisible(): false;
}

float3 EC_SkyX::SunPosition() const
{
    return impl ? impl->sunPosition : float3();
}

bool EC_SkyX::IsMoonVisible() const
{
    return impl && impl->moonlight ? impl->moonlight->isVisible(): false;
}

float3 EC_SkyX::MoonPosition() const
{
    return impl ? impl->moonPosition : float3();
}

void EC_SkyX::Remove()
{
    UnregisterListeners();
    SAFE_DELETE(impl);
}

void EC_SkyX::Create()
{
    if (framework->IsHeadless())
        return;

    if (!ParentScene())
    {
        LogError("EC_SkyX: Aborting creation, parent scene is null!");
        return;
    }

    // Return if main camera is not set
    OgreWorldPtr w = ParentScene()->GetWorld<OgreWorld>();
    if (!w || !w->Renderer())
        return;
    if (!w->Renderer()->MainCamera())
    {
        connect(w->Renderer(), SIGNAL(MainCameraChanged(Entity*)), this, SLOT(Create()), Qt::UniqueConnection);
        return;
    }
    disconnect(w->Renderer(), SIGNAL(MainCameraChanged(Entity*)), this, SLOT(Create()));

    // SkyX is a singleton component, refuse to add multiple in a scene!
    EntityList entities = ParentEntity()->ParentScene()->GetEntitiesWithComponent(TypeName());
    if (!entities.empty() && (*entities.begin())->GetComponent<EC_SkyX>().get() != this)
    {
        LogError("EC_SkyX: Scene already has SkyX component, refusing to create a new one.");
        return;
    }

    // Init internals
    try
    {
        Remove();

        impl = new EC_SkyXImpl();
        impl->skyX = new SkyX::SkyX(w->OgreSceneManager(), impl->controller);
        impl->skyX->create();

        RegisterListeners();

        ApplyAtmosphereOptions();
        UpdateAttribute(&cloudType, AttributeChange::Disconnected);
        UpdateAttribute(&timeMultiplier, AttributeChange::Disconnected);
        UpdateAttribute(&time, AttributeChange::Disconnected);

        connect(framework->Frame(), SIGNAL(Updated(float)), SLOT(Update(float)), Qt::UniqueConnection);
        connect(this, SIGNAL(AttributeChanged(IAttribute*, AttributeChange::Type)), SLOT(UpdateAttribute(IAttribute*, AttributeChange::Type)), Qt::UniqueConnection);
        connect(w->Renderer(), SIGNAL(MainCameraChanged(Entity*)), SLOT(OnActiveCameraChanged(Entity*)), Qt::UniqueConnection);

        CreateLights();
    }
    catch(Ogre::Exception &e)
    {
        // Currently if we try to create more than one SkyX component we end up here due to Ogre internal name collision.
        LogError("Could not create EC_SkyX: " + std::string(e.what()));
    }
}

void EC_SkyX::CreateLights()
{
    if (impl)
    {
        // Ambient and sun diffuse color copied from EC_EnvironmentLight
        OgreWorldPtr w = ParentScene()->GetWorld<OgreWorld>();
        Ogre::SceneManager *sm = w->OgreSceneManager();
        impl->originalAmbientColor = sm->getAmbientLight();
        sm->setAmbientLight(Color(0.364f, 0.364f, 0.364f, 1.f));

        impl->sunlight = sm->createLight(w->Renderer()->GetUniqueObjectName("SkyXSunlight"));
        impl->sunlight->setType(Ogre::Light::LT_DIRECTIONAL);
        impl->sunlight->setDiffuseColour(Color(0.639f,0.639f,0.639f));
        impl->sunlight->setSpecularColour(0.f,0.f,0.f);
        impl->sunlight->setDirection(impl->controller->getSunDirection());
        impl->sunlight->setCastShadows(true);

        impl->moonlight = sm->createLight(w->Renderer()->GetUniqueObjectName("SkyXMoonlight"));
        impl->moonlight->setType(Ogre::Light::LT_DIRECTIONAL);
        impl->moonlight->setDiffuseColour(Color(0.639f,0.639f,0.639f, 0.25f)); ///< @todo Nicer color for moonlight
        impl->moonlight->setSpecularColour(0.f,0.f,0.f);
        impl->moonlight->setDirection(impl->controller->getMoonDirection());
        impl->moonlight->setCastShadows(true);
        impl->moonlight->setVisible(false); // Hide moonlight by default
    }
}

void EC_SkyX::OnActiveCameraChanged(Entity *camEntity)
{
    if (!impl || !impl->skyX)
        return;
 
    if (impl->skyX->getCamera())
        UnregisterCamera(impl->skyX->getCamera());

    if (camEntity)
    {
        EC_Camera *cameraComp = camEntity->GetComponent<EC_Camera>().get();
        Ogre::Camera *camera = cameraComp != 0 ? cameraComp->GetCamera() : 0;
        if (camera)
            RegisterCamera(camera);
    }
}

void EC_SkyX::UpdateAttribute(IAttribute *attr, AttributeChange::Type change)
{
    if (!impl)
        return;
    if (attr == &cloudType)
    {
        switch((CloudType)cloudType.Get())
        {
        case None:
            UnloadNormalClouds();
            UnloadVolumetricClouds();
            break;
        case Volumetric:
        {
            UnloadNormalClouds();
            UnloadVolumetricClouds();
            EC_Camera *cameraComp = GetFramework()->Renderer()->MainCameraComponent();
            Ogre::Camera *camera = cameraComp != 0 ? cameraComp->GetCamera() : 0;
            if (!camera)
            {
                LogError("EC_SkyX: Cannot create volumetric clouds without main camera!");
                return;
            }

            impl->skyX->getVCloudsManager()->getVClouds()->setDistanceFallingParams(Ogre::Vector2(1.75f, -1));
            impl->skyX->getVCloudsManager()->create(impl->skyX->getMeshManager()->getSkydomeRadius(camera));
            impl->skyX->getVCloudsManager()->setAutoupdate(false); // Don't update wind speed with time multiplier.
            RegisterCamera(camera);

            // Modify render queue group from the SkyX default 50 to 10 (RENDER_QUEUE_1). Actual sky in SkyX main entity is 5 (RENDER_QUEUE_SKIES_EARLY).
            // This will fix the issues where volumetric clouds would render before transparent materials in our normal scene rendering.
            if (impl->skyX->getVCloudsManager()->getVClouds()->getGeometryManager()->isCreated())
            {
                Ogre::SceneNode *vcloudNode = impl->skyX->getVCloudsManager()->getVClouds()->getGeometryManager()->getSceneNode();
                if (vcloudNode)
                {
                    Ogre::SceneNode::ChildNodeIterator::iterator iter = vcloudNode->getChildIterator().begin();
                    Ogre::SceneNode::ChildNodeIterator::iterator end = vcloudNode->getChildIterator().end();
                    while(iter != end)
                    {
                        Ogre::SceneNode *childNode = dynamic_cast<Ogre::SceneNode*>(iter->second);
                        if (childNode)
                        {
                            for(int i=0; i<childNode->numAttachedObjects(); i++)
                                childNode->getAttachedObject(i)->setRenderQueueGroup(Ogre::RENDER_QUEUE_1);
                        }
                        ++iter;
                    }
                }
            }

            // Update relevant attributes silently now that vclouds have been created
            UpdateAttribute(&cloudCoverage, AttributeChange::Disconnected);
            UpdateAttribute(&windDirection, AttributeChange::Disconnected);
            UpdateAttribute(&windSpeed, AttributeChange::Disconnected);
            break;
        }
        case Normal:
        {
            UnloadNormalClouds();
            UnloadVolumetricClouds();
            // Bottom layer
            SkyX::CloudLayer::Options options;
            impl->cloudLayerBottom = impl->skyX->getCloudsManager()->add(options);

            // Top layer
            options.Scale *= 2.0f;
            options.TimeMultiplier += 0.002f;
            impl->cloudLayerTop = impl->skyX->getCloudsManager()->add(options);

            // Change the color a bit from the default
            SkyX::ColorGradient ambientGradient;
            ambientGradient.addCFrame(SkyX::ColorGradient::ColorFrame(Ogre::Vector3(1.0f,1.0f,1.0f)*0.95f, 1.0f));
            ambientGradient.addCFrame(SkyX::ColorGradient::ColorFrame(Ogre::Vector3(0.7f,0.7f,0.65f), 0.625f)); 
            ambientGradient.addCFrame(SkyX::ColorGradient::ColorFrame(Ogre::Vector3(0.6f,0.55f,0.4f), 0.5625f));
            ambientGradient.addCFrame(SkyX::ColorGradient::ColorFrame(Ogre::Vector3(0.6f,0.45f,0.3f)*0.2f, 0.5f));
            ambientGradient.addCFrame(SkyX::ColorGradient::ColorFrame(Ogre::Vector3(0.5f,0.25f,0.25f)*0.4f, 0.45f));
            ambientGradient.addCFrame(SkyX::ColorGradient::ColorFrame(Ogre::Vector3(0.2f,0.2f,0.3f)*0.2f, 0.35f));
            ambientGradient.addCFrame(SkyX::ColorGradient::ColorFrame(Ogre::Vector3(0.2f,0.2f,0.5f)*0.2f, 0.0f));
            impl->cloudLayerTop->setAmbientGradient(ambientGradient);

            // Update relevant attributes silently now that normal clouds have been created
            UpdateAttribute(&cloudHeight, AttributeChange::Disconnected);
            UpdateAttribute(&windDirection, AttributeChange::Disconnected);
            UpdateAttribute(&windSpeed, AttributeChange::Disconnected);
            break;
        }
        default:
            LogError(QString("EC_SkyX::UpdateAttribute: Invalid cloudType %1.").arg(cloudType.Get()));
            break;
        }
    }
    else if (attr == &timeMultiplier)
    {
        // Make the time multiplier scale not be so steep.
        // Our minimum value in EC editor 0.01 is still quite fast.
        float skyxMultiplier = timeMultiplier.Get() / 2.0f;
        impl->skyX->setTimeMultiplier(skyxMultiplier);

        // Sometimes volumetric clouds bug out and speed up when a new time 
        // multiplier is defined. Set autoupdate again so it wont happen.
        if ((CloudType)cloudType.Get() == Volumetric)
        {
            impl->skyX->getVCloudsManager()->setAutoupdate(false);
            impl->skyX->getVCloudsManager()->getVClouds()->setWindSpeed(windSpeed.Get());
        }
    }
    else if (attr == &time || attr == &sunsetTime || attr == &sunriseTime)
    {
        // Ignore local changes as its updated constantly 
        // from SkyX when a time multiplier in > 0.
        if (change == AttributeChange::Replicate)
            impl->controller->setTime(Ogre::Vector3(time.Get(), sunriseTime.Get(), sunsetTime.Get()));

        // Update moon phase if time changed
        if (attr == &time && change == AttributeChange::LocalOnly)
        {
            /// @todo Do smarter logic that takes sunrise and sunset into account
            moonPhase.Set(time.Get() * (100.f / 24.f), AttributeChange::LocalOnly); // [0,24] -> [0,100]
        }
    }
    else if (attr == &cloudCoverage || attr == &cloudAverageSize)
    {
        if ((CloudType)cloudType.Get() == Volumetric)
        {
            float skyxCoverage = cloudCoverage.Get() / 100.f; // [0,1]
            float skyxSize = cloudAverageSize.Get() / 100.f; // [0,1]
            impl->skyX->getVCloudsManager()->getVClouds()->setWheater(skyxCoverage, skyxSize, false);
        }
    }
    else if (attr == &cloudHeight)
    {
        float height = cloudHeight.Get();

        if ((CloudType)cloudType.Get() == Volumetric)
        {
            // Does not affect volumetric at the moment. This would
            // require to re-create the VClouds with a different radius value.
        }
        else if ((CloudType)cloudType.Get() == Normal)
        {
            if (impl->cloudLayerBottom)
            {
                SkyX::CloudLayer::Options optionsBottom = impl->cloudLayerBottom->getOptions();
                if (optionsBottom.Height != height)
                {
                    optionsBottom.Height = height;
                    impl->cloudLayerBottom->setOptions(optionsBottom);
                }
            }
            if (impl->cloudLayerTop)
            {
                SkyX::CloudLayer::Options optionsTop = impl->cloudLayerTop->getOptions();
                if (optionsTop.Height != height + 50)
                {
                    optionsTop.Height = height + 50;
                    impl->cloudLayerTop->setOptions(optionsTop);
                }
            }
        }
    }
    else if (attr == &moonPhase)
    {
        float scaledPhase = moonPhase.Get() - 50.f; // [-50,50]
        float skyxPhase = (float)scaledPhase / 50.0f; // [-1,1]
        impl->controller->setMoonPhase(skyxPhase);
    }
    else if (attr == &windDirection)
    {
        if ((CloudType)cloudType.Get() == Volumetric)
        {
            impl->skyX->getVCloudsManager()->getVClouds()->setWindDirection(Ogre::Radian(DegToRad(windDirection.Get())));
        }
        else if ((CloudType)cloudType.Get() == Normal)
        {
            if (!impl->cloudLayerBottom || !impl->cloudLayerTop)
                return;

            Ogre::Radian r1(Ogre::Degree(windDirection.Get())), r2(Ogre::Degree(windDirection.Get()));
            Ogre::Vector2 ogreWindDirection = Ogre::Vector2(Ogre::Math::Cos(r1), Ogre::Math::Sin(r2));
            
            SkyX::CloudLayer::Options optionsBottom = impl->cloudLayerBottom->getOptions();
            SkyX::CloudLayer::Options optionsTop = impl->cloudLayerTop->getOptions();

            optionsBottom.WindDirection = ogreWindDirection;
            optionsTop.WindDirection = ogreWindDirection;

            impl->cloudLayerBottom->setOptions(optionsBottom);
            impl->cloudLayerTop->setOptions(optionsBottom);
        }
    }
    else if (attr == &windSpeed)
    {
        if ((CloudType)cloudType.Get() == Volumetric)
        {
            impl->skyX->getVCloudsManager()->setAutoupdate(false);
            impl->skyX->getVCloudsManager()->getVClouds()->setWindSpeed(windSpeed.Get());
        }
        else if ((CloudType)cloudType.Get() == Normal)
        {
            if (!impl->cloudLayerBottom || !impl->cloudLayerTop)
                return;

            SkyX::CloudLayer::Options optionsBottom = impl->cloudLayerBottom->getOptions();
            SkyX::CloudLayer::Options optionsTop = impl->cloudLayerTop->getOptions();

            float speedMultiplier = windSpeed.Get() / 2.0f;
            optionsBottom.TimeMultiplier = speedMultiplier;
            optionsTop.TimeMultiplier = speedMultiplier + 0.5f;

            impl->cloudLayerBottom->setOptions(optionsBottom);
            impl->cloudLayerTop->setOptions(optionsBottom);
        }
    }
    else if (attr == &sunInnerRadius || attr == &sunOuterRadius)
    {
        ApplyAtmosphereOptions();
    }
}

void EC_SkyX::Update(float frameTime)
{
    if (!impl)
        return;
   
    EC_Camera *cameraComp = GetFramework()->Renderer()->MainCameraComponent();
    Ogre::Camera *camera = cameraComp != 0 ? cameraComp->GetCamera() : 0;
    if (!camera)
        return;

    PROFILE(EC_SkyX_Update);
<<<<<<< HEAD
       
    // Update our sunlight
    impl->currentSunPosition = camera->getDerivedPosition() + impl->controller->getSunDirection() * impl->skyX->getMeshManager()->getSkydomeRadius(camera);
    if (impl->sunlight)
=======

    // This seems like utter nonsense as impl->skyX->notifyCameraRender(camera); will work
    // nicely without doing this manually but you'll get ugly log prints to console.
    if (impl->skyX->getCamera() != camera)
    {
        if (impl->skyX->getCamera() != 0) 
            UnregisterCamera(impl->skyX->getCamera());
        RegisterCamera(camera);
    }

    // Update our sunlight and moonlight
    impl->sunPosition = camera->getDerivedPosition() + impl->controller->getSunDirection() * impl->skyX->getMeshManager()->getSkydomeRadius(camera);
    impl->moonPosition = camera->getDerivedPosition() + impl->controller->getMoonDirection() * impl->skyX->getMeshManager()->getSkydomeRadius(camera);
    if (impl->sunlight && impl->moonlight)
>>>>>>> e2f98372
    {
        /// @todo Animate dim the light down and up
        if (impl->sunPosition.y < 0 && impl->sunlight->isVisible() && !impl->moonlight->isVisible())
        {
            impl->sunlight->setVisible(false);
            impl->moonlight->setVisible(true);
        }
        else if (impl->sunPosition.y > 0 && !impl->sunlight->isVisible() && impl->moonlight->isVisible())
        {
            impl->sunlight->setVisible(true);
            impl->moonlight->setVisible(false);
        }

        impl->sunlight->setDirection(-impl->controller->getSunDirection()); // -(Earth-to-Sun direction)
        impl->moonlight->setDirection(-impl->controller->getMoonDirection()); // -(Earth-to-Moon direction)
    }

    // Do not replicate constant time attribute updates as SkyX internals are authoritative for it.
    time.Set(impl->controller->getTime().x, AttributeChange::LocalOnly);
}

// Private

void EC_SkyX::RegisterListeners()
{
    if (GetFramework()->IsHeadless())
        return;
    if (!impl || !impl->skyX)
        return;

    // Register SkyX listeners. This is the proper way to do rendering.
    // If we do our own calls to impl->skyX->update() and impl->skyX->notifyCameraRender()
    // with FrameAPI::Updated() there will be rendering artifact when camera is being moved!
    Ogre::Root::getSingleton().addFrameListener(impl->skyX);

    OgreRenderer::OgreRenderingModule *ogreRenderingModule = GetFramework()->GetModule<OgreRenderer::OgreRenderingModule>();
    OgreRenderer::Renderer *renderer = ogreRenderingModule != 0 ? ogreRenderingModule->GetRenderer().get() : 0;
    Ogre::RenderWindow *window = renderer != 0 ? renderer->GetCurrentRenderWindow() : 0;
    if (window)
        window->addListener(impl->skyX);
    else
        LogError("EC_SkyX: Failed to register listener to render window.");
}

void EC_SkyX::UnregisterListeners()
{
    if (GetFramework()->IsHeadless())
        return;
    if (!impl || !impl->skyX)
        return;

    Ogre::Root::getSingleton().removeFrameListener(impl->skyX);

    // Cant use OgreWorld from parent scene as it would fail in the dtor.
    OgreRenderer::OgreRenderingModule *ogreRenderingModule = GetFramework()->GetModule<OgreRenderer::OgreRenderingModule>();
    OgreRenderer::Renderer *renderer = ogreRenderingModule != 0 ? ogreRenderingModule->GetRenderer().get() : 0;
    Ogre::RenderWindow *window = renderer != 0 ? renderer->GetCurrentRenderWindow() : 0;
    if (window)
        window->removeListener(impl->skyX);
    else
        LogError("EC_SkyX: Failed to unregister listener from render window.");
}

void EC_SkyX::RegisterCamera(Ogre::Camera *camera)
{
    HandleVCloudsCamera(camera, true);
}

void EC_SkyX::UnregisterCamera(Ogre::Camera *camera)
{
    HandleVCloudsCamera(camera, false);
}

void EC_SkyX::HandleVCloudsCamera(Ogre::Camera *camera, bool registerCamera)
{
    if (!impl || !impl->skyX->getVCloudsManager() || !impl->skyX->getVCloudsManager()->getVClouds())
        return;
    if (!camera)
    {
        EC_Camera *cameraComp = GetFramework()->Renderer()->MainCameraComponent();
        camera = cameraComp != 0 ? cameraComp->GetCamera() : 0;
    }
    if (camera)
    {
        if (registerCamera)
            impl->skyX->getVCloudsManager()->getVClouds()->registerCamera(camera);
        else
            impl->skyX->getVCloudsManager()->getVClouds()->unregisterCamera(camera);
    }
}

void EC_SkyX::ApplyAtmosphereOptions()
{
    if (!impl)
        return;

    SkyX::AtmosphereManager::Options options = impl->skyX->getAtmosphereManager()->getOptions();
    if (options.InnerRadius != sunInnerRadius.Get())
        options.InnerRadius = sunInnerRadius.Get();
    if (options.OuterRadius != sunOuterRadius.Get())
        options.OuterRadius = sunOuterRadius.Get();
    impl->skyX->getAtmosphereManager()->setOptions(options);
}

void EC_SkyX::UnloadNormalClouds()
{
    if (impl->skyX->getCloudsManager())
    {
        impl->skyX->getCloudsManager()->unregisterAll();
        impl->skyX->getCloudsManager()->removeAll();

        impl->cloudLayerBottom = 0;
        impl->cloudLayerTop = 0;
    }
}

void EC_SkyX::UnloadVolumetricClouds()
{
    if (impl->skyX->getVCloudsManager())
    {
        UnregisterCamera();
        impl->skyX->getVCloudsManager()->remove();
    }
}<|MERGE_RESOLUTION|>--- conflicted
+++ resolved
@@ -519,27 +519,10 @@
         return;
 
     PROFILE(EC_SkyX_Update);
-<<<<<<< HEAD
-       
-    // Update our sunlight
-    impl->currentSunPosition = camera->getDerivedPosition() + impl->controller->getSunDirection() * impl->skyX->getMeshManager()->getSkydomeRadius(camera);
-    if (impl->sunlight)
-=======
-
-    // This seems like utter nonsense as impl->skyX->notifyCameraRender(camera); will work
-    // nicely without doing this manually but you'll get ugly log prints to console.
-    if (impl->skyX->getCamera() != camera)
-    {
-        if (impl->skyX->getCamera() != 0) 
-            UnregisterCamera(impl->skyX->getCamera());
-        RegisterCamera(camera);
-    }
-
     // Update our sunlight and moonlight
     impl->sunPosition = camera->getDerivedPosition() + impl->controller->getSunDirection() * impl->skyX->getMeshManager()->getSkydomeRadius(camera);
     impl->moonPosition = camera->getDerivedPosition() + impl->controller->getMoonDirection() * impl->skyX->getMeshManager()->getSkydomeRadius(camera);
     if (impl->sunlight && impl->moonlight)
->>>>>>> e2f98372
     {
         /// @todo Animate dim the light down and up
         if (impl->sunPosition.y < 0 && impl->sunlight->isVisible() && !impl->moonlight->isVisible())
