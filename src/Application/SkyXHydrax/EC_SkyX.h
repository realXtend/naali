/**
    For conditions of distribution and use, see copyright notice in LICENSE

    @file   EC_SkyX.h
    @brief  A sky component using SkyX, http://www.ogre3d.org/tikiwiki/SkyX */

#pragma once

#include "IComponent.h"
#include "Math/float3.h"
#include "Math/float2.h"

namespace Ogre { class Camera; }
struct EC_SkyXImpl;

/// A Sky component using SkyX, http://www.ogre3d.org/tikiwiki/SkyX
/** This is a singleton type component and only one component per scene is allowed.
    Provides means of creating photorealistic environments together with EC_Hydrax.
    @note Requires SkyX Ogre add-on. */
class EC_SkyX : public IComponent
{
    Q_OBJECT
    COMPONENT_NAME("EC_SkyX", 38)

public:
    /// Do not directly allocate new components using operator new, but use the factory-based SceneAPI::CreateComponent functions instead.
    explicit EC_SkyX(Scene* scene);
    ~EC_SkyX();

    /// Different cloud types supported by SkyX
    enum CloudType
    {
        None, ///< Disabled.
        Normal, ///< Cloud layer at fixed height above camera.
        Volumetric, ///< Volumetric clouds.
    };

    /// Used cloud type, see CloudType.
    DEFINE_QPROPERTY_ATTRIBUTE(int, cloudType);
    Q_PROPERTY(int cloudType READ getcloudType WRITE setcloudType);

    /// The time multiplier can be a also a negative number, 0 will disable auto-updating.
    DEFINE_QPROPERTY_ATTRIBUTE(float, timeMultiplier);
    Q_PROPERTY(float timeMultiplier READ gettimeMultiplier WRITE settimeMultiplier);

    /// Time of day in [0,24]h range, 
    DEFINE_QPROPERTY_ATTRIBUTE(float, time);
    Q_PROPERTY(float time READ gettime WRITE settime);

    /// Sunrise time in [0,24]h range
    DEFINE_QPROPERTY_ATTRIBUTE(float, sunriseTime);
    Q_PROPERTY(float sunriseTime READ getsunriseTime WRITE setsunriseTime);

    /// Sunset time in [0,24]h range.
    DEFINE_QPROPERTY_ATTRIBUTE(float, sunsetTime);
    Q_PROPERTY(float sunsetTime READ getsunsetTime WRITE setsunsetTime);

    /// Cloud coverage with range [0,100]. (Volumetric clouds only)
    DEFINE_QPROPERTY_ATTRIBUTE(float, cloudCoverage);
    Q_PROPERTY(float cloudCoverage READ getcloudCoverage WRITE setcloudCoverage);

    /// Average cloud size with range [0,100]. (Volumetric clouds only)
    DEFINE_QPROPERTY_ATTRIBUTE(float, cloudAverageSize);
    Q_PROPERTY(float cloudAverageSize READ getcloudAverageSize WRITE setcloudAverageSize);

    /// The height at the clouds will reside.
    DEFINE_QPROPERTY_ATTRIBUTE(float, cloudHeight);
    Q_PROPERTY(float cloudHeight READ getcloudHeight WRITE setcloudHeight);

    /// Moon phase with range [0,100] where 0 means fully covered moon, 50 clear moon and 100 fully covered moon.
    DEFINE_QPROPERTY_ATTRIBUTE(float, moonPhase);
    Q_PROPERTY(float moonPhase READ getmoonPhase WRITE setmoonPhase);

    /// Sun inner radius.
    DEFINE_QPROPERTY_ATTRIBUTE(float, sunInnerRadius);
    Q_PROPERTY(float sunInnerRadius READ getsunInnerRadius WRITE setsunInnerRadius);

    /// Sun outer radius.
    DEFINE_QPROPERTY_ATTRIBUTE(float, sunOuterRadius);
    Q_PROPERTY(float sunOuterRadius READ getsunOuterRadius WRITE setsunOuterRadius);

    /// Wind direction, in degrees.
    DEFINE_QPROPERTY_ATTRIBUTE(float, windDirection);
    Q_PROPERTY(float windDirection READ getwindDirection WRITE setwindDirection);

    /// Wind speed. Might need different value with normal versus volumetric clouds to actually get same speed.
    DEFINE_QPROPERTY_ATTRIBUTE(float, windSpeed);
    Q_PROPERTY(float windSpeed READ getwindSpeed WRITE setwindSpeed);

public slots:
    /// Returns whether or not the sun is visible (above horizon).
    bool IsSunVisible() const;

    /// Returns position of the sun.
    float3 SunPosition() const;

    /// Returns whether or not the moon is visible (above horizon).
    bool IsMoonVisible() const;

    /// Returns position of the moon.
    float3 MoonPosition() const;

private slots:
    void Create();
<<<<<<< HEAD
    void CreateSunlight();
    void OnActiveCameraChanged(Entity *camEntity);

=======
>>>>>>> e2f98372
    void UpdateAttribute(IAttribute *attr, AttributeChange::Type change);
    void Update(float frameTime);

private:
    EC_SkyXImpl *impl;

    void Remove();
    void CreateLights();
    void RegisterListeners();
    void UnregisterListeners();

    // VCloudManager register/unregister functions.
    // If input camera is null, Tundras active camera is used.
    void RegisterCamera(Ogre::Camera *camera = 0);
    void UnregisterCamera(Ogre::Camera *camera = 0);
    void HandleVCloudsCamera(Ogre::Camera *camera, bool registerCamera);
    void ApplyAtmosphereOptions();
    void UnloadNormalClouds();
    void UnloadVolumetricClouds();
};<|MERGE_RESOLUTION|>--- conflicted
+++ resolved
@@ -102,12 +102,7 @@
 
 private slots:
     void Create();
-<<<<<<< HEAD
-    void CreateSunlight();
     void OnActiveCameraChanged(Entity *camEntity);
-
-=======
->>>>>>> e2f98372
     void UpdateAttribute(IAttribute *attr, AttributeChange::Type change);
     void Update(float frameTime);
 
