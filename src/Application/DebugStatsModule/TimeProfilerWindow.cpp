--- conflicted
+++ resolved
@@ -1892,14 +1892,9 @@
         // Get Ogre meshes from terrain EC
         else if (terrain)
         {
-<<<<<<< HEAD
             for(uint y=0; y<terrain->PatchHeight(); ++y)
             {
                 for(uint x=0; x<terrain->PatchWidth(); ++x)
-=======
-            for(uint y = 0; y < terrain->PatchHeight(); ++y)
-                for(uint x = 0; x < terrain->PatchWidth(); ++x)
->>>>>>> e6e2371f
                 {
                     Ogre::SceneNode *node = terrain->GetPatch(static_cast<int>(x), static_cast<int>(y)).node;
                     if (!node)
