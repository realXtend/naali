// For conditions of distribution and use, see copyright notice in LICENSE

#include "DebugOperatorNew.h"
#include "EC_MediaPlayer.h"
#include "VlcMediaPlayer.h"
#include "VlcVideoWidget.h"

#include "Framework.h"
#include "FrameAPI.h"
#include "SceneAPI.h"
#include "SceneInteract.h"
#include "Scene.h"
#include "Entity.h"
#include "AttributeMetadata.h"
#include "UiAPI.h"
#include "UiMainWindow.h"
#include "IRenderer.h"
#include "LoggingFunctions.h"

#include "AssetAPI.h"
#include "IAsset.h"
#include "IAssetTransfer.h"

#include "EC_WidgetCanvas.h"
#include "EC_Mesh.h"
#include "EC_Placeable.h"
#include "EC_SoundListener.h"

#include <QUuid>
#include <QString>
#include <QPainter>
#include <QPixmap>
#include <QDir>

#include "MemoryLeakCheck.h"

EC_MediaPlayer::EC_MediaPlayer(Scene* scene) :
    IComponent(scene),
    mediaPlayer_(0),
    componentPrepared_(false),
    pendingMediaDownload_(false),
    spatialFramerate(0.f),
    sourceRef(this, "Media Source", AssetReference("", "")),
    renderSubmeshIndex(this, "Render Submesh", 0),
    interactive(this, "Interactive", false),
    illuminating(this, "Illuminating", true),
    streamingAllowed(this, "Streaming Allowed", true),
    spatialRadius(this, "Spatial radius", 0.0),
    enabled(this, "Enabled", true)
{
    if (!ViewEnabled() || GetFramework()->IsHeadless())
        return;

    // Set metadata min/max/step
    static AttributeMetadata submeshMetaData, spatialRadiusMetaData;
    static bool metadataInitialized = false;
    if (!metadataInitialized)
    {
        submeshMetaData.minimum = "0";
        submeshMetaData.step = "1";

        spatialRadiusMetaData.minimum = "0.0";
        spatialRadiusMetaData.step = "1.0";

        metadataInitialized = true;
    }
    renderSubmeshIndex.SetMetadata(&submeshMetaData);
    spatialRadius.SetMetadata(&spatialRadiusMetaData);

    // Init our internal media player
    mediaPlayer_ = new VlcMediaPlayer();
    connect(mediaPlayer_, SIGNAL(FrameUpdate(QImage)), SLOT(OnFrameUpdate(QImage)), Qt::UniqueConnection);

    // Connect signals from IComponent
    connect(this, SIGNAL(ParentEntitySet()), SLOT(PrepareComponent()), Qt::UniqueConnection);
    connect(this, SIGNAL(AttributeChanged(IAttribute*, AttributeChange::Type)), SLOT(AttributeChanged(IAttribute*, AttributeChange::Type)), Qt::UniqueConnection);

    // Connect window size changes to update rendering as the ogre textures go black.
    if (GetFramework()->Ui()->MainWindow())
        connect(GetFramework()->Ui()->MainWindow(), SIGNAL(WindowResizeEvent(int,int)), SLOT(RenderWindowResized()), Qt::UniqueConnection);

    resizeRenderTimer_ = new QTimer(this);
    resizeRenderTimer_->setSingleShot(true);
    connect(resizeRenderTimer_, SIGNAL(timeout()), mediaPlayer_, SLOT(ForceUpdateImage()), Qt::UniqueConnection);

    // Prepare scene interactions
    SceneInteract *sceneInteract = GetFramework()->Scene()->GetSceneInteract();
    if (sceneInteract)
    {
        connect(sceneInteract, SIGNAL(EntityClicked(Entity*, Qt::MouseButton, RaycastResult*)), 
                SLOT(EntityClicked(Entity*, Qt::MouseButton, RaycastResult*)));
    }

    // Prepare media downloader
    mediaDownloader_ = new AssetRefListener();
    connect(mediaDownloader_, SIGNAL(Loaded(AssetPtr)), SLOT(OnMediaLoaded(AssetPtr)));
    connect(mediaDownloader_, SIGNAL(TransferFailed(IAssetTransfer*, QString)), SLOT(OnMediaFailed(IAssetTransfer*, QString)));

    // Construct loading image
    downloadingLogo_ = QImage(500, 300, QImage::Format_ARGB32);
    downloadingLogo_.fill(Qt::black);
    QPixmap bufferingIcon(":/images/buffering.png");
    QPoint centerPos = downloadingLogo_.rect().center();
    QRect target(centerPos.x() - (bufferingIcon.width()/2), centerPos.y() - (bufferingIcon.height()/2), bufferingIcon.width(), bufferingIcon.height());
    QPainter p(&downloadingLogo_);
    p.setPen(Qt::white);
    p.drawPixmap(target, bufferingIcon, bufferingIcon.rect());
    p.drawText(5, 12, "Downloading media...");
    p.end();

    connect(GetFramework()->Frame(), SIGNAL(Updated(float)), this, SLOT(OnUpdate(float)));
}

EC_MediaPlayer::~EC_MediaPlayer()
{
    EC_WidgetCanvas *sceneCanvas = GetSceneCanvasComponent();
    if (sceneCanvas)
    {
        sceneCanvas->RestoreOriginalMeshMaterials();
        sceneCanvas->SetWidget(0);
    }

    if (mediaPlayer_)
    {
        mediaPlayer_->Stop();
        mediaPlayer_->disconnect();
        SAFE_DELETE(mediaPlayer_);
    }

    componentPrepared_ = false;
}

// Public slots

void EC_MediaPlayer::Play()
{
    // Don't do anything if rendering is not enabled
    if (!ViewEnabled() || GetFramework()->IsHeadless())
        return;
    if (!componentPrepared_)
        return;
    if (!mediaPlayer_ || mediaPlayer_->Media().isEmpty())
        return;
    if (!mediaPlayer_->GetVideoWidget())
        return;

    QAbstractAnimation::State state = GetMediaState();
    if (state != QAbstractAnimation::Running)
    {
        mediaPlayer_->GetVideoWidget()->Play();
        if (getspatialRadius() <= 0.0)
            mediaPlayer_->GetVideoWidget()->SetVolume(50);
        else
            OnUpdate(1.0);
    }
}

void EC_MediaPlayer::Pause()
{
    // Don't do anything if rendering is not enabled
    if (!ViewEnabled() || GetFramework()->IsHeadless())
        return;
    if (!componentPrepared_)
        return;
    if (!mediaPlayer_ || mediaPlayer_->Media().isEmpty())
        return;
    if (!mediaPlayer_->GetVideoWidget())
        return;

    QAbstractAnimation::State state = GetMediaState();
    if (state == QAbstractAnimation::Running)
        mediaPlayer_->GetVideoWidget()->Pause();
}

void EC_MediaPlayer::PlayPauseToggle()
{
    // Don't do anything if rendering is not enabled
    if (!ViewEnabled() || GetFramework()->IsHeadless())
        return;
    if (!componentPrepared_)
        return;
    if (!mediaPlayer_ || mediaPlayer_->Media().isEmpty())
        return;
    mediaPlayer_->PlayPause();
}

void EC_MediaPlayer::Stop()
{
    // Don't do anything if rendering is not enabled
    if (!ViewEnabled() || GetFramework()->IsHeadless())
        return;
    if (!componentPrepared_)
        return;
    if (!mediaPlayer_ || mediaPlayer_->Media().isEmpty())
        return;
    mediaPlayer_->Stop();
}

bool EC_MediaPlayer::SeekMedia(float timeInSeconds)
{
    // Don't do anything if rendering is not enabled
    if (!ViewEnabled() || GetFramework()->IsHeadless())
        return false;
    if (!componentPrepared_ || !mediaPlayer_ || mediaPlayer_->Media().isEmpty())
        return false;
    if (!mediaPlayer_->GetVideoWidget())
        return false;

    QAbstractAnimation::State state = GetMediaState();
    if (state == QAbstractAnimation::Running)
    {
        if (timeInSeconds < 0.0)
            timeInSeconds = 0.0;
        boost::uint_least64_t seekTimeMsec = timeInSeconds * 1000.0;
        return mediaPlayer_->GetVideoWidget()->Seek(seekTimeMsec);
    }
    return false;
}

QAbstractAnimation::State EC_MediaPlayer::GetMediaState() const
{
    if (!mediaPlayer_ || !mediaPlayer_->GetVideoWidget())
        return QAbstractAnimation::Stopped;

    libvlc_state_t state = mediaPlayer_->GetVideoWidget()->GetMediaState();
    if (state == libvlc_Playing)
        return QAbstractAnimation::Running;
    else if (state == libvlc_Paused)
        return QAbstractAnimation::Paused;
    else
        return QAbstractAnimation::Stopped;
}

float EC_MediaPlayer::GetMediaLenght()
{
    if (!mediaPlayer_ || !mediaPlayer_->GetVideoWidget())
        return 0.0;

    boost::uint_least64_t lenMsecs = mediaPlayer_->GetVideoWidget()->GetMediaLenght();
    return (lenMsecs / 1000.0);
}

float EC_MediaPlayer::GetMediaTime()
{
    if (!mediaPlayer_ || !mediaPlayer_->GetVideoWidget())
        return 0.0;

    boost::uint_least64_t timeMsecs = mediaPlayer_->GetVideoWidget()->GetMediaTime();
    return (timeMsecs / 1000.0);
}

void EC_MediaPlayer::ShowPlayer(bool visible)
{
    if (mediaPlayer_)
        mediaPlayer_->setVisible(visible);
}

QMenu *EC_MediaPlayer::GetContextMenu()
{
    QMenu *actionMenu = new QMenu(0);
    actionMenu->setAttribute(Qt::WA_DeleteOnClose, true);
    actionMenu->addAction(QIcon(":/images/playpause.png"), "Play/Pause", this, SLOT(PlayPauseToggle()));
    actionMenu->addAction(QIcon(":/images/stop.png"), "Stop", this, SLOT(Stop()));
    actionMenu->addAction("Show Player", this, SLOT(ShowPlayer()));
    return actionMenu;
}

// Private slots

void EC_MediaPlayer::OnFrameUpdate(QImage frame)
{
    // Don't do anything if rendering is not enabled
    if (!ViewEnabled() || GetFramework()->IsHeadless())
        return;
    if (!componentPrepared_)
        return;
    if (!getenabled())
        return;

    // Get needed components, something is fatally wrong if these are not present but componentPrepared_ is true.
    EC_Mesh *mesh = GetMeshComponent();
    EC_WidgetCanvas *sceneCanvas = GetSceneCanvasComponent();
    if (!mesh || !sceneCanvas)
    {
        // In the case someone destroyed EC_WidgetCanvas or EC_Mesh from our entity
        // lets stop our running timer (if its running), so we don't unnecessarily poll here.
        componentPrepared_ = false;
        return;
    }

    // Validate submesh index from EC_Mesh
    uint submeshIndex = (uint)getrenderSubmeshIndex();
    if (submeshIndex >= mesh->GetNumSubMeshes())
    {
        /// \note ResetSubmeshIndex() is called with a small delay here, or the ec editor UI wont react to it. Resetting the index back to 0 will call Render() again.
        LogWarning("Render submesh index " + QString::number(submeshIndex).toStdString() + " is illegal, restoring default value.");
        QTimer::singleShot(1, this, SLOT(ResetSubmeshIndex()));
        return;
    }

    // Set submesh to EC_WidgetCanvas if different from current
    if (!sceneCanvas->GetSubMeshes().contains(submeshIndex))
        sceneCanvas->SetSubmesh(submeshIndex);

    sceneCanvas->Update(frame);
}

void EC_MediaPlayer::OnUpdate(float frametime)
{
<<<<<<< HEAD
    spatialFramerate += frametime;

    if (spatialFramerate < 30.f)
=======
    if (getspatialRadius() <= 0.0)
        return;

    spatialFramerate += frametime;

    if (spatialFramerate < 0.25)
>>>>>>> b8d4ac71
        return;

    if (!mediaPlayer_ || !mediaPlayer_->GetVideoWidget())
        return;
    if (!ViewEnabled() || GetFramework()->IsHeadless())
        return;
    if (!componentPrepared_)
        return;

    QAbstractAnimation::State state = GetMediaState();
    if (state != QAbstractAnimation::Running)
        return;

    Entity *entityListener = 0;
    EntityList listeners = ParentScene()->EntitiesWithComponent(EC_SoundListener::TypeNameStatic());

    if (!listeners.empty())
    {
        for (EntityList::const_iterator i = listeners.begin(); i != listeners.end(); ++i)
        {
            EC_SoundListener *listener = (*i)->GetComponent<EC_SoundListener>().get();
            if (listener && listener->active.Get())
            {
                entityListener = (*i).get();
                break;
            }
        }
    }

    if (entityListener)
    {
        EC_Placeable *thisPlaceable = ParentEntity()->GetComponent<EC_Placeable>().get();
        EC_Placeable *listenerPlaceable = entityListener->GetComponent<EC_Placeable>().get();

        if (thisPlaceable && listenerPlaceable)
        {
            float distance = thisPlaceable->WorldPosition().Distance(listenerPlaceable->WorldPosition());
            if (distance != 0.0)
            {
                int volume = (int)(50.0 - distance / getspatialRadius() * 50.0);

                if (volume < 0)
                    volume = 0;

                if (volume != mediaPlayer_->GetVideoWidget()->Volume())
                    mediaPlayer_->GetVideoWidget()->SetVolume(volume);
            }
        }
    }

    spatialFramerate = 0.f;
}

void EC_MediaPlayer::RenderWindowResized()
{
    if (!resizeRenderTimer_)
        return;

#if defined(DIRECTX_ENABLED) && defined(WIN32)
    // Rendering goes black on the texture when 
    // windows is resized only on directx
    if (!resizeRenderTimer_->isActive())
        resizeRenderTimer_->start(500);
#endif
}

void EC_MediaPlayer::PrepareComponent()
{
    // Don't do anything if rendering is not enabled
    if (!ViewEnabled() || GetFramework()->IsHeadless())
        return;

    // Some security checks
    if (componentPrepared_)
    {
        LogWarning("EC_MediaPlayer: Preparations seem to be done already, you might not want to do this multiple times.");
    }
    if (!mediaPlayer_)
    {
        LogError("EC_MediaPlayer: Cannot start preparing, webview object is null. This should never happen!");
        return;
    }

    // Get parent and connect to the component removed signal.
    Entity *parent = ParentEntity();
    if (parent)
        connect(parent, SIGNAL(ComponentRemoved(IComponent*, AttributeChange::Type)), SLOT(ComponentRemoved(IComponent*, AttributeChange::Type)), Qt::UniqueConnection);
    else
    {
        LogError("EC_MediaPlayer: Could not get parent entity pointer!");
        return;
    }

    // Get EC_Mesh component
    EC_Mesh *mesh = GetMeshComponent();
    if (!mesh)
    {
        // Wait for EC_Mesh to be added.
        connect(parent, SIGNAL(ComponentAdded(IComponent*, AttributeChange::Type)), SLOT(ComponentAdded(IComponent*, AttributeChange::Type)), Qt::UniqueConnection);
        return;
    }
    else
    {
        // Inspect if this mesh is ready for rendering. EC_Mesh being present != being loaded into Ogre and ready for rendering.
        if (!mesh->GetEntity())
        {
            connect(mesh, SIGNAL(MeshChanged()), SLOT(TargetMeshReady()), Qt::UniqueConnection);
            return;
        }
        else
            connect(mesh, SIGNAL(MaterialChanged(uint, const QString&)), SLOT(TargetMeshMaterialChanged(uint, const QString&)), Qt::UniqueConnection);
    }

    if (sceneCanvasName_.isEmpty())
        sceneCanvasName_ = "VlcMediaPlayerCanvas-" + QUuid::createUuid().toString().replace("{", "").replace("}", "");

    // Get or create local EC_WidgetCanvas component
    ComponentPtr iComponent = parent->GetOrCreateComponent(EC_WidgetCanvas::TypeNameStatic(), sceneCanvasName_, AttributeChange::LocalOnly, false);
    EC_WidgetCanvas *sceneCanvas = dynamic_cast<EC_WidgetCanvas*>(iComponent.get());
    if (!sceneCanvas)
    {
        LogError("EC_MediaPlayer: Could not get or create EC_WidgetCanvas component!");
        return;
    }
    sceneCanvas->SetTemporary(true);
    sceneCanvas->SetSelfIllumination(getilluminating());

    // All the needed components are present, mark prepared as true.
    componentPrepared_ = true;

    // We are now prepared, check enabled state and restore possible materials now
    if (!getenabled())
        sceneCanvas->RestoreOriginalMeshMaterials();

    // Show downloading info icon or if not downloading, 
    // ask for a image update from the player
    if (pendingMediaDownload_)
        OnFrameUpdate(downloadingLogo_);
    else
        mediaPlayer_->ForceUpdateImage();
}

void EC_MediaPlayer::TargetMeshReady()
{
    if (!componentPrepared_)
        PrepareComponent();
}

void EC_MediaPlayer::TargetMeshMaterialChanged(uint index, const QString &material)
{
    if (!componentPrepared_)
        return;
    if (sceneCanvasName_.isEmpty())
        return;
    if (!ParentEntity())
        return;
    if (!getenabled())
        return;

    if (index == (uint)getrenderSubmeshIndex())
    {
        EC_WidgetCanvas *sceneCanvas = GetSceneCanvasComponent();
        if (sceneCanvas)
        {
            if (material != sceneCanvas->GetMaterialName())
            {
                // This will make 3DCanvas to update its internals, which means
                // our material is re-applied to the submesh.
                sceneCanvas->SetSubmesh(getrenderSubmeshIndex());
                if (pendingMediaDownload_)
                    OnFrameUpdate(downloadingLogo_);
                else if (mediaPlayer_)
                    mediaPlayer_->ForceUpdateImage();
            }
        }
    }
}

void EC_MediaPlayer::ResetSubmeshIndex()
{
    setrenderSubmeshIndex(0);
}

void EC_MediaPlayer::ComponentAdded(IComponent *component, AttributeChange::Type change)
{
    if (component->TypeName() == EC_Mesh::TypeNameStatic())
    {
        if (!componentPrepared_)
            PrepareComponent();
    }
}

void EC_MediaPlayer::ComponentRemoved(IComponent *component, AttributeChange::Type change)
{
    // If this component is being removed we need to reset to the target meshes original materials and remove the comp.
    if (component == this)
    {
        // Reset EC_WidgetCanvas
        EC_WidgetCanvas *canvasSource = GetSceneCanvasComponent();
        if (canvasSource)
        {
            canvasSource->RestoreOriginalMeshMaterials();
            canvasSource->SetWidget(0);
        }

        // Clean up our EC_WidgetCanvas component from the entity
        if (ParentEntity() && !sceneCanvasName_.isEmpty())
            ParentEntity()->RemoveComponent(EC_WidgetCanvas::TypeNameStatic(), sceneCanvasName_, AttributeChange::LocalOnly);
        
        componentPrepared_ = false;
    }
    /// \todo Add check if this component has another EC_Mesh then init EC_WidgetCanvas again for that! Now we just blindly stop this EC.
    else if (component->TypeName() == EC_Mesh::TypeNameStatic())
    {
        componentPrepared_ = false;
    }
}

void EC_MediaPlayer::AttributeChanged(IAttribute *attribute, AttributeChange::Type changeType)
{
    if (attribute == &sourceRef)
    {
        if (!mediaPlayer_)
            return;

        // Load the 'getwebviewUrl' page to our QWebView if it's not empty.
        QString source = getsourceRef().ref.trimmed();
        if (source.isEmpty())
        {
            mediaPlayer_->Stop();

            // Restore the original materials from the mesh if user sets url to empty string.
            EC_WidgetCanvas *sceneCanvas = GetSceneCanvasComponent();
            if (sceneCanvas)
                sceneCanvas->RestoreOriginalMeshMaterials();
            return;
        }

        /// http(s):// and local:// assets are the only ones we can fetch with
        /// AssetAPI and access from asset cache as a disk media source.
        /// Absolute and relative [file://]path/to/file refs are automatically handled by VLC as filesystem sources.
        bool canDownload = source.startsWith("http");
        if (!canDownload)
            canDownload = source.startsWith("local://");

        // If streaming is allowed, we pass the media to VLC to handle
        if (getstreamingAllowed() || !canDownload)
        {
            if (!mediaPlayer_->LoadMedia(source))
                LogError("EC_MediaPlayer: Source not supported: " + source.toStdString());
            else
            {
                LogInfo("EC_MediaPlayer: Loaded source media '" + source + "'");
                mediaPlayer_->ForceUpdateImage();
            }
        }
        // If streaming is not allowed, download the media via AssetAPI,
        // and playback from hard drive (asset cache) on completion.
        else
        {
            pendingMediaDownload_ = true;
            mediaDownloader_->HandleAssetRefChange(framework->Asset(), source, "Binary");
        }
    }
    else if (attribute == &illuminating)
    {
        EC_WidgetCanvas *canvas = GetSceneCanvasComponent();
        if (canvas)
            canvas->SetSelfIllumination(getilluminating());
    }
    else if (attribute == &enabled)
    {
        EC_WidgetCanvas *sceneCanvas = GetSceneCanvasComponent();
        if (componentPrepared_ && sceneCanvas)
        {
            if (!getenabled())
                sceneCanvas->RestoreOriginalMeshMaterials();
            else
                sceneCanvas->SetSubmesh(getrenderSubmeshIndex());
        }
    }
    else if (attribute == &spatialRadius)
    {
        if (mediaPlayer_ && mediaPlayer_->GetVideoWidget() && getspatialRadius() == 0.0)
            if (mediaPlayer_->GetVideoWidget()->Volume() != 50)
                mediaPlayer_->GetVideoWidget()->SetVolume(50);
    }
}

EC_Mesh *EC_MediaPlayer::GetMeshComponent()
{
    if (!ParentEntity())
        return 0;
    EC_Mesh *mesh = ParentEntity()->GetComponent<EC_Mesh>().get();
    return mesh;
}

EC_WidgetCanvas *EC_MediaPlayer::GetSceneCanvasComponent()
{
    if (!ParentEntity())
        return 0;
    if (sceneCanvasName_.isEmpty())
        return 0;
    IComponent *comp = ParentEntity()->GetComponent(EC_WidgetCanvas::TypeNameStatic(), sceneCanvasName_).get();
    EC_WidgetCanvas *sceneCanvas = dynamic_cast<EC_WidgetCanvas*>(comp);
    return sceneCanvas;
}

void EC_MediaPlayer::EntityClicked(Entity *entity, Qt::MouseButton button, RaycastResult *raycastResult)
{
    if (!getinteractive() || !ParentEntity())
        return;

    // We are only interested in left clicks on our entity.
    if (!raycastResult)
        return;
    if (button != Qt::LeftButton)
        return;

    if (entity == ParentEntity())
    {
        // We are only interested in clicks to our target submesh index.
        if (raycastResult->submesh != (unsigned)getrenderSubmeshIndex())
            return;

        // Entities have EC_Highlight if it is being manipulated.
        // At this situation we don't want to show any ui.
        if (entity->GetComponent("EC_Highlight"))
            return;

        QMenu *popupInteract = GetContextMenu();
        if (!popupInteract->actions().empty())
            popupInteract->exec(QCursor::pos());
    }
}

void EC_MediaPlayer::OnMediaLoaded(AssetPtr asset)
{
    pendingMediaDownload_ = false;

    // Double check that same source finished as we have in the attribute.
    if (asset->Name() != getsourceRef().ref.trimmed())
        return;

    // Load media from local file
    QString diskSource = asset->DiskSource();
    if (!diskSource.isEmpty())
    {
        // Feed native separators for VLC
        if (!mediaPlayer_->LoadMedia(QDir::toNativeSeparators(diskSource)))
            LogError("EC_MediaPlayer: Source not supported: " + asset->Name());
        else
        {
            LogInfo("EC_MediaPlayer: Loaded source media after download '" + asset->Name() + "'");
            emit MediaDownloaded(true, asset->Name());
            mediaPlayer_->ForceUpdateImage();
        }
    }
    else
        LogError("EC_MediaPlayer: Downloaded media '" + asset->Name() + "' disk source is empty! Broken/disabled asset cache?");
}

void EC_MediaPlayer::OnMediaFailed(IAssetTransfer *transfer, QString reason)
{
    LogError("EC_MediaPlayer: Failed to download media from '" + transfer->source.ref + "' with reason: " + reason);
    pendingMediaDownload_ = false;

    emit MediaDownloaded(false, getsourceRef().ref.trimmed());
}<|MERGE_RESOLUTION|>--- conflicted
+++ resolved
@@ -307,18 +307,12 @@
 
 void EC_MediaPlayer::OnUpdate(float frametime)
 {
-<<<<<<< HEAD
+    if (getspatialRadius() <= 0.0)
+        return;
+
     spatialFramerate += frametime;
 
-    if (spatialFramerate < 30.f)
-=======
-    if (getspatialRadius() <= 0.0)
-        return;
-
-    spatialFramerate += frametime;
-
     if (spatialFramerate < 0.25)
->>>>>>> b8d4ac71
         return;
 
     if (!mediaPlayer_ || !mediaPlayer_->GetVideoWidget())
