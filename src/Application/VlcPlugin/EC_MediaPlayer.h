// For conditions of distribution and use, see copyright notice in license.txt

#pragma once

#include "VlcFwd.h"
#include "SceneFwd.h"
#include "AssetFwd.h"
#include "AssetRefListener.h"

#include "IComponent.h"
#include "IAttribute.h"
#include "AssetReference.h"

#include <QImage>
#include <QTimer>
#include <QMenu>
#include <QAbstractAnimation>

class EC_Mesh;
class EC_WidgetCanvas;
class RaycastResult;

/// Shows various media formats supported by VLC on 3D object.
/** Depends on EC_Mesh and EC_WidgetCanvas. */
class EC_MediaPlayer : public IComponent
{
    Q_OBJECT

public:
    /// Constructor.
    explicit EC_MediaPlayer(Scene* scene);

    /// Destructor.
    virtual ~EC_MediaPlayer();

    /*! Media source reference. Accepted formats are:
        [file://]filename              Plain media file
        http://ip:port/file            HTTP URL
        ftp://ip:port/file             FTP URL
        mms://ip:port/file             MMS URL
        screen://                      Screen capture
        [dvd://][device][@raw_device]  DVD device
        [vcd://][device]               VCD device
        [cdda://][device]              Audio CD device
        udp:[[<source address>]@[<bind address>][:<bind port>]]
<<<<<<< HEAD
	*/
=======
    */
    DEFINE_QPROPERTY_ATTRIBUTE(AssetReference, sourceRef);
>>>>>>> f52cadd2
    Q_PROPERTY(AssetReference sourceRef READ getsourceRef WRITE setsourceRef);
    DEFINE_QPROPERTY_ATTRIBUTE(AssetReference, sourceRef);

    /// Rendering target submesh index.
    Q_PROPERTY(int renderSubmeshIndex READ getrenderSubmeshIndex WRITE setrenderSubmeshIndex);
    DEFINE_QPROPERTY_ATTRIBUTE(int, renderSubmeshIndex);

    /// If rendering to the target submesh index is enabled
    Q_PROPERTY(bool enabled READ getenabled WRITE setenabled);
    DEFINE_QPROPERTY_ATTRIBUTE(bool, enabled);

    /// Target material illumination, can be used to see video in low light/shadow conditions.
    Q_PROPERTY(bool illuminating READ getilluminating WRITE setilluminating);
    DEFINE_QPROPERTY_ATTRIBUTE(bool, illuminating);
    
    /// If component is interactive, it will show a context menu when left clicked.
    /// If you want finer control how and where to show the menu, use GetContextMenu().
    Q_PROPERTY(bool interactive READ getinteractive WRITE setinteractive);
    DEFINE_QPROPERTY_ATTRIBUTE(bool, interactive);

    /// If we should let VLC stream or download the whole file before allowing playback.
    /// Setting this to false has the benefit of using our asset cache and you don't have to buffer during playback.
    /// @note The media will only be directly downloaded from http/https sources, other wise passed to VLC to handle streaming.
    Q_PROPERTY(bool streamingAllowed READ getstreamingAllowed WRITE setstreamingAllowed);
    DEFINE_QPROPERTY_ATTRIBUTE(bool, streamingAllowed);
    
    COMPONENT_NAME("EC_MediaPlayer", 37)

public slots:
    /// Starts playing the video if stopped or paused.
    void Play();

    /// Pauses the video if playing.
    void Pause();

    /// Plays video is stopped or paused, pauses otherwise.
    void PlayPauseToggle();

    /// Stop video playback. This will reset the timer to the start of the video.
    void Stop();

    /// Seeks media to desired seconds. This will be done only if media is seekable.
    /// Will seek only if media is playing, as long as one has been loaded successfully.
    /// @return bool True if succesfull, false other wise.
    bool SeekMedia(float timeInSeconds);

    /// Returns current video state. QAbstractAnimation::State can be Running (2), Paused (1) and Stopped (0).
    /// This enum is used because its auto exposed to scripting etc. and suits our purposes here.
    QAbstractAnimation::State GetMediaState() const;

    /// Returns the current loaded media total lenght in seconds. See GetMediaTime() for the current playback time.
    /// @return float Media lenght in seconds.
    /// @note If the media lenght cannot be resolved or no media is loaded returns 0.0.
    float GetMediaLenght();

    /// Returns the current media playback time in seconds. See GetMediaLenght() for the total lenght of the media.
    /// @return float Media time in seconds.
    /// @note Will return time also if paused/stopped. If the media time cannot be resolved or no media is loaded returns 0.0.
    float GetMediaTime();

    /// Returns if the media asset is being downloaded at this time.
    /// @note Will return false always if streamingAllowed is set to false.
    bool IsDownloadingMedia() { return pendingMediaDownload_; }

    /// Show/hide the player widget.
    void ShowPlayer(bool visible = true);

    /// Get the context menu. This can be handy if you don't want to have interactive attribute on,
    /// but still want to show the context menu in your own code.
    /// @note The QMenu will destroy itself when closed, you don't need to free the ptr.
    QMenu *GetContextMenu();

signals:
    /// This signal is emitted once the current media asset has been downloaded and is ready for playback.
    /// @param bool If download was succesfull true, false otherwise.
    /// @param QString Media source ref. This is the same as sourceRef.ref but provided here for convenience. 
    void MediaDownloaded(bool succesfull, QString source);

private slots:
    /// Callback to render content to the 3D target.
    void OnFrameUpdate(QImage frame); 

    /// Handler for window resize signal.
    void RenderWindowResized();

    /// Prepares everything related to the parent entity and other needed components.
    void PrepareComponent();

    /// Handler when EC_Mesh emits that the mesh is ready.
    void TargetMeshReady();

    /// Handler when EC_Mesh emits that a material has changed on one of its sub meshes.
    /// We inspect if the index is same as we are rendering to. If this is detected we re-apply our material to the sub mesh.
    void TargetMeshMaterialChanged(uint index, const QString &material);

    /// Resets the submesh index to 0.
    void ResetSubmeshIndex();

    /// Monitors this entitys added components.
    void ComponentAdded(IComponent *component, AttributeChange::Type change);

    /// Monitors this entitys removed components.
    void ComponentRemoved(IComponent *component, AttributeChange::Type change);

    /// Monitors this components Attribute changes.
    void AttributeChanged(IAttribute *attribute, AttributeChange::Type changeType);

    /// Get parent entitys EC_Mesh. Return 0 if not present.
    EC_Mesh *GetMeshComponent();

    /// Get parent entitys EC_WidgetCanvas. Return 0 if not present.
    EC_WidgetCanvas *GetSceneCanvasComponent();

    /// Monitors entity mouse clicks.
    void EntityClicked(Entity *entity, Qt::MouseButton button, RaycastResult *raycastResult);

    /// Callback for mediaDownloader_
    void OnMediaLoaded(AssetPtr asset);

    /// Callback for mediaDownloader_
    void OnMediaFailed(IAssetTransfer *transfer, QString reason);

private:
    /// Vlc media player widget.
    VlcMediaPlayer *mediaPlayer_;

    /// Boolean for tracking if this component has been prepared properly.
    /** Guarantees: 
        - EC_Mesh is present and loaded to Ogre, ready for rendering.
        - EC_WidgetCanvas is present.
        - Parent Entity is valid and set.
        Does not guarantee:
        - EC_Mesh having submesh index of our 'renderSubmeshIndex' Attribute
        - EC_Mesh being visible. 
    */
    bool componentPrepared_;

    /// The scene canvas that we are using. This needs to be unique to enable
    /// multiple media players in a entity (rendering to different submesh indexes). 
    /// This is used to perform cleanup when this component is destroyed.
    QString sceneCanvasName_;

    /// Internal time for updating the rendering after a window resize event.
    QTimer *resizeRenderTimer_;

    /// Helper for manual downloads via asset api, this will be used if attribute 'streamingAllowed' is false.
    AssetRefListener *mediaDownloader_;

    /// Download indicator logo to inworld object.
    QImage downloadingLogo_;

    /// Track if we have a pending download operation.
    bool pendingMediaDownload_;
};<|MERGE_RESOLUTION|>--- conflicted
+++ resolved
@@ -43,12 +43,7 @@
         [vcd://][device]               VCD device
         [cdda://][device]              Audio CD device
         udp:[[<source address>]@[<bind address>][:<bind port>]]
-<<<<<<< HEAD
-	*/
-=======
     */
-    DEFINE_QPROPERTY_ATTRIBUTE(AssetReference, sourceRef);
->>>>>>> f52cadd2
     Q_PROPERTY(AssetReference sourceRef READ getsourceRef WRITE setsourceRef);
     DEFINE_QPROPERTY_ATTRIBUTE(AssetReference, sourceRef);
 
