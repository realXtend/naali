--- conflicted
+++ resolved
@@ -472,13 +472,8 @@
     inputContext.GestureUpdated.connect(GestureUpdated);
     inputContext.MouseMove.connect(ClientHandleMouseMove);
 
-<<<<<<< HEAD
-    // Local camera mapper for mouse scroll
+    // Local mapper for mouse scroll and rotate
     var inputmapper = me.GetOrCreateComponent("EC_InputMapper", "CameraMapper", 2, false);
-=======
-    // Local mapper for mouse scroll and rotate
-    var inputmapper = me.GetOrCreateComponentRaw("EC_InputMapper", "CameraMapper", 2, false);
->>>>>>> 0787d15c
     inputmapper.SetNetworkSyncEnabled(false);
     inputmapper.contextPriority = 100;
     inputmapper.takeMouseEventsOverQt = true;
