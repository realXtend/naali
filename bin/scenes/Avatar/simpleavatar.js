--- conflicted
+++ resolved
@@ -619,21 +619,6 @@
     var cameraplaceable = cameraentity.placeable;
     var avatarplaceable = me.placeable;
 
-<<<<<<< HEAD
-    var cameratransform = cameraplaceable.transform;
-    var avatartransform = avatarplaceable.transform;
-    var offsetVec = new Vector3df();
-    offsetVec.x = -avatar_camera_distance;
-    offsetVec.z = avatar_camera_height;
-    offsetVec = avatarplaceable.GetRelativeVector(offsetVec);
-    cameratransform.pos.x = avatartransform.pos.x + offsetVec.x;
-    cameratransform.pos.y = avatartransform.pos.y + offsetVec.y;
-    cameratransform.pos.z = avatartransform.pos.z + offsetVec.z;
-    // Note: this is not nice how we have to fudge the camera rotation to get it to show the right things
-    cameratransform.rot.x = 90;
-    cameratransform.rot.z = avatartransform.rot.z - 90;
-
-=======
         var cameratransform = cameraplaceable.transform;
         var avatartransform = avatarplaceable.transform;
         var offsetVec = new Vector3df();
@@ -647,7 +632,6 @@
         if(!first_person)
             cameratransform.rot.x = 90;
         cameratransform.rot.z = avatartransform.rot.z - 90;
->>>>>>> 89fe40cb
     cameraplaceable.transform = cameratransform;
 }
 
