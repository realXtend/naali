"""this is executed when you press '.' in the ogre window, the viewer main window.
used for quick testing of py commands."""

import naali
naali = reload(naali) #hopefully allows devving naali.py without naali restarts
import rexviewer as r
import math

print "--- *** ---"

#print dir(r)

#some prim
idnum = 720011 #the cube most far away from the screen in Toni & Petri 's test sim
#idnum = 0
new_id = 9999999

#av ent
av_entid = 8880000

def rotate(e):
    p = e.placeable
    o = p.Orientation    
    #newort = (o.scalar(), o.x(), o.y() + 0.5, o.z())
    o.setY(o.y() + 0.5)
    print "Rotating to ort:", o
    p.Orientation = o
    #assert e.orientation[2] > (oldz+0.9) #xxx some logic fail here?
    #print "TEST ORIENTATION SUCCEEDED", e.orientation[2], oldortz
    
def move(e):
    p = e.placeable
    pos = p.Position
    #oldx = pos.x()
    #newpos = (p[0] - 1, p[1], p[2])
    pos.setX(pos.x() + 1) #change the x-coordinate
    print "Moving to move to pos:", pos
    p.Position = pos

if 0:
    print "Testing taking a screenshot..."
    
    path = "pymodules/webserver/screenshot/"
    pic = "current.png"
    
    hmm = r.takeScreenshot(path, pic)
    
if 0:
    print "Testing event sending, camera for now..."#   , r.SwitchCameraState
    hmm = r.sendEvent(r.SwitchCameraState)
    print "test done?", hmm

if 0:
    print "Testing camera swap..."
    hmm = r.switchCameraState()
    #print hmm
    
if 0: #get entity
    #idnum = new_id
    idnum = naali.getCamera().Id
    print "Getting entity id", idnum,
    e = naali.getEntity(idnum)
    print "got:", e
    #print dir(r)
    #rotate(e)
    #move(e)

if 0: #test avatartracking, works :)
    try:
        a = naali.getUserAvatar()
    except ValueError:
        print "could find the user avatar"
    else:
        print "<:::",
        print "Avatar pos:", a.placeable.Position,
        print ":::>"
        """
        perhaps some local script could track movement?
        make a sound of a nearby object of interest, 
        like when a pet or a friend moves?
        """
        
        if 0:
            #test what happens when we move the av
            #a.pos = a.pos[0] + 1, a.pos[1], a.pos[2]
            """crash, because of how network updates are coded in the internals: 
            XXX RexServerConnecion.cpp
            RexServerConnection::SendMultipleObjectUpdatePacket(std::vector<Scene::EntityPtr> entity_ptr_list)
            const Foundation::ComponentInterfacePtr &prim_component = entity_ptr_list[i]->GetComponent("EC_OpenSimPrim");
            (because avatars don't have the prim component"""
            
            #rotating the av
            rotate(a)

if 0: #push an event, input and/or chat
    #from eventsource import viewer
    #from modulemanager import m 
    import core.circuits_manager
    mm = core.circuits_manager.ComponentRunner.instance
    print mm
    
    #mm.INPUT_EVENT(r.MoveForwardPressed)
    
    #a chat message again now too
    #mm.RexNetMsgChatFromSimulator("Bob", "- that's me, Bob.")
    
    #previous pyglet stuff, was an ncoming chat msg event
    #m.dispatch_event('on_chat', "input", "testing")
    #print viewer._event_stack

if 0: #create entity
    print "Testing entity creation"
    meshname = "axes.mesh"
    
    avatar = naali.getUserAvatar()
    ent = naali.createMeshEntity(meshname)
    #print "New entity created:", ent, ent.placeable.Position
    ent.placeable.Position = avatar.placeable.Position

    #from PythonQt.QtGui import QVector3D as Vec
    #ent.placeable.Scale = Vec(0.1, 0.1, 0.1)
    #print "new pos", ent.pos, ent.scale

if 0: #placeable and text tests
    print "Testing..."
    e = r.getEntity(8880005)    

    #~ try:
        #~ e.pos = 1
    #~ except Exception, e:
        #~ print e
        
    #e.orientation = "well this ain't a quarternion."
    #e.scale = ("does", "this", "work")
    def test():
        print "this ain't a string..."
    
    e.text = "swoot"
    e.text = 1
    e.text = ("swoot", "ness")
    e.text = (1, 2)
    e.text = test
    
    e.pos = 1
    
    print e.text, e.pos, e.scale, e.orientation
    
if 0: #send chat
    r.sendChat("hello from new realXtend Naali!")
    #print "called sendchat ok"
    
if 0: #print test
    r.logInfo("this is a test print!")
    
if 0: #camera entity - it is an entity nowadays, and there is EC cam even
    try:
        cament = naali.getCamera()
        print "CAM:", cament.Id
    except ValueError:
        print "no CAM"
    else:
        p = cament.placeable
        print p.Position, p.Orientation

        import PythonQt.QtGui
        from PythonQt.QtGui import QQuaternion as Quat
        from PythonQt.QtGui import QVector3D as Vec
        ort = p.Orientation
        rot = Quat.fromAxisAndAngle(Vec(0, 1, 0), 10)
        #ort *= Quat(0, -.707, 0, .707)
        ort *= rot
        p.Orientation = ort
        
        #ec cam stuff:
        print "FOV:", cament.camera.GetVerticalFov()
        
        

if 0: #calcing the camera angle around up axis for web ui
    import PythonQt.QtGui
    from PythonQt.QtGui import QQuaternion as Quat
    from PythonQt.QtGui import QVector3D as Vec

    from objectedit.conversions import quat_to_euler#, euler_to_quat

    def toAngleAxis(quat): 
        #no worky, so resorted to euler conversion
        import PythonQt
        import math

        lensq = quat.lengthSquared()
        ang = 2.0 * math.acos(quat.scalar())

        invlen = lensq ** 0.5
        vec = PythonQt.QtGui.QVector3D(quat.x() * invlen, 
                                       quat.y() * invlen,
                                       quat.z() * invlen)

        return vec, ang

    cament = naali.getCamera()
    p = cament.placeable

    #print toAngleAxis(p.Orientation)

    ort = p.Orientation
    euler = quat_to_euler([ort.scalar(), ort.x(), ort.y(), ort.z()])
    print euler
    start = Quat(0, 0, -0.707, -0.707)
    #print start
    rot = Quat.fromAxisAndAngle(Vec(0, 1, 0), -10) #euler[0])
    new = start * rot
    #print euler_to_quat(euler)
    print ort
    print new
    #p.Orientation = new
    #print euler_to_quat(euler), ort
        
if 0: #avatar set yaw (turn)
    #a = -1.0
    a = 0
    print "setting avatar yaw with %f" % a
    r.setAvatarYaw(a)

if 0: #avatar rotation #XXX crashes when the avatar is not there! XXX
    x = 0
    y = 0 
    z = 0.1 #this is the actual rotation thingie
    w = 0
    print "rotating the avatar to", (x, y, z, w)    
    r.setAvatarRotation(x, y, z, w)
    
if 0: #create a new qt canvas
    try:
        c = r.c
    except: #initial run
        c = r.createCanvas()
        r.c = c
    else: #the canvas has already been created
        #import PythonQt
        #print globals()
        #print '=============='
        #print 'box' in globals()
        #print dir(PythonQt)
        #print box
        print "~~~"
        #print "test t:", test
        #print "canvas t:", __canvas__
    print c
    
if 0: #add a signal handler to the ui loaded above, i.e. create a slot and connect it
    r.c.label.text = "py-commanded"
    def changed(v):
        print "val changed to: %f" % v
    #print r.c.label.connect('clicked()', changed)
    print r.c.doubleSpinBox.connect('valueChanged(double)', changed)
    print r.c.children()
    print dir(r.c)
    
if 0: #for the box test ui created in code - works
    # define our own python method that appends the text from the line edit
    # to the text browser
    box = r.c
    def appendLine():
        box.browser.append(box.edit.text)
    box.button1.connect('clicked()', appendLine)
    box.edit.connect('returnPressed()', appendLine)

if 0: #sys.path PYTHONHOME etc fix attempts
    import os
    print os.getenv("PYTHONHOME")
    
    import sys
    print sys.path
    
    import modulemanager
    print modulemanager.__file__
    
if 0: #python-ogre test - using the extension lib in the embedded context :o
    #import sys
    #sys.path.append('pymodules/ogre.zip')
    #didn't work for some reason yet - should .pyd s work from zips too?
    #apparently it should work: http://mail.python.org/pipermail/python-list/2008-March/653795.html
    
    #based on the info in http://www.ogre3d.org/addonforums/viewtopic.php?f=3&t=8743&hilit=embed
    import ogre.renderer.OGRE as ogre
    root = ogre.Root.getSingleton()
    #print dir(r)
    print root.isInitialised()
    rs = root.getRenderSystem()
    #rs.setAmbientLight(1, 1, 1)
    vp = rs._getViewport()
    #print vp
    bg = vp.getBackgroundColour()
    #only affects when not connected, when caelum is not there i figure
    vp.setBackgroundColour(ogre.ColourValue(0.1, 0.2, 0))
    
    cam = vp.getCamera()
    #print cam
    
    sm = root.getSceneManager("SceneManager")
    print sm
    
    def drawline():
        try:
            mcounter = r.mcounter
        except: #first execution
            print "first exec"
            mcounter = 1
        else:
            mcounter += 1
            #print "incremented manual object counter to", mcounter
        r.mcounter = mcounter
        print "Creating manual object index", mcounter
        mob =  sm.createManualObject("manual%d" % mcounter)
        mnode = sm.getRootSceneNode().createChildSceneNode("manual%d_node" % mcounter)
        
        try:
            mmaterial = r.mmaterial
        except: #first execution
            mmaterial = ogre.MaterialManager.getSingleton().create("manual1Material","debugger")
            mmaterial.setReceiveShadows(False)
            tech = mmaterial.getTechnique(0)
            tech.setLightingEnabled(True)
            pass0 = tech.getPass(0)
            pass0.setDiffuse(0, 0, 1, 0)
            pass0.setAmbient(0, 0, 1)
            pass0.setSelfIllumination(0, 0, 1)
            r.mmaterial = mmaterial
            print "created the manual material"
        else:
            pass
            #print "got the existing manual material"
            
        mob.begin("manual1Material", ogre.RenderOperation.OT_LINE_LIST)
        mob.position(40, 240, 55 - mcounter)
        mob.position(240, 10, 10 + mcounter)
        #etc 
        mob.end()
        mnode.attachObject(mob)
        
    drawline()

if 0: #pydoc can hopefully serve / give us api docs of pythonqt somehow
    import sys
    import PythonQt
    sys.argv = ['PythonQt']
    import pydoc
    pydoc.gui()

if 0: #pythonqt introspec
    #print "Importing PythonQt..."
    import PythonQt
    import PythonQt.QtCore

    #k = PythonQt.QtCore.Qt.AltModifier
    #print k, type(k), dir(k)
    #print dir(PythonQt.Qt)
    #qapp = PythonQt.Qt.QApplication.instance()
    #print qapp.changeOverrideCursor

    #import PythonQt.QtGui as gui
    #print dir(gui)
    #cursor = gui.QCursor()
    #print cursor, cursor.shape()
    #cursor.setShape(1)
    #qapp.setOverrideCursor(cursor)

    #print PythonQt.QtCore.Qt.Vertical
    #print "Importing PythonQt.QtGui..."

    #import PythonQt.QtUiTools as uitools
    #print dir(uitools.QUiLoader)
    #print dir(gui.QTreeWidgetItem)

    #UiWidgetProperties = PythonQt.__dict__['UiServices::UiWidgetProperties']
    #print type(UiWidgetProperties), dir(UiWidgetProperties)
    #print UiWidgetProperties.WidgetType #the enum should be moved to be inside the class XXX

if 0: # EC_OgreCamera
    import naali
    cam = naali.getCamera()
    if cam is not None:
        print dir(cam), cam.className, cam

    #the slot is there now also directly, not with the 'pythonified' name
    #print "cam from slot directly:", naali.GetCameraEntity()
    from __main__ import _naali
    print dir(_naali)
    _naali.delete()
    _naali.deleteLater()

if 0:
    import naali
    def keypressed(e):
        print e
    #print dir(naali.inputcontext)
    #naali.inputcontext.disconnect()
    naali.inputcontext.connect('OnKeyEvent(KeyEvent&)', keypressed)

if 0: #QVector3D
    import PythonQt.QtGui
    #print dir(PythonQt.QtGui)
    v3 = PythonQt.QtGui.QVector3D()
    print v3
    print dir(v3)
    v3.setX(1)
    print v3.x()

    pointa = PythonQt.QtGui.QVector3D(0,0,0)
    pointb = PythonQt.QtGui.QVector3D(2, 2, 0)
    direction = PythonQt.QtGui.QVector3D(1, 1, 0)
    print pointa.distanceToLine(pointb, direction)
    
if 0: #QQuaterinion
    import PythonQt.QtGui
    q1 = PythonQt.QtGui.QQuaternion(1, 0, 0, 1)
    q2 = PythonQt.QtGui.QQuaternion(0.707, 0, 0.707, 0)
    print q1, q2
    
    q3 = q1*q2
    q1 *= q2
    print q3, q1

if 0:
    import PythonQt.QtCore
    
    point_a_tl = PythonQt.QtCore.QPoint(2,2)
    point_a_br = PythonQt.QtCore.QPoint(5,5)
    
    point_b_tl = PythonQt.QtCore.QPoint(3,3)
    point_b_br = PythonQt.QtCore.QPoint(7,7)
    
    rect_a = PythonQt.QtCore.QRect(point_a_tl, point_a_br)
    print "Rect A: ", rect_a.toString()
    rect_b = PythonQt.QtCore.QRect(point_b_tl, point_b_br)
    print "Rect B: ", rect_b.toString()
    print "intersects: ", rect_a.intersects(rect_b)
    
    rect_c = rect_a.intersected(rect_b)
    print "intersected:", rect_c.toString()

if 0:
    from PythonQt.QtGui import *

    group = QGroupBox()
    box = QVBoxLayout(group)
    print dir(box)
    push1 =  QPushButton(group)
    box.addWidget(push1)
    push2 =  QPushButton(group)
    box.addWidget(push2)
    check =  QCheckBox(group)
    check.text = 'check me'
    group.title = 'my title'
    push1.text = 'press me'
    push2.text = 'press me2'
    box.addWidget(check)
    group.show()

if 0:
    box = r.c.widget
    def funk(item):
        print "got index...", item
        box.treeWidget.currentItem().setText(0, "doooood")
    r.c.widget.treeWidget.disconnect('activated(QModelIndex)', r.c.itemActivated)
    r.c.itemActivated = funk
    r.c.widget.treeWidget.connect('activated(QModelIndex)', funk)
    print type(r.c)

if 0:
    box = r.c.widget.treeWidget
    box.clear()
    
if 0: #populating the EditGui window
    from PythonQt.QtGui import *
    from PythonQt.QtCore import QPoint
    box = r.c.widget
    box.label.text = "hmm"

    children = []
    children.append(QTreeWidgetItem(box.treeWidget))
    children[0].setText(0, "swoot")
    children.append(QTreeWidgetItem(box.treeWidget))
    children.append(QTreeWidgetItem(box.treeWidget))
    children.append(QTreeWidgetItem(box.treeWidget))
    print len(children)
    #~ def test(item, idx):
        #~ print "worked...", item, idx
    #~ box.treeWidget.connect('itemActivated(QTreeWidgetItem)', test)
    #box.treeWidget.connect('itemActivated', test)
    #box.treeWidget.itemClicked.connect(box.treeWidget.itemClickedSetSelected)
    
    #~ pos = QPoint(0,1)
    #~ thingie5 = box.treeWidget.indexAt(pos)  
    #print box.treeWidget.findChild
    #index = box.treeWidget.currentIndex()
    #print box.treeWidget.activated(index), index
    #print dir(box.treeWidget)

if 0:
    box = r.c.widget
    #print box, dir(box.treeWidget)
    text = box.treeWidget.currentItem().text(0)
    print text
    print type(text), r.c.widgetList
    print r.c.widgetList[720010]

if 0: #QtUI::UICanvas::External ?! not here...
    from PythonQt.QtUiTools import QUiLoader
    from PythonQt.QtCore import QFile, QIODevice
    #print dir(quil)  
    #print dir(PythonQt.QtCore.QIODevice)
    loader = QUiLoader()
    canvas = r.createCanvas(0)
    
    file = QFile("pymodules/usr/editobject.ui")
    iodev = QIODevice(file)

    widget = loader.load(file)
    canvas.AddWidget(widget)
    canvas.Show()
    
if 0: #collada load testing
    import collada
    print collada.Collada
    try:
        pycollada_test
    except:
        import pycollada_test
    else:
        pycollada_test = reload(pycollada_test)

if 0: #canvas size edit
    box = r.c
    #print dir(box.widget.size)
    #print box.widget.size.width()#, box.widget.size.height
    #print type(box.canvas)
    #box.canvas.size.setHeight(600)#
    #box.canvas.adjustSize()
    width = box.widget.size.width()
    height = box.widget.size.height()
    print width, height
    box.canvas.resize(width, height)
    #print box.canvas.resize(380, 250)
    
if 0: #ogre cam test and vectors
    import ogre.renderer.OGRE as ogre
    root = ogre.Root.getSingleton()
    #print dir(r)
    print root.isInitialised()
    rs = root.getRenderSystem()
    
    vp = rs._getViewport()
    
    
    #~ print dir(ogre.Vector3)
    #~ vec = ogre.Vector3(5, 5, 5).normalisedCopy() 
    #~ print vec, type(vec)
    cam = vp.getCamera()
    
    #print dir(cam)
    #print cam.Orientation, cam.DerivedOrientation, cam.getOrientation()
    #~ print "\n"
    #~ print cam.getRight(), cam.getUp()

if 0:
    canvas = r.c.canvas
    for child in canvas.children():
        child.delete()
    canvas.close()
    #canvas.deleteLater()
    
if 0: #pygame window test
    try:
        r.pygame
    except AttributeError: #first run
        import pygame
        r.pygame = pygame
        s = pygame.display.set_mode((320, 200))
        print s,
        r.pygame_s =  s #screen
        print r.pygame_s
        
    else:
        s = r.pygame_s
    print s
    
    s.fill((64, 95, 73))
    pygame.display.flip()
    
    #works :)=======

if 0: #testing the removal of canvases
    canvas = r.c.canvas
    modu = r.getQtModule()
    #print dir(modu)
    bool = modu.RemoveCanvasFromControlBar(canvas)
    print bool
    
if 0:
<<<<<<< HEAD
    print r.getCameraUp()
    print r.getCameraRight()

=======
    print "Testing..."
    e = r.getEntity(8880001)  
    print e
    start_x = e.pos[0]
    start_y = e.pos[1]
    start_z = e.pos[2]
        
    worldstream = r.getServerConnection()
    worldstream.SendObjectAddPacket(start_x, start_y, start_z)

if 0: #getUserAvatar 
    ent = naali.getUserAvatar()
    print "User's avatar_id:", ent.id
    #print "Avatar's mesh_name:", ent.mesh.GetMeshName(0)
    #ent.mesh = "cruncah1.mesh"
    
>>>>>>> c0a7dce1
if 0: #test changing the mesh asset a prim is using
    ent_id = 2088826433
    #print arkku_id, type(arkku_id)
    ent = naali.getEntity(ent_id)
    print "Test entity:", ent
    print ent.mesh
    #ent.mesh = 1 #should raise an exception
    #ruukku = "681b1680-fab5-4203-83a7-c567571c6acf"
    #penkki = "04d335b6-8f0c-480e-a941-33517bf438d8"
    jack = "6b9cf239-d1ec-4290-8bc7-f5ac51288dea" #on w.r.o:9000
    ent.mesh.SetMesh(jack) #"35da6174-8743-4026-a83e-18b23984120d"
    print "new mesh set:", ent.mesh
    
    print "sending prim data update to server"
    r.sendRexPrimData(ent.Id) #arkku
    print "..done", ent.mesh
    
if 0: #property editor tests
    #print r.c
    #print r, dir(r)
    pe = r.getPropertyEditor()
    #print pe, pe.setObject, pe.show
    pe.setObject(r.c.widget)
    pe.show()
    
if 0: #getting args from outside to run tests automatically
    import os
    naaliargs = os.getenv('NAALIARGS')
    print naaliargs

if 0:
    #print r.c.widget.move_button, dir(r.c.widget.move_button)
    #r.c.canvas.Show()
    print r.c.widget.move_button.isChecked(), r.c.widget.rotate_button.isChecked(), r.c.widget.scale_button.isChecked()
    #print  dir(r.c.widget.move_button)
    r.c.widget.move_button.setChecked(False)
    
if 0: #camera FOV
    #fov = r.getCameraFOV()
    #rightvec = V3(r.getCameraRight())
    fov = naali.getCamera().camera.GetVerticalFov()
    print "FOV:", fov
    campos = naali.getCamera().placeable.Position
    #ent = naali.getUserAvatar()
    #entpos = V3(ent.pos)
    #width, height = r.getScreenSize()
    import naali
    rend = naali.renderer
    #print r.getScreenSize()
    print rend.GetWindowWidth(), rend.GetWindowHeight()

    if 0: #didn't port the above vec getters now to current
        x = 613
        y = 345
        normalized_width = 1/width
        normalized_height = 1/height
    
        #print x * normalized_width
    
        length = (campos-entpos).length
        worldwidth = (math.tan(fov/2)*length) * 2

        #print campos, entpos, length, fov, width, height
    
        ent1 = r.createEntity("cruncah.mesh")
        ent1.pos = pos.x, pos.y+worldwidth/2, pos.z
        ent2 = r.createEntity("cruncah.mesh")
        ent2.pos = pos.x, pos.y+worldwidth/2, pos.z
        #~ newpos = 
        #~ print newpos
    
    
if 0: #bounding box tests. not ported to naali.Entity now, is not used anymore by obedit either?
    #robo 1749872183
    #ogrehead 1749872798
    ent = r.getEntity(1749871222)#naali.getUserAvatar()
    from editgui.vector3 import Vector3 as V3
    #~ print ent.boundingbox
    bb = list(ent.boundingbox)
    print bb
    #~ scale = list(ent.scale)
    #~ min = V3(bb[0], bb[1], bb[2])
    #~ max = V3(bb[3], bb[4], bb[5])
    #~ height = abs(bb[4] - bb[1]) + scale[0]#*1.2
    #~ width = abs(bb[3] - bb[0]) + scale[1] #*1.2
    #~ depth = abs(bb[5] - bb[2]) + scale[2]#*1.2
    #~ #print ent.pos, 
    #~ print min, max, height, width, depth
    
    #~ r.box = r.createEntity("Selection.mesh")
    #~ r.box.pos = ent.pos
    
    #~ r.box.scale = height, width, depth#depth, width, height
    #~ r.box.orientation = ent.orientation
    
    
    #~ min_ent = r.createEntity("cruncah1.mesh")
    #~ min_ent.scale = 0.3, 0.3, 0.3
    #~ min_ent.pos = pos[0] + min.x, pos[1] + min.y, pos[2] + min.z 
    
    #~ max_ent = r.createEntity("cruncah1.mesh")
    #~ max_ent.scale = 0.3, 0.3, 0.3
    #~ max_ent.pos = pos[0] + max.x, pos[1] + max.y, pos[2] + max.z
    
if 0: #login - for running tests automatically
    print "starting opensim login"
    #user, pwd, server = "Test User", "test", "localhost:9000"
    user, pwd, server = "d d", "d", "world.evocativi.com:8002"
    r.startLoginOpensim(user, pwd, server)
    
if 0: #getserverconnection test
    #print dir(r)
    #print "YO", r.getTrashFolderId()
    #r.deleteObject(2351241440)
    worldstream = r.getServerConnection()
    
    #print worldstream, dir(worldstream), worldstream.SendObjectDeRezPacket
    worldstream.SendObjectDeRezPacket(2891301779, r.getTrashFolderId())
    #ent = r.getEntity(r.getUserAvatarId())
    #worldstream.SendObjectDeletePacket(1278500474, True)
    #~ ent = r.getEntity(2208825114)
    #~ print ent

if 0: #getrexlogic test
    l = r.getRexLogic()
    print l, dir(l)
    #class entity_id_t(int): pass
    #entid = entity_id_t(2)
    #l.SendRexPrimData(entid)
    
if 0: #rexlogic as service with qt mechanism
    #from __main__ import _naali
    #l = _naali.GetWorldLogic()
    #print l, dir(l)
    import naali
    qent = naali.worldlogic.GetUserAvatarEntityRaw()
    if qent is not None:
        print qent.Id
        pyent = r.getEntity(qent.Id)
        print pyent, pyent.id
        
if 0: #using entity directly to get components, without PyEntity
    import naali
    qent = naali.worldlogic.GetUserAvatarEntityRaw()
    if qent is not None:
        print qent.Id
        print dir(qent)
        p = qent.GetComponentRaw("EC_OgrePlaceable")
        print p, p.Position
        
        #ent = naali.Entity(qent)
        #print ent, ent.placeable, ent.placeable.Position
        
        ent = naali.getEntity(qent.Id)
        print ent, ent.placeable, ent.placeable.Position
    
if 0: #undo tests
    e = r.getEntity(1752805599)
    print e.prim, e.uuid
    e_uuid = "d81432f2-28f3-4e05-ac8a-abb4b625dbe4-"
    worldstream = r.getServerConnection()
    #print worldstream, dir(worldstream), worldstream.SendObjectDeRezPacket
    worldstream.SendObjectUndoPacket(e.uuid)
    
if 0: #undo tests and ent.uuid
    e = naali.getEntity(1752805599)
    print e, e.prim.FullId
    worldstream = r.getServerConnection()
    #print worldstream, dir(worldstream), worldstream.SendObjectDeRezPacket
    worldstream.SendObjectSelectPacket(ent.id)
    
if 0: #updateflag checks, duplicate tests
    e = naali.getEntity(2054915991)
    print e, e.prim.FullId, e.prim.UpdateFlags
    ws = r.getServerConnection()
    #print dir(ws)
    #x, y, z = e.placeable.Position.x(), ... #didn't port this unused line to new version
    ws.SendObjectDuplicatePacket(e.Id, e.prim.UpdateFlags, 1, 1, 1)
    
if 0: #proxywidget signal connecting
    #~ from PythonQt.QtUiTools import QUiLoader
    #~ from PythonQt.QtCore import QFile
    #~ #prop = r.getUiWidgetProperty()
    #~ #print prop, dir(prop), prop.widget_name_
    #~ loader = QUiLoader()
    #~ uifile = QFile("pymodules/editgui/editobject.ui")
    #~ ui = loader.load(uifile)
    #~ uiprops = r.createUiWidgetProperty()
    #~ uiprops.widget_name_ = "WOOT"
    #~ widget = r.createUiProxyWidget(ui, uiprops)
    #~ print widget, dir(widget)
    
    #~ uism = r.getUiSceneManager()
    #~ if uism.AddProxyWidget(widget):
        #~ print "WORKED!"
    
    #~ modu =  r.getQtModule()
    #~ print modu, dir(modu)
    #~ whee = modu.whee()
    #~ print whee, dir(whee)#, whee.about()
    
    print r.c, r.c.proxywidget, dir(r.c.proxywidget)
    def whee(boo):
        print boo
    r.c.proxywidget.connect('Visible(bool)', whee)

if 0: #get entity by (prim) uuid
    #uuid = "cac0a9bf-2ee3-427a-bf2b-5a2f17cb3155"
    e = r.getEntityByUUID(uuid)
    print e, "by uuid", uuid

if 0: #search where a given texture is used
    #uuid = "cac0a9bf-2ee3-427a-bf2b-5a2f17cb3155" #antont local fishworld screen
    #uuid = "3edf2f27-411e-4a80-af8d-a422c014532e" #prim school project test display
    uuid = 'a07893e6-3631-4ee0-b9a4-1a4e07eed5be' #mesh
    #print applyUICanvasToSubmeshesWithTexture(canvas, uuid)
    
if 0:
    #print r.c, dir(r.c)
    print r.manager
    print dir(r.manager)
    
    channels = r.manager.channels
    #print channels
    for item in channels:
        for handler in r.manager._getHandlers(item):
            print handler.channels#dir(handler)
            
if 0:
    import PythonQt
    from PythonQt.QtGui import QTreeWidgetItem, QInputDialog, QLineEdit
    box = r.c.widget.findChild("QVBoxLayout")
    print box, dir(box), box.name
    line = QLineEdit()
    box.addWidget(line)

if 0: #a c++ side test func for api dev
    ret = r.randomTest()
    print ret
    print ret.map, ret.about(), ret.uuid, ret.list()
    l = ret.list()
    print dir(l)
    print l.count(2)
    for i in l:
        print i
    #print qm, dir(qm)
    #~ print r.c.widget, r.c.proxywidget
    #~ pe = r.getPropertyEditor()
    #~ #print pe, pe.setObject, pe.show
    #~ pe.setObject(r.c.proxywidget)
    #~ pe.show()

if 0: #QRenderer
    #rend = r.getQRenderer()
    #print rend
    #print rend.FrustumQuery
    #print dir(rend)
    #print rend.

    #import PythonQt
    #import __main__
    #print dir(__main__)
    #from __main__ import _naali
    #print dir(PythonQt)
    #PythonQt.__main__
    #print _naali.GetRenderer()

    import naali
    print naali.renderer

    r = naali.renderer
    r.HideCurrentWorldView()
    r.Render()
    import time; time.sleep(1)
    r.ShowCurrentWorldView()

if 0: #worldstream
    worldstream = r.getServerConnection()
    print "send drop bomb:", worldstream.SendGenericMessage("DropBomb", ["here", "soon", "BIG"])

if 0: #scene, aka. SceneManager
    import naali
    s = naali.getScene("World")
    print s

if 0: #javascript service
    import naali
    from naali import runjs
    cam = naali.getCamera()
    runjs('print("Hello from JS! " + x)', {'x': naali.renderer})
    runjs('print("Another hello from JS! " + x)', {'x': naali.inputcontext})
    runjs('print("Some camera! " + x)', {'x': cam.camera})
    #py objects are not qobjects. runjs('print("Some camera, using naali :O ! " + x.getCamera())', {'x': naali})
    runjs('print("Camera Entity " + x)', {'x': cam.qent})
    runjs('print("Camera placeable pos: " + pos)', {'pos': cam.placeable.Position})
    #not exposed yet. runjs('print("QVector3D: " + new QVector3D())', {})
    #runjs('var a = {"a": true, "b": 2};')
    #runjs('print(a.a + ", " + a.b)')
    #runjs('print(JSON.stringify(a))')
    #runjs('print("1 + 1 == " + 1 + 1)')
    #runjs('print("1 - 1 == " + 1 - 1)')
    print ", done."

    if 0:
        runjs('var b = new QPushButton;')
        runjs('b.text = "hep";')
        runjs('b.show();')

if 0: 
    print r.c, dir(r.c)
    print r.c.widget
    print dir(r.c.proxywidget)
    r.c.proxywidget.hide()
    
if 0: #qprim
    #qprim = r.getQPrim(1680221423)
    e = naali.getEntity(1680221423)
    qprim = e.prim
    mats = qprim.Materials
    print mats
    
    #~ qprim.Materials = mats
    
    #~ edited_mats = mats
    
    #~ keys = {}
    #~ id = 0
    for key in mats.itervalues():
        if key[1] == "":
            print "swoot"
        #~ id += 1
    
    #~ #print keys, mats.keys(), mats[keys[0]]

if 0: #qplaceable
    id = 2138143966
    #qplace = r.getQPlaceable(id)
    e = naali.getEntity(id)
    qplace = e.placeable
    print qplace, qplace.Position

    oldz = qplace.Position.z()
    print oldz, "==>",

    import PythonQt.QtGui
    from PythonQt.QtGui import QVector3D
    change_v = QVector3D(0, 0, 0.1)
    #dir shows __add__ but for some reason doesn't work out of the box :(
    #"unsupported operand type(s) for +=: 'QVector3D' and 'QVector3D'"
    #qplace.Position += change_v
    #qplace.Position + change_v

    #bleh and this changes the val in the vec, but doesn't trigger the *vec* setter, 
    #so no actual change in Naali internals
    #qplace.Position.setZ(oldz + 0.1)
  
    newpos = qplace.Position
    newpos.setZ(oldz + 0.1)
    qplace.Position = newpos
    print qplace.Position.z(), "."    
        
if 0:
    from PythonQt.QtCore import QFile, QSize
    from PythonQt.QtGui import QLineEdit, QHBoxLayout,  QLabel, QPushButton, QSizePolicy, QIcon
    
    box = r.c.widget.findChild("QHBoxLayout", "meshLine")
    #print box.layoutSpacing
    button = QPushButton()

    icon = QIcon("pymodules/editgui/ok.png")
    icon.actualSize(QSize(16, 16))
    
    button.setSizePolicy(QSizePolicy.Fixed, QSizePolicy.Fixed)
    button.setMaximumSize(QSize(16, 16))
    button.setMinimumSize(QSize(16, 16))

    button.text = ""
    button.name = "Apply"
    button.setIcon(icon)
    box.addWidget(button)
    
    #~ line = r.c.widget.findChild("QLineEdit", "meshLineEdit")
    #~ print line.sizePolicy.horizontalPolicy(), QSizePolicy.Expanding
    
if 0:
    print "Test"
    PRIMTYPES = {
        "0": "Texture", 
        "45": "Material"
    }
    
    def swoot():
        print "booyah!"
    
    def noswoot():
        print "!booyah!"
        
    from PythonQt.QtUiTools import QUiLoader
    from PythonQt.QtCore import QFile, QSize
    from PythonQt.QtGui import QLineEdit, QHBoxLayout, QComboBox, QLabel
    
    loader = QUiLoader()
    uifile = QFile("pymodules/editgui/materials.ui")
    ui = loader.load(uifile)
    uism = r.getUiSceneManager()
    uiprops = r.createUiWidgetProperty()
    uiprops.show_at_toolbar_ = False
    uiprops.widget_name_ = "Test"
    uiprops.my_size_ = QSize(ui.size.width(), ui.size.height())
    pw = r.createUiProxyWidget(ui, uiprops)
    uism.AddProxyWidget(pw)
    r.formwidget = ui.gridLayoutWidget
    r.pw = pw
    r.pw.show()
    
    #print dir(r.formwidget), r.formwidget.rowCount()

    #~ qprim = r.getQPrim(2985471908)
    #~ mats = qprim.Materials
    #~ print mats#, r.formwidget.formLayout.children() 
    #qprim.Materials = mats
    #~ r.elements = []
    #~ indx = 1
    #~ for tuple in mats.itervalues():
        
        #~ print tuple, tuple[0] == "45"
        #combo = QComboBox()
        #combo.addItem("Material")
        #combo.addItem("Texture")
        #~ line = QLineEdit()
        #~ line.text = tuple[1]
        #~ line.name = "lineEdit_"+str(indx)
        #~ indx += 1
        #~ label = QLabel()
        #~ label.name = PRIMTYPES[tuple[0]]#tuple[0]
        #~ label.text = PRIMTYPES[tuple[0]]
        #~ r.elements.append((label, line))
        #~ r.formwidget.formLayout.addRow(label, line)
    
    #print r.elements
    #~ #print dir(r.formwidget)
    #~ stuff =  r.formwidget.children()
    #~ for thingie in stuff:
        #~ print thingie.name#, thingie.name == "formLayout"
        #~ if thingie.name != "formLayout":
            #~ thingie.delete()


    #~ r.pw.show()

if 0:
    box = r.formwidget.findChild("QGridLayout", "gridLayout")
    print box.rowCount()
    
if 0:
    from PythonQt.QtCore import QFile, QSize
    from PythonQt.QtGui import QLineEdit, QHBoxLayout, QComboBox, QLabel, QPushButton, QSizePolicy, QIcon
    
    box = r.formwidget.findChild("QGridLayout", "gridLayout")
    #print box.rowCount()

    label = QLabel()
    label.text = "n/a"
    
    row = 3
    
    box.addWidget(label, row, 0)
    #print r.c.materialDialogFormWidget
    line = QLineEdit()#QLineEdit()
    line.text = "whee"
    line.name = "whee"
    
    box.addWidget(line, row, 1)


    button = QPushButton()
    icon = QIcon("pymodules/editgui/ok.png")
    icon.actualSize(QSize(16, 16))
    button.setSizePolicy(QSizePolicy.Fixed, QSizePolicy.Fixed)
    button.setMaximumSize(QSize(16, 16))
    button.setMinimumSize(QSize(16, 16))
    button.text = ""
    button.name = "Apply"
    button.setIcon(icon)
    
    box.addWidget(button, row, 2)
    
    
    button = QPushButton()
    icon = QIcon("pymodules/editgui/cancel.png")
    icon.actualSize(QSize(16, 16))
    button.setSizePolicy(QSizePolicy.Fixed, QSizePolicy.Fixed)
    button.setMaximumSize(QSize(16, 16))
    button.setMinimumSize(QSize(16, 16))
    button.text = ""
    button.name = "Cancel"
    button.setIcon(icon)
    
    box.addWidget(button, row, 3)

if 0:
    from PythonQt.QtUiTools import QUiLoader
    from PythonQt.QtCore import QFile, QSize
    from PythonQt.QtGui import QLineEdit, QHBoxLayout, QComboBox, QLabel, QPushButton, QSizePolicy, QIcon
    loader = QUiLoader()
    uism = r.getUiSceneManager()
    
    #~ uifile3 = QFile("pymodules/editgui/tab.ui")
    #~ ui3 = loader.load(uifile3)
    #~ uiprops3 = r.createUiWidgetProperty()
    #~ uiprops3.show_at_toolbar_ = False
    #~ uiprops3.widget_name_ = "tab"
    #~ uiprops3.my_size_ = QSize(ui3.size.width(), ui3.size.height())
    #~ pw3 = r.createUiProxyWidget(ui3, uiprops3)
    #~ r.pw3 = pw3
    #~ r.tab_manager = ui3.tabWidget
    #~ uism.AddProxyWidget(pw3)
    #~ r.pw3.show()

    uifile = QFile("pymodules/editgui/materials.ui")
    ui = loader.load(uifile)
    uiprops = r.createUiWidgetProperty()
    uiprops.show_at_toolbar_ = False
    uiprops.widget_name_ = "Test"
    uiprops.my_size_ = QSize(ui.size.width(), ui.size.height())
    pw = r.createUiProxyWidget(ui, uiprops)
    r.pw = pw    
    
    uifile2 = QFile("pymodules/editgui/editobject.ui")
    ui2 = loader.load(uifile2)
    uiprops2 = r.createUiWidgetProperty()
    uiprops2.show_at_toolbar_ = False
    uiprops2.widget_name_ = "editobject"
    uiprops2.my_size_ = QSize(ui2.size.width(), ui2.size.height())
    pw2 = r.createUiProxyWidget(ui2, uiprops2)
    r.pw2 = pw2

    r.tab_manager.addTab(r.pw, QIcon("pymodules/editgui/cancel.png"), "test")
    r.tab_manager.addTab(r.pw2,  QIcon("pymodules/editgui/cancel.png"),  "editobject")
    
if 0:
    from PythonQt.QtGui import QLineEdit, QHBoxLayout
    box =  r.c.materialDialogFormWidget.formLayout
    hor = QHBoxLayout()
    line = QLineEdit()
    hor.addWidget(line)
    print hor

if 0:
    from PythonQt.QtGui import QLineEdit, QHBoxLayout, QComboBox, QLabel
    combo = QComboBox()
    combo.addItem("aaaa")
    combo.addItem("bbbb")
    combo.addItem("cccc")
    combo.addItem("dddd")
    
    print combo.currentIndex, combo.findText("ccCc")

if 0:
    print r.c.propedit
    #~ r.c.propedit.setObject(r.c.propedit)
    #~ r.c.propedit.show()
    #~ props = r.createUiWidgetProperty()
    #~ props.show_at_toolbar_ = False
    #~ props.widget_name_ = "property editor"
    #~ r.test = r.createUiProxyWidget(r.c.propedit, props)
    #~ r.test.show()
    uism = r.getUiSceneManager()
    uism.AddProxyWidget(r.test)
    print r.test
    r.test.show()


if 0:
    import PythonQt
    from PythonQt.QtUiTools import QUiLoader
    from PythonQt.QtCore import QFile, QSize
    from PythonQt.QtGui import QLineEdit, QHBoxLayout, QComboBox, QLabel, QPushButton, QSizePolicy, QIcon, QWidget
    loader = QUiLoader()
    uifile = QFile("pymodules/objectedit/selection.ui")
    ui = loader.load(uifile)
    uism = r.getUiSceneManager()
    uiprops = r.createUiWidgetProperty(2)
    uiprops.widget_name_ = "Thingie Rect"
    
    #uiprops.my_size_ = QSize(width, height) #not needed anymore, uimodule reads it
    proxy = r.createUiProxyWidget(ui, uiprops)
    uism.AddProxyWidget(proxy)
    proxy.setWindowFlags(0)
    
    ui.show()
    
    r.c.ui = ui
    print r.c.ui.geometry
    #~ r.c.ui.setGeometry(10, 60, 400, 400)
    
    #~ r.c.ui.hide()
    #~ r.c.ui = None
    
    #~ print r.c.ui
    #~ r.c.ui.setGeometry

    
if 0:
    for ent in r.c.sels:
        print ent.id
    worldstream = r.getServerConnection()
    print dir(worldstream)
    id1 = 1250116908
    id2 = 1250116909
    ids = [id1, id2]
    worldstream.SendObjectLinkPacket(ids)
    #~ worldstream.SendObjectDelinkPacket(ids)

if 0: #position as a qvec3d prop of placeable component
    import PythonQt.QtGui
    id = 2703563778
    ent = naali.getEntity(id)
    changevec = PythonQt.QtGui.QVector3D(0, 0, 1)
    print ent.placeable.Position, ent.placeable.Orientation, changevec
    ent.placeable.Position = ent.placeable.Position + changevec
    
    print ent.placeable.Position, ent.placeable.Orientation, changevec
    r.networkUpdate(id)

if 0:
    import PythonQt.QtGui
    a = PythonQt.QtGui.QVector3D(5, 5, 1)
    b = PythonQt.QtGui.QVector3D(5, 5, 0)
    print a == b, a.toString(), b.toString()
    

if 0: #sound add&remove
    e = naali.getUserAvatar()
    try:
        e.sound
    except AttributeError:
        print e.GetOrCreateComponentRaw("EC_AttachedSound")
        print "HAS SOUND COMPONENT:", e.HasComponent("EC_AttachedSound")
        #print naali.createComponent(e, "EC_AttachedSound") #temp workaround XXX
        print "created a new Sound component"

    s = e.sound
    print type(s), s

    #e.removeSound(s)
    e.RemoveComponentRaw(s)
    try:
        e.sound
    except AttributeError:
        print "sound removed successfully"

if 0: #create a new component, hilight
    e = naali.getUserAvatar()
    try:
        e.highlight
    except AttributeError:
        print e.createComponent("EC_Highlight")
        print "created a new Highlight component"

    h = e.highlight
    print type(h), h
    
    h.Show()
    #h.Hide()
    
    vis = h.IsVisible()
    if vis:
        print "vis"
    else:
        print "not"
        
if 0: #create a new component, touchable
    e = naali.getUserAvatar()
    try:
        t = e.touchable
    except AttributeError:
        print e.createComponent("EC_Touchable")
        print "created a new Touchable component", e.id
        t = e.touchable

    print type(t), t
    
    def onhover():
        print "hover on avatar"
    t.connect('MouseHover()', onhover)
        
    def onclick():
        print "click on avatar"
    t.connect('Clicked()', onclick)   
        
    #h.Show()
    #h.Hide()
    
    #vis = h.IsVisible()
    #if vis:
    #    print "vis"
    #else:
     #   print "not"


if 0: #the new DynamicComponent with individual attrs etc
    doorid = 2088825623

    e = naali.getEntity(doorid)
    dc = e.getDynamicComponent("door")
    a = dc.GetAttribute("opened")
    print a, type(a)
    dc.SetAttribute("opened", True)
    dc.OnChanged()

    jssrc = dc.GetAttribute("js_src")
    print jssrc

if 0: #create DynamicComponent
    ent = naali.getEntity(2088826547)
    #ent.createComponent("EC_DynamicComponent")
    #d = ent.EC_DynamicComponent
    oldent = r.getEntity(ent.id)
    d = oldent.dynamic
    print d
    #d.CreateAttribute("real", "y")
    #print d.SetAttribute('y', 0.5)
    print d.GetAttribute('y')

if 0: #animation control
    ent = naali.getUserAvatar()
    try:
        ent.animationcontroller
    except AttributeError:
        #ent.createComponent("EC_DynamicComponent")
        print ent, "has no animation controller component"
    
    a = ent.animationcontroller
    print a, dir(a)
    #animname = "Fly"
    animname = "Walk"
    a.EnableAnimation(animname)
    #print a.SetAnimationTimePosition("Walk", 0.2)

    #step with consequent calls
    try:
        r.t
    except: #first run
        r.t = 0
    r.t += 0.1
    print a.SetAnimationTimePosition(animname, r.t % 1)
    
        
if 0: #log level visibility
    r.logDebug("Debug")
    #r.logWarning("Warning") #not implement now, should add i guess
    r.logInfo("Info")

if 0: #local object creation, testing if local previews of .scenes would work
    from PythonQt.QtGui import QVector3D as Vec3
    from PythonQt.QtGui import QQuaternion as Quat

    print "hep"
    e = naali.createMeshEntity("Jack.mesh")
    print e
    e.placeable.Position = Vec3(128, 128, 60)
    e.placeable.Scale = Vec3(5, 5, 5)
    e.placeable.Orientation = Quat(0, 0, 0, 1)

if 0: #createentity directly from the c++ scenemanager where it's a qt slot now
    #s = naali.getDefaultScene()
    #id = s.NextFreeId()
    #ent = s.CreateEntityRaw(id)
    ent = naali.createEntity()
    print "new entity created:", ent, ent.Id

if 0: #running localscene dotscene loader
    import localscene.loader
    localscene.loader = reload(localscene.loader)

    filename = "pymodules/localscene/test.scene"
    localscene.loader.load_dotscene(filename)

    #avatar = r.getEntity(r.getUserAvatarId())
    #print avatar.placeable.Position.toString()

if 0: #loadurl handler import test
    import loadurlhandler
    loadurlhandler = reload(loadurlhandler)
    l = loadurlhandler.LoadURLHandler()
    print l

if 0: #webview as external qt windows, to test how web map javascripts work
    import PythonQt

    try:
        webview = r.webview
    except:
        webview = PythonQt.QtWebKit.QWebView()
        r.webview = webview #is GCd otherwise immediately

    #urlstring = 'http://an.org/'
    urlstring = 'http://www.osgrid.org/elgg/pg/utilities/map'
    #urlstring = 'http://beta.simstad.nl:8010/client/default_map.html'
    url = PythonQt.QtCore.QUrl(urlstring)
    webview.load(url)
    webview.show()

    print r.webview

if 0: #webview as 3dcanvas
    import PythonQt

    try:
        webview = r.webview
    except:
        webview = PythonQt.QtWebKit.QWebView()
        r.webview = webview #is GCd otherwise immediately

    #urlstring = "http://an.org/"    
    urlstring = "http://www.fmi.fi/saa/sadejapi.html"
    url = PythonQt.QtCore.QUrl(urlstring)
    webview.load(url)
    refreshrate = 10
    #webview.show()

    #avid = r.getUserAvatarId()
    #r.applyUICanvasToSubmeshes(avid, [0], webview, refreshrate)

    print webview

if 0: #old PyEntity - doesn't crash when is removed
    try:
        newent = r.newent
    except:
        newent = r.newent = r.createEntity("axes.mesh", 1234567)
        print "Created newent:", newent
    else:
        print "Found newent", newent

    if 0:
        r.removeEntity(newent.id)
        print "Deleted newent"

    print newent.id
    print newent.placeable

if 0:
    del r.newent

if 0: #using Scene::Entity directly. does it crash when i keep a ref and it's removed? no!
    try:
        newent = r.newent
    except:
        newent = r.newent = naali.createEntity()
        print "Created newent:", newent
    else:
        print "Found newent", newent

    if 0:
        r.removeEntity(newent.Id) #uh i'm an idiot, forgot to expose RemoveEntity in SM
        print "Deleted newent"

    print newent.Id
    print newent.GetComponentRaw("EC_OgrePlaceable")

if 0: #Scene::Entity CreateEntity with components .. to reimplement createMeshEntity
    #XXX wasn't possible yet. lead into research about adding QPointer support to PythonQt internals etc
    ent = naali.createEntity(["EC_OgrePlaceable", "EC_OgreMesh"])

    ent.mesh.SetPlaceable(ent.placeable) #wants a boost shared_ptr, which we don't have :/
    ent.mesh.SetMesh("axes.mesh")

if 0: #adding components as dynamic properties of Scene::Entity
    ent = naali.getUserAvatar()
    qent = ent.qent
    print qent.dynamicPropertyNames()

    if 0:
        qent.setProperty("myplace", ent.placeable)
        print qent.myplace

    #print dir(qent), type(qent.EC_OgrePlaceable), qent.EC_OgrePlaceable
    print dir(ent.placeable)
    print "Name:", ent.placeable.Name
    print "objectName:", ent.placeable.objectName

    print "DynProp check:", 'myplace' in qent.dynamicPropertyNames()
    
if 0: #using the dynamic property component getters implemented in core/componentpropertyadder now
    ent = naali.getUserAvatar()
    qent = ent.qent
    print dir(qent)
    print qent.dynamicPropertyNames()
    print qent.placeable<|MERGE_RESOLUTION|>--- conflicted
+++ resolved
@@ -598,29 +598,12 @@
     bool = modu.RemoveCanvasFromControlBar(canvas)
     print bool
     
-if 0:
-<<<<<<< HEAD
-    print r.getCameraUp()
-    print r.getCameraRight()
-
-=======
-    print "Testing..."
-    e = r.getEntity(8880001)  
-    print e
-    start_x = e.pos[0]
-    start_y = e.pos[1]
-    start_z = e.pos[2]
-        
-    worldstream = r.getServerConnection()
-    worldstream.SendObjectAddPacket(start_x, start_y, start_z)
-
 if 0: #getUserAvatar 
     ent = naali.getUserAvatar()
-    print "User's avatar_id:", ent.id
+    print "User's avatar_id:", ent.Id
     #print "Avatar's mesh_name:", ent.mesh.GetMeshName(0)
     #ent.mesh = "cruncah1.mesh"
     
->>>>>>> c0a7dce1
 if 0: #test changing the mesh asset a prim is using
     ent_id = 2088826433
     #print arkku_id, type(arkku_id)
@@ -1278,7 +1261,7 @@
     try:
         e.highlight
     except AttributeError:
-        print e.createComponent("EC_Highlight")
+        print e.GetOrCreateComponentRaw("EC_Highlight")
         print "created a new Highlight component"
 
     h = e.highlight
@@ -1298,7 +1281,7 @@
     try:
         t = e.touchable
     except AttributeError:
-        print e.createComponent("EC_Touchable")
+        print e.GetOrCreateComponentRaw("EC_Touchable")
         print "created a new Touchable component", e.id
         t = e.touchable
 
@@ -1337,7 +1320,7 @@
 
 if 0: #create DynamicComponent
     ent = naali.getEntity(2088826547)
-    #ent.createComponent("EC_DynamicComponent")
+    #ent.GetOrCreateComponentRaw("EC_DynamicComponent")
     #d = ent.EC_DynamicComponent
     oldent = r.getEntity(ent.id)
     d = oldent.dynamic
@@ -1351,7 +1334,7 @@
     try:
         ent.animationcontroller
     except AttributeError:
-        #ent.createComponent("EC_DynamicComponent")
+        #ent.GetOrCreateComponentRaw("EC_DynamicComponent")
         print ent, "has no animation controller component"
     
     a = ent.animationcontroller
