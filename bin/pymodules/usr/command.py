"""this is executed when you press '.' in the ogre window, the viewer main window.
used for quick testing of py commands."""

import rexviewer as r
import math

print "--- *** ---"

#print dir(r)

#some prim
idnum = 720011 #the cube most far away from the screen in Toni & Petri 's test sim
#idnum = 0
new_id = 9999999

#av ent
av_entid = 8880000

def rotate(e):
    o = e.orientation    
    newort = (o[0], o[1], o[2] + 0.5, o[3])
    print "Rotating to ort:", newort
    e.orientation = newort
    #assert e.orientation[2] > (oldz+0.9) #xxx some logic fail here?
    #print "TEST ORIENTATION SUCCEEDED", e.orientation[2], oldortz
    
def move(e):
    p = e.pos #.pos - the w.i.p. api has a shortcut now that instead of a placeable with loc,rot,scale it just gives loc now directly
    oldx = p[0] #p.x - Vector3 not wrapped (yet), just gives a tuple
    #p.x += 1 #change the x-coordinate
    newpos = (p[0] - 1, p[1], p[2])
    print "Moving to move to pos:", newpos
    e.pos = newpos

if 0:
    print "Testing taking a screenshot..."
    
    path = "pymodules/webserver/screenshot/"
    pic = "current.png"
    
    hmm = r.takeScreenshot(path, pic)
    
if 0:
    print "Testing event sending, camera for now..."#   , r.SwitchCameraState
    hmm = r.sendEvent(r.SwitchCameraState)
    print "test done?", hmm

if 0:
    print "Testing camera swap..."
    hmm = r.switchCameraState()
    #print hmm
    
if 0: #get entity
    #idnum = new_id
    print "Getting entity id", idnum,
    e = r.getEntity(idnum)
    print "got:", e
    #print dir(r)
    rotate(e)
    #move(e)

if 0: #test avatartracking, works :)
    av_entid = r.getUserAvatarId()
    print "<:::",
    try:
        a = r.getEntity(av_entid)
    except:
        print "could find the avatar with the given id", av_entid
    else:
        print "Avatar pos:", a.placeable.Position
        print ":::>"
        """
        perhaps some local script could track movement?
        make a sound of a nearby object of interest, 
        like when a pet or a friend moves?
        """
        
        if 0:
            #test what happens when we move the av
            #a.pos = a.pos[0] + 1, a.pos[1], a.pos[2]
            """crash, because of how network updates are coded in the internals: 
            XXX RexServerConnecion.cpp
            RexServerConnection::SendMultipleObjectUpdatePacket(std::vector<Scene::EntityPtr> entity_ptr_list)
            const Foundation::ComponentInterfacePtr &prim_component = entity_ptr_list[i]->GetComponent("EC_OpenSimPrim");
            (because avatars don't have the prim component"""
            
            #rotating the av
            rotate(a)

if 0: #push an event, input and/or chat
    #from eventsource import viewer
    #from modulemanager import m 
    import core.circuits_manager
    mm = core.circuits_manager.ComponentRunner.instance
    print mm
    
    #mm.INPUT_EVENT(r.MoveForwardPressed)
    
    #a chat message again now too
    #mm.RexNetMsgChatFromSimulator("Bob", "- that's me, Bob.")
    
    #previous pyglet stuff, was an ncoming chat msg event
    #m.dispatch_event('on_chat', "input", "testing")
    #print viewer._event_stack

if 0: #create entity
    #not safe now:
    """
    New entity created:16:39:22 [Foundation] Error: Can't create entity with given i
d because it's already used: 9999999
Assertion failed: px != 0, file D:\k2\rex\viewer\trunk\external_libs\include\boo
st/shared_ptr.hpp, line 419
    """
    print "Testing entity creation"
    meshname = "axes.mesh"
    
    avatar = r.getEntity(r.getUserAvatarId())
    ent = r.createEntity(meshname, 12345681)
    #print "New entity created:", ent, ent.pos
    ent.placeable.Position = avatar.placeable.Position

    from PythonQt.QtGui import QVector3D as Vec
    ent.placeable.Scale = Vec(0.1, 0.1, 0.1)
    #print "new pos", ent.pos, ent.scale

if 0: #placeable and text tests
    print "Testing..."
    e = r.getEntity(8880005)    

    #~ try:
        #~ e.pos = 1
    #~ except Exception, e:
        #~ print e
        
    #e.orientation = "well this ain't a quarternion."
    #e.scale = ("does", "this", "work")
    def test():
        print "this ain't a string..."
    
    e.text = "swoot"
    e.text = 1
    e.text = ("swoot", "ness")
    e.text = (1, 2)
    e.text = test
    
    e.pos = 1
    
    print e.text, e.pos, e.scale, e.orientation
    
if 0: #send chat
    r.sendChat("hello from new realXtend Naali!")
    #print "called sendchat ok"
    
if 0: #print test
    r.logInfo("this is a test print!")
    
if 0: #camera pitch
    dy = 0.1
    dp = 0.5
    #dp = -0.1
    #dp = 0.1
    r.setCameraYawPitch(dy, dp)
    print r.getCameraYawPitch()

if 0: #camera entity - it is an entity nowadays, and there is EC cam even
    camid = r.getCameraId()
    print "CAM:", camid
    cament = r.getEntity(camid)
    p = cament.placeable
    print p.Position, p.Orientation

    import PythonQt.QtGui
    from PythonQt.QtGui import QQuaternion as Quat
    from PythonQt.QtGui import QVector3D as Vec
    ort = p.Orientation
    rot = Quat.fromAxisAndAngle(Vec(0, 1, 0), 10)
    #ort *= Quat(0, -.707, 0, .707)
    ort *= rot
    p.Orientation = ort

if 0: #calcing the camera angle around up axis for web ui
    import PythonQt.QtGui
    from PythonQt.QtGui import QQuaternion as Quat
    from PythonQt.QtGui import QVector3D as Vec

    from objectedit.conversions import quat_to_euler#, euler_to_quat

    def toAngleAxis(quat): 
        #no worky, so resorted to euler conversion
        import PythonQt
        import math

        lensq = quat.lengthSquared()
        ang = 2.0 * math.acos(quat.scalar())

        invlen = lensq ** 0.5
        vec = PythonQt.QtGui.QVector3D(quat.x() * invlen, 
                                       quat.y() * invlen,
                                       quat.z() * invlen)

        return vec, ang

    camid = r.getCameraId()
    cament = r.getEntity(camid)
    p = cament.placeable

    #print toAngleAxis(p.Orientation)

    ort = p.Orientation
    euler = quat_to_euler([ort.scalar(), ort.x(), ort.y(), ort.z()])
    print euler
    start = Quat(0, 0, -0.707, -0.707)
    #print start
    rot = Quat.fromAxisAndAngle(Vec(0, 1, 0), -10) #euler[0])
    new = start * rot
    #print euler_to_quat(euler)
    print ort
    print new
    #p.Orientation = new
    #print euler_to_quat(euler), ort
        
if 0: #avatar set yaw (turn)
    #a = -1.0
    a = 0
    print "setting avatar yaw with %f" % a
    r.setAvatarYaw(a)

if 0: #avatar rotation #XXX crashes when the avatar is not there! XXX
    x = 0
    y = 0 
    z = 0.1 #this is the actual rotation thingie
    w = 0
    print "rotating the avatar to", (x, y, z, w)    
    r.setAvatarRotation(x, y, z, w)
    
if 0: #create a new qt canvas
    try:
        c = r.c
    except: #initial run
        c = r.createCanvas()
        r.c = c
    else: #the canvas has already been created
        #import PythonQt
        #print globals()
        #print '=============='
        #print 'box' in globals()
        #print dir(PythonQt)
        #print box
        print "~~~"
        #print "test t:", test
        #print "canvas t:", __canvas__
    print c
    
if 0: #add a signal handler to the ui loaded above, i.e. create a slot and connect it
    r.c.label.text = "py-commanded"
    def changed(v):
        print "val changed to: %f" % v
    #print r.c.label.connect('clicked()', changed)
    print r.c.doubleSpinBox.connect('valueChanged(double)', changed)
    print r.c.children()
    print dir(r.c)
    
if 0: #for the box test ui created in code - works
    # define our own python method that appends the text from the line edit
    # to the text browser
    box = r.c
    def appendLine():
        box.browser.append(box.edit.text)
    box.button1.connect('clicked()', appendLine)
    box.edit.connect('returnPressed()', appendLine)

if 0: #sys.path PYTHONHOME etc fix attempts
    import os
    print os.getenv("PYTHONHOME")
    
    import sys
    print sys.path
    
    import modulemanager
    print modulemanager.__file__
    
if 0: #python-ogre test - using the extension lib in the embedded context :o
    #import sys
    #sys.path.append('pymodules/ogre.zip')
    #didn't work for some reason yet - should .pyd s work from zips too?
    #apparently it should work: http://mail.python.org/pipermail/python-list/2008-March/653795.html
    
    #based on the info in http://www.ogre3d.org/addonforums/viewtopic.php?f=3&t=8743&hilit=embed
    import ogre.renderer.OGRE as ogre
    root = ogre.Root.getSingleton()
    #print dir(r)
    print root.isInitialised()
    rs = root.getRenderSystem()
    #rs.setAmbientLight(1, 1, 1)
    vp = rs._getViewport()
    #print vp
    bg = vp.getBackgroundColour()
    #only affects when not connected, when caelum is not there i figure
    vp.setBackgroundColour(ogre.ColourValue(0.1, 0.2, 0))
    
    cam = vp.getCamera()
    #print cam
    
    sm = root.getSceneManager("SceneManager")
    print sm
    
    def drawline():
        try:
            mcounter = r.mcounter
        except: #first execution
            print "first exec"
            mcounter = 1
        else:
            mcounter += 1
            #print "incremented manual object counter to", mcounter
        r.mcounter = mcounter
        print "Creating manual object index", mcounter
        mob =  sm.createManualObject("manual%d" % mcounter)
        mnode = sm.getRootSceneNode().createChildSceneNode("manual%d_node" % mcounter)
        
        try:
            mmaterial = r.mmaterial
        except: #first execution
            mmaterial = ogre.MaterialManager.getSingleton().create("manual1Material","debugger")
            mmaterial.setReceiveShadows(False)
            tech = mmaterial.getTechnique(0)
            tech.setLightingEnabled(True)
            pass0 = tech.getPass(0)
            pass0.setDiffuse(0, 0, 1, 0)
            pass0.setAmbient(0, 0, 1)
            pass0.setSelfIllumination(0, 0, 1)
            r.mmaterial = mmaterial
            print "created the manual material"
        else:
            pass
            #print "got the existing manual material"
            
        mob.begin("manual1Material", ogre.RenderOperation.OT_LINE_LIST)
        mob.position(40, 240, 55 - mcounter)
        mob.position(240, 10, 10 + mcounter)
        #etc 
        mob.end()
        mnode.attachObject(mob)
        
    drawline()

if 0: #pydoc can hopefully serve / give us api docs of pythonqt somehow
    import sys
    import PythonQt
    sys.argv = ['PythonQt']
    import pydoc
    pydoc.gui()

if 0: #pythonqt introspec
    #print "Importing PythonQt..."
    import PythonQt
    import PythonQt.QtCore

    #k = PythonQt.QtCore.Qt.AltModifier
    #print k, type(k), dir(k)
    #print dir(PythonQt.Qt)
    #qapp = PythonQt.Qt.QApplication.instance()
    #print qapp.changeOverrideCursor

    #import PythonQt.QtGui as gui
    #print dir(gui)
    #cursor = gui.QCursor()
    #print cursor, cursor.shape()
    #cursor.setShape(1)
    #qapp.setOverrideCursor(cursor)

    #print PythonQt.QtCore.Qt.Vertical
    #print "Importing PythonQt.QtGui..."

    #import PythonQt.QtUiTools as uitools
    #print dir(uitools.QUiLoader)
    #print dir(gui.QTreeWidgetItem)

    #UiWidgetProperties = PythonQt.__dict__['UiServices::UiWidgetProperties']
    #print type(UiWidgetProperties), dir(UiWidgetProperties)
    #print UiWidgetProperties.WidgetType #the enum should be moved to be inside the class XXX

if 0: # EC_OgreCamera
    import naali
    cam = naali.getCamera()
    if cam is not None:
        print dir(cam), cam.className, cam

    #the slot is there now also directly, not with the 'pythonified' name
    #print "cam from slot directly:", naali.GetCameraEntity()
    from __main__ import _naali
    print dir(_naali)
    _naali.delete()
    _naali.deleteLater()

if 0:
    import naali
    def keypressed(e):
        print e
    #print dir(naali.inputcontext)
    #naali.inputcontext.disconnect()
    naali.inputcontext.connect('OnKeyEvent(KeyEvent&)', keypressed)

if 0: #QVector3D
    import PythonQt.QtGui
    #print dir(PythonQt.QtGui)
    v3 = PythonQt.QtGui.QVector3D()
    print v3
    print dir(v3)
    v3.setX(1)
    print v3.x()

    pointa = PythonQt.QtGui.QVector3D(0,0,0)
    pointb = PythonQt.QtGui.QVector3D(2, 2, 0)
    direction = PythonQt.QtGui.QVector3D(1, 1, 0)
    print pointa.distanceToLine(pointb, direction)
    
if 0: #QQuaterinion
    import PythonQt.QtGui
    q1 = PythonQt.QtGui.QQuaternion(1, 0, 0, 1)
    q2 = PythonQt.QtGui.QQuaternion(0.707, 0, 0.707, 0)
    print q1, q2
    
    q3 = q1*q2
    q1 *= q2
    print q3, q1

if 0:
    import PythonQt.QtCore
    
    point_a_tl = PythonQt.QtCore.QPoint(2,2)
    point_a_br = PythonQt.QtCore.QPoint(5,5)
    
    point_b_tl = PythonQt.QtCore.QPoint(3,3)
    point_b_br = PythonQt.QtCore.QPoint(7,7)
    
    rect_a = PythonQt.QtCore.QRect(point_a_tl, point_a_br)
    print "Rect A: ", rect_a.toString()
    rect_b = PythonQt.QtCore.QRect(point_b_tl, point_b_br)
    print "Rect B: ", rect_b.toString()
    print "intersects: ", rect_a.intersects(rect_b)
    
    rect_c = rect_a.intersected(rect_b)
    print "intersected:", rect_c.toString()

if 0:
    from PythonQt.QtGui import *

    group = QGroupBox()
    box = QVBoxLayout(group)
    print dir(box)
    push1 =  QPushButton(group)
    box.addWidget(push1)
    push2 =  QPushButton(group)
    box.addWidget(push2)
    check =  QCheckBox(group)
    check.text = 'check me'
    group.title = 'my title'
    push1.text = 'press me'
    push2.text = 'press me2'
    box.addWidget(check)
    group.show()

if 0:
    box = r.c.widget
    def funk(item):
        print "got index...", item
        box.treeWidget.currentItem().setText(0, "doooood")
    r.c.widget.treeWidget.disconnect('activated(QModelIndex)', r.c.itemActivated)
    r.c.itemActivated = funk
    r.c.widget.treeWidget.connect('activated(QModelIndex)', funk)
    print type(r.c)

if 0:
    box = r.c.widget.treeWidget
    box.clear()
    
if 0: #populating the EditGui window
    from PythonQt.QtGui import *
    from PythonQt.QtCore import QPoint
    box = r.c.widget
    box.label.text = "hmm"

    children = []
    children.append(QTreeWidgetItem(box.treeWidget))
    children[0].setText(0, "swoot")
    children.append(QTreeWidgetItem(box.treeWidget))
    children.append(QTreeWidgetItem(box.treeWidget))
    children.append(QTreeWidgetItem(box.treeWidget))
    print len(children)
    #~ def test(item, idx):
        #~ print "worked...", item, idx
    #~ box.treeWidget.connect('itemActivated(QTreeWidgetItem)', test)
    #box.treeWidget.connect('itemActivated', test)
    #box.treeWidget.itemClicked.connect(box.treeWidget.itemClickedSetSelected)
    
    #~ pos = QPoint(0,1)
    #~ thingie5 = box.treeWidget.indexAt(pos)  
    #print box.treeWidget.findChild
    #index = box.treeWidget.currentIndex()
    #print box.treeWidget.activated(index), index
    #print dir(box.treeWidget)

if 0:
    box = r.c.widget
    #print box, dir(box.treeWidget)
    text = box.treeWidget.currentItem().text(0)
    print text
    print type(text), r.c.widgetList
    print r.c.widgetList[720010]

if 0: #QtUI::UICanvas::External ?! not here...
    from PythonQt.QtUiTools import QUiLoader
    from PythonQt.QtCore import QFile, QIODevice
    #print dir(quil)  
    #print dir(PythonQt.QtCore.QIODevice)
    loader = QUiLoader()
    canvas = r.createCanvas(0)
    
    file = QFile("pymodules/usr/editobject.ui")
    iodev = QIODevice(file)

    widget = loader.load(file)
    canvas.AddWidget(widget)
    canvas.Show()
    
if 0: #collada load testing
    import collada
    print collada.Collada
    try:
        pycollada_test
    except:
        import pycollada_test
    else:
        pycollada_test = reload(pycollada_test)

if 0: #canvas size edit
    box = r.c
    #print dir(box.widget.size)
    #print box.widget.size.width()#, box.widget.size.height
    #print type(box.canvas)
    #box.canvas.size.setHeight(600)#
    #box.canvas.adjustSize()
    width = box.widget.size.width()
    height = box.widget.size.height()
    print width, height
    box.canvas.resize(width, height)
    #print box.canvas.resize(380, 250)
    
if 0: #ogre cam test and vectors
    import ogre.renderer.OGRE as ogre
    root = ogre.Root.getSingleton()
    #print dir(r)
    print root.isInitialised()
    rs = root.getRenderSystem()
    
    vp = rs._getViewport()
    
    
    #~ print dir(ogre.Vector3)
    #~ vec = ogre.Vector3(5, 5, 5).normalisedCopy() 
    #~ print vec, type(vec)
    cam = vp.getCamera()
    
    #print dir(cam)
    #print cam.Orientation, cam.DerivedOrientation, cam.getOrientation()
    #~ print "\n"
    #~ print cam.getRight(), cam.getUp()

if 0:
    canvas = r.c.canvas
    for child in canvas.children():
        child.delete()
    canvas.close()
    #canvas.deleteLater()
    
if 0: #pygame window test
    try:
        r.pygame
    except AttributeError: #first run
        import pygame
        r.pygame = pygame
        s = pygame.display.set_mode((320, 200))
        print s,
        r.pygame_s =  s #screen
        print r.pygame_s
        
    else:
        s = r.pygame_s
    print s
    
    s.fill((64, 95, 73))
    pygame.display.flip()
    
    #works :)=======

if 0: #testing the removal of canvases
    canvas = r.c.canvas
    modu = r.getQtModule()
    #print dir(modu)
    bool = modu.RemoveCanvasFromControlBar(canvas)
    print bool
    
if 0:
    print "Testing..."
    e = r.getEntity(8880001)  
    print e
    start_x = e.pos[0]
    start_y = e.pos[1]
    start_z = e.pos[2]
        
    worldstream = r.getServerConnection()
    worldstream.SendObjectAddPacket(start_x, start_y, start_z)

if 0: #getUserAvatar 
    id = r.getUserAvatarId()
    ent = r.getEntity(id)
    print "User's avatar_id:", id
    #print "Avatar's mesh_name:", ent.mesh.GetMeshName(0)
    #ent.mesh = "cruncah1.mesh"
    
if 0:
    print r.getCameraUp()
    print r.getCameraRight()

if 0: #test changing the mesh asset a prim is using
    ent_id = 1659586053 #penkki, arkku was: 2461025163
    #print arkku_id, type(arkku_id)
    ent = r.getEntity(ent_id)
    print "Test entity:", ent
    print ent.mesh
    ent.mesh = 1 #should raise an exception
    ruukku = "681b1680-fab5-4203-83a7-c567571c6acf"
    penkki = "04d335b6-8f0c-480e-a941-33517bf438d8"
    ent.mesh = penkki #"35da6174-8743-4026-a83e-18b23984120d"
    print "new mesh set:", ent.mesh
    
    print "sending prim data update to server"
    r.sendRexPrimData(ent.id) #arkku
    print "..done", ent.mesh
    
if 0: #old deprecated wrapper - testing vector3/quat wrapping 
    from PythonQt import *
    from objectedit.conversions import *
    
    print "Creating Vectors:"
    vec = Vector3df(0, 0, 0)
    print "vec1 (%.1f, %.1f, %.1f)" % (vec.x(), vec.y(), vec.z())
    
    vec2 = Vector3df(1, 1, 1)
    print "vec2 (%.1f, %.1f, %.1f)" % (vec2.x(), vec2.y(), vec2.z())
    
    print "distance between the two", vec.getDistanceFrom(vec2)
    
    vec.setx(1.0)
    vec.sety(1.0)
    vec.setz(1.0)
    
    print "changed vec1 (%.1f, %.1f, %.1f)" % (vec.x(), vec.y(), vec.z())
    print "new distance between the two", vec.getDistanceFrom(vec2)
    
    vec.setx(4.0)
    vec.sety(4.0)
    vec.setz(4.0)
    print "changed vec1 (%.1f, %.1f, %.1f)" % (vec.x(), vec.y(), vec.z())
    print "another new distance between the two", vec.getDistanceFrom(vec2)
    
    print "Creating quats:"
    quat = Quaternion(0, 0, 0, 0)
    print "quat (%.4f, %.4f, %.4f, %.4f)" % (quat.x(), quat.y(), quat.z(), quat.w())
    
    quat.setx(2.0)
    quat.sety(2.0)
    quat.setz(3.0)
    quat.setw(2.0)
    print "changed quat (%.4f, %.4f, %.4f, %.4f)" % (quat.x(), quat.y(), quat.z(), quat.w())
    
    print "Quat to Euler:"
    x = 0.707
    y = 0
    z = 0
    w = 0.707
    quat = Quaternion(x, y, z, w)
    euls = Vector3df(0,0,0)
    quat.toEuler(euls)
    euls2 = quat_to_euler((x, y, z, w))
    print "eulers (%.1f, %.1f, %.1f)" % (math.degrees(euls.x()), math.degrees(euls.y()), math.degrees(euls.z()))
    print "eulers2", euls2
    
    print "Euler to Quat:"
    x = math.radians(0)
    y = math.radians(90)
    z = math.radians(0)
    
    euler = Vector3df(x, y, z)
    #~ quat_from_euler = Quaternion(euler)
    #~ print "quat from eulers (%.4f, %.4f, %.4f, %.4f)" % (quat_from_euler.x(), quat_from_euler.y(), quat_from_euler.z(), quat_from_euler.w())

    quat_from_euler = Quaternion(x, y, z)
    print "quat from eulers (%.4f, %.4f, %.4f, %.4f)" % (quat_from_euler.x(), quat_from_euler.y(), quat_from_euler.z(), quat_from_euler.w())
        
    from editgui.conversions import *
    euler = euler_to_quat((0, 90, 0))
    print "quat from eulers", euler
    
if 0:
    avatar = r.getEntity(r.getUserAvatarId())
    avatar.text = "Swoot"
    import PythonQt as qt
    ent = r.getEntity(1392229722)
    print ent.name, ent.pos, ent.scale, ent.orientation, ent.prim
    pos = qt.Vector3df(ent.pos[0], ent.pos[1], ent.pos[2])
    print pos, pos.x(), pos.y(), pos.z()
    ent.pos = pos
    
if 0: #property editor tests
    #print r.c
    #print r, dir(r)
    pe = r.getPropertyEditor()
    #print pe, pe.setObject, pe.show
    pe.setObject(r.c.widget)
    pe.show()
    
if 0: #getting args from outside to run tests automatically
    import os
    naaliargs = os.getenv('NAALIARGS')
    print naaliargs

if 0:
    #print r.c.widget.move_button, dir(r.c.widget.move_button)
    #r.c.canvas.Show()
    print r.c.widget.move_button.isChecked(), r.c.widget.rotate_button.isChecked(), r.c.widget.scale_button.isChecked()
    #print  dir(r.c.widget.move_button)
    r.c.widget.move_button.setChecked(False)
    
<<<<<<< HEAD
if 1:
=======
if 0:
>>>>>>> 7f1ab5c6
    fov = r.getCameraFOV()
    #rightvec = V3(r.getCameraRight())
    #campos = V3(r.getCameraPosition())
    #ent = r.getEntity(r.getUserAvatarId())
    #entpos = V3(ent.pos)
    #width, height = r.getScreenSize()
    import naali
    rend = naali.renderer
    #print r.getScreenSize()
    print rend.GetWindowWidth(), rend.GetWindowHeight()

    if 0: #didn't port the above vec getters now to current
        x = 613
        y = 345
        normalized_width = 1/width
        normalized_height = 1/height
    
        #print x * normalized_width
    
        length = (campos-entpos).length
        worldwidth = (math.tan(fov/2)*length) * 2

        #print campos, entpos, length, fov, width, height
    
        ent1 = r.createEntity("cruncah.mesh")
        ent1.pos = pos.x, pos.y+worldwidth/2, pos.z
        ent2 = r.createEntity("cruncah.mesh")
        ent2.pos = pos.x, pos.y+worldwidth/2, pos.z
        #~ newpos = 
        #~ print newpos
    
    
if 0: #bounding box tests
    #robo 1749872183
    #ogrehead 1749872798
    ent = r.getEntity(1749871222)#r.getUserAvatarId())
    from editgui.vector3 import Vector3 as V3
    #~ print ent.boundingbox
    bb = list(ent.boundingbox)
    print bb
    #~ scale = list(ent.scale)
    #~ min = V3(bb[0], bb[1], bb[2])
    #~ max = V3(bb[3], bb[4], bb[5])
    #~ height = abs(bb[4] - bb[1]) + scale[0]#*1.2
    #~ width = abs(bb[3] - bb[0]) + scale[1] #*1.2
    #~ depth = abs(bb[5] - bb[2]) + scale[2]#*1.2
    #~ #print ent.pos, 
    #~ print min, max, height, width, depth
    
    #~ r.box = r.createEntity("Selection.mesh")
    #~ r.box.pos = ent.pos
    
    #~ r.box.scale = height, width, depth#depth, width, height
    #~ r.box.orientation = ent.orientation
    
    
    #~ min_ent = r.createEntity("cruncah1.mesh")
    #~ min_ent.scale = 0.3, 0.3, 0.3
    #~ min_ent.pos = pos[0] + min.x, pos[1] + min.y, pos[2] + min.z 
    
    #~ max_ent = r.createEntity("cruncah1.mesh")
    #~ max_ent.scale = 0.3, 0.3, 0.3
    #~ max_ent.pos = pos[0] + max.x, pos[1] + max.y, pos[2] + max.z
    
if 0: #login - for running tests automatically
    print "starting opensim login"
    #user, pwd, server = "Test User", "test", "localhost:9000"
    user, pwd, server = "d d", "d", "world.evocativi.com:8002"
    r.startLoginOpensim(user, pwd, server)
    
if 0: #getserver test
    #print dir(r)
    #print "YO", r.getTrashFolderId()
    #r.deleteObject(2351241440)
    worldstream = r.getServerConnection()
    
    #print worldstream, dir(worldstream), worldstream.SendObjectDeRezPacket
    worldstream.SendObjectDeRezPacket(2891301779, r.getTrashFolderId())
    #ent = r.getEntity(r.getUserAvatarId())
    #worldstream.SendObjectDeletePacket(1278500474, True)
    #~ ent = r.getEntity(2208825114)
    #~ print ent

if 0: #getrexlogic test
    l = r.getRexLogic()
    print l, dir(l)
    #class entity_id_t(int): pass
    #entid = entity_id_t(2)
    #l.SendRexPrimData(entid)
    
if 0: #rexlogic as service with qt mechanism
    from __main__ import _naali
    l = _naali.GetWorldLogic()
    print dir(l)
    
if 0: #undo tests
    e = r.getEntity(1752805599)
    print e.prim, e.uuid
    e_uuid = "d81432f2-28f3-4e05-ac8a-abb4b625dbe4-"
    worldstream = r.getServerConnection()
    #print worldstream, dir(worldstream), worldstream.SendObjectDeRezPacket
    worldstream.SendObjectUndoPacket(e.uuid)
    
if 0: #undo tests and ent.uuid
    e = r.getEntity(1752805599)
    print e, e.uuid, e.editable  
    worldstream = r.getServerConnection()
    #print worldstream, dir(worldstream), worldstream.SendObjectDeRezPacket
    worldstream.SendObjectSelectPacket(ent.id)
    
if 0: #updateflag checks, duplicate tests
    e = r.getEntity(2054915991)
    print e, e.uuid, e.editable, e.updateflags
    ws = r.getServerConnection()
    #print dir(ws)
    x, y, z = e.pos
    ws.SendObjectDuplicatePacket(e.id, e.updateflags, 1, 1, 1)
    
if 0: #proxywidget signal connecting
    #~ from PythonQt.QtUiTools import QUiLoader
    #~ from PythonQt.QtCore import QFile
    #~ #prop = r.getUiWidgetProperty()
    #~ #print prop, dir(prop), prop.widget_name_
    #~ loader = QUiLoader()
    #~ uifile = QFile("pymodules/editgui/editobject.ui")
    #~ ui = loader.load(uifile)
    #~ uiprops = r.createUiWidgetProperty()
    #~ uiprops.widget_name_ = "WOOT"
    #~ widget = r.createUiProxyWidget(ui, uiprops)
    #~ print widget, dir(widget)
    
    #~ uism = r.getUiSceneManager()
    #~ if uism.AddProxyWidget(widget):
        #~ print "WORKED!"
    
    #~ modu =  r.getQtModule()
    #~ print modu, dir(modu)
    #~ whee = modu.whee()
    #~ print whee, dir(whee)#, whee.about()
    
    print r.c, r.c.proxywidget, dir(r.c.proxywidget)
    def whee(boo):
        print boo
    r.c.proxywidget.connect('Visible(bool)', whee)

if 0: #get entity by (prim) uuid
    #uuid = "cac0a9bf-2ee3-427a-bf2b-5a2f17cb3155"
    e = r.getEntityByUUID(uuid)
    print e, "by uuid", uuid

if 0: #search where a given texture is used
    #uuid = "cac0a9bf-2ee3-427a-bf2b-5a2f17cb3155" #antont local fishworld screen
    #uuid = "3edf2f27-411e-4a80-af8d-a422c014532e" #prim school project test display
    uuid = 'a07893e6-3631-4ee0-b9a4-1a4e07eed5be' #mesh
    #print applyUICanvasToSubmeshesWithTexture(canvas, uuid)
    
if 0:
    #print r.c, dir(r.c)
    print r.manager
    print dir(r.manager)
    
    channels = r.manager.channels
    #print channels
    for item in channels:
        for handler in r.manager._getHandlers(item):
            print handler.channels#dir(handler)
            
if 0:
    import PythonQt
    from PythonQt.QtGui import QTreeWidgetItem, QInputDialog, QLineEdit
    box = r.c.widget.findChild("QVBoxLayout")
    print box, dir(box), box.name
    line = QLineEdit()
    box.addWidget(line)

if 0: #a c++ side test func for api dev
    ret = r.randomTest()
    print ret
    print ret.map, ret.about(), ret.uuid, ret.list()
    l = ret.list()
    print dir(l)
    print l.count(2)
    for i in l:
        print i
    #print qm, dir(qm)
    #~ print r.c.widget, r.c.proxywidget
    #~ pe = r.getPropertyEditor()
    #~ #print pe, pe.setObject, pe.show
    #~ pe.setObject(r.c.proxywidget)
    #~ pe.show()

if 0: #QRenderer
    #rend = r.getQRenderer()
    #print rend
    #print rend.FrustumQuery
    #print dir(rend)
    #print rend.

    #import PythonQt
    #import __main__
    #print dir(__main__)
    #from __main__ import _naali
    #print dir(PythonQt)
    #PythonQt.__main__
    #print _naali.GetRenderer()

    import naali
    print naali.renderer

    r = naali.renderer
    r.HideCurrentWorldView()
    r.Render()
    import time; time.sleep(1)
    r.ShowCurrentWorldView()

if 0: #worldstream
    worldstream = r.getServerConnection()
    print "send drop bomb:", worldstream.SendGenericMessage("DropBomb", ["here", "soon", "BIG"])

if 0: #scene, aka. SceneManager
    import naali
    s = naali.getScene("World")
    print s

if 0: #javascript service
    import naali
    from naali import runjs
    runjs('print("Hello from JS! " + x)', {'x': naali.renderer})
    runjs('print("Another hello from JS! " + x)', {'x': naali.inputcontext})
    runjs('print("Some camera! " + x)', {'x': naali.getCamera()})
    runjs('print("Some camera, using naali :O ! " + x.getCamera())', {'x': naali})
    runjs('print("Camera Entity " + x)', {'x': naali.getCameraEntity()})
    #runjs('var a = {"a": true, "b": 2};')
    #runjs('print(a.a + ", " + a.b)')
    #runjs('print(JSON.stringify(a))')
    #runjs('print("1 + 1 == " + 1 + 1)')
    #runjs('print("1 - 1 == " + 1 - 1)')
    print ", done."

    if 0:
        runjs('var b = new QPushButton;')
        runjs('b.text = "hep";')
        runjs('b.show();')

if 0: 
    print r.c, dir(r.c)
    print r.c.widget
    print dir(r.c.proxywidget)
    r.c.proxywidget.hide()
    
if 0: #qprim
    #qprim = r.getQPrim(1680221423)
    e = r.getEntity(1680221423)
    qprim = e.prim
    mats = qprim.Materials
    print mats
    
    #~ qprim.Materials = mats
    
    #~ edited_mats = mats
    
    #~ keys = {}
    #~ id = 0
    for key in mats.itervalues():
        if key[1] == "":
            print "swoot"
        #~ id += 1
    
    #~ #print keys, mats.keys(), mats[keys[0]]

if 0: #qplaceable
    id = 2138143966
    #qplace = r.getQPlaceable(id)
    e = e.getEntity(id)
    qplace = e.placeable
    print qplace, qplace.Position

    oldz = qplace.Position.z()
    print oldz, "==>",

    import PythonQt.QtGui
    from PythonQt.QtGui import QVector3D
    change_v = QVector3D(0, 0, 0.1)
    #dir shows __add__ but for some reason doesn't work out of the box :(
    #"unsupported operand type(s) for +=: 'QVector3D' and 'QVector3D'"
    #qplace.Position += change_v
    #qplace.Position + change_v

    #bleh and this changes the val in the vec, but doesn't trigger the *vec* setter, 
    #so no actual change in Naali internals
    #qplace.Position.setZ(oldz + 0.1)
  
    newpos = qplace.Position
    newpos.setZ(oldz + 0.1)
    qplace.Position = newpos
    print qplace.Position.z(), "."    
        
if 0:
    from PythonQt.QtCore import QFile, QSize
    from PythonQt.QtGui import QLineEdit, QHBoxLayout,  QLabel, QPushButton, QSizePolicy, QIcon
    
    box = r.c.widget.findChild("QHBoxLayout", "meshLine")
    #print box.layoutSpacing
    button = QPushButton()

    icon = QIcon("pymodules/editgui/ok.png")
    icon.actualSize(QSize(16, 16))
    
    button.setSizePolicy(QSizePolicy.Fixed, QSizePolicy.Fixed)
    button.setMaximumSize(QSize(16, 16))
    button.setMinimumSize(QSize(16, 16))

    button.text = ""
    button.name = "Apply"
    button.setIcon(icon)
    box.addWidget(button)
    
    #~ line = r.c.widget.findChild("QLineEdit", "meshLineEdit")
    #~ print line.sizePolicy.horizontalPolicy(), QSizePolicy.Expanding
    
if 0:
    print "Test"
    PRIMTYPES = {
        "0": "Texture", 
        "45": "Material"
    }
    
    def swoot():
        print "booyah!"
    
    def noswoot():
        print "!booyah!"
        
    from PythonQt.QtUiTools import QUiLoader
    from PythonQt.QtCore import QFile, QSize
    from PythonQt.QtGui import QLineEdit, QHBoxLayout, QComboBox, QLabel
    
    loader = QUiLoader()
    uifile = QFile("pymodules/editgui/materials.ui")
    ui = loader.load(uifile)
    uism = r.getUiSceneManager()
    uiprops = r.createUiWidgetProperty()
    uiprops.show_at_toolbar_ = False
    uiprops.widget_name_ = "Test"
    uiprops.my_size_ = QSize(ui.size.width(), ui.size.height())
    pw = r.createUiProxyWidget(ui, uiprops)
    uism.AddProxyWidget(pw)
    r.formwidget = ui.gridLayoutWidget
    r.pw = pw
    r.pw.show()
    
    #print dir(r.formwidget), r.formwidget.rowCount()

    #~ qprim = r.getQPrim(2985471908)
    #~ mats = qprim.Materials
    #~ print mats#, r.formwidget.formLayout.children() 
    #qprim.Materials = mats
    #~ r.elements = []
    #~ indx = 1
    #~ for tuple in mats.itervalues():
        
        #~ print tuple, tuple[0] == "45"
        #combo = QComboBox()
        #combo.addItem("Material")
        #combo.addItem("Texture")
        #~ line = QLineEdit()
        #~ line.text = tuple[1]
        #~ line.name = "lineEdit_"+str(indx)
        #~ indx += 1
        #~ label = QLabel()
        #~ label.name = PRIMTYPES[tuple[0]]#tuple[0]
        #~ label.text = PRIMTYPES[tuple[0]]
        #~ r.elements.append((label, line))
        #~ r.formwidget.formLayout.addRow(label, line)
    
    #print r.elements
    #~ #print dir(r.formwidget)
    #~ stuff =  r.formwidget.children()
    #~ for thingie in stuff:
        #~ print thingie.name#, thingie.name == "formLayout"
        #~ if thingie.name != "formLayout":
            #~ thingie.delete()


    #~ r.pw.show()

if 0:
    box = r.formwidget.findChild("QGridLayout", "gridLayout")
    print box.rowCount()
    
if 0:
    from PythonQt.QtCore import QFile, QSize
    from PythonQt.QtGui import QLineEdit, QHBoxLayout, QComboBox, QLabel, QPushButton, QSizePolicy, QIcon
    
    box = r.formwidget.findChild("QGridLayout", "gridLayout")
    #print box.rowCount()

    label = QLabel()
    label.text = "n/a"
    
    row = 3
    
    box.addWidget(label, row, 0)
    #print r.c.materialDialogFormWidget
    line = QLineEdit()#QLineEdit()
    line.text = "whee"
    line.name = "whee"
    
    box.addWidget(line, row, 1)


    button = QPushButton()
    icon = QIcon("pymodules/editgui/ok.png")
    icon.actualSize(QSize(16, 16))
    button.setSizePolicy(QSizePolicy.Fixed, QSizePolicy.Fixed)
    button.setMaximumSize(QSize(16, 16))
    button.setMinimumSize(QSize(16, 16))
    button.text = ""
    button.name = "Apply"
    button.setIcon(icon)
    
    box.addWidget(button, row, 2)
    
    
    button = QPushButton()
    icon = QIcon("pymodules/editgui/cancel.png")
    icon.actualSize(QSize(16, 16))
    button.setSizePolicy(QSizePolicy.Fixed, QSizePolicy.Fixed)
    button.setMaximumSize(QSize(16, 16))
    button.setMinimumSize(QSize(16, 16))
    button.text = ""
    button.name = "Cancel"
    button.setIcon(icon)
    
    box.addWidget(button, row, 3)

if 0:
    from PythonQt.QtUiTools import QUiLoader
    from PythonQt.QtCore import QFile, QSize
    from PythonQt.QtGui import QLineEdit, QHBoxLayout, QComboBox, QLabel, QPushButton, QSizePolicy, QIcon
    loader = QUiLoader()
    uism = r.getUiSceneManager()
    
    #~ uifile3 = QFile("pymodules/editgui/tab.ui")
    #~ ui3 = loader.load(uifile3)
    #~ uiprops3 = r.createUiWidgetProperty()
    #~ uiprops3.show_at_toolbar_ = False
    #~ uiprops3.widget_name_ = "tab"
    #~ uiprops3.my_size_ = QSize(ui3.size.width(), ui3.size.height())
    #~ pw3 = r.createUiProxyWidget(ui3, uiprops3)
    #~ r.pw3 = pw3
    #~ r.tab_manager = ui3.tabWidget
    #~ uism.AddProxyWidget(pw3)
    #~ r.pw3.show()

    uifile = QFile("pymodules/editgui/materials.ui")
    ui = loader.load(uifile)
    uiprops = r.createUiWidgetProperty()
    uiprops.show_at_toolbar_ = False
    uiprops.widget_name_ = "Test"
    uiprops.my_size_ = QSize(ui.size.width(), ui.size.height())
    pw = r.createUiProxyWidget(ui, uiprops)
    r.pw = pw    
    
    uifile2 = QFile("pymodules/editgui/editobject.ui")
    ui2 = loader.load(uifile2)
    uiprops2 = r.createUiWidgetProperty()
    uiprops2.show_at_toolbar_ = False
    uiprops2.widget_name_ = "editobject"
    uiprops2.my_size_ = QSize(ui2.size.width(), ui2.size.height())
    pw2 = r.createUiProxyWidget(ui2, uiprops2)
    r.pw2 = pw2

    r.tab_manager.addTab(r.pw, QIcon("pymodules/editgui/cancel.png"), "test")
    r.tab_manager.addTab(r.pw2,  QIcon("pymodules/editgui/cancel.png"),  "editobject")
    
if 0:
    from PythonQt.QtGui import QLineEdit, QHBoxLayout
    box =  r.c.materialDialogFormWidget.formLayout
    hor = QHBoxLayout()
    line = QLineEdit()
    hor.addWidget(line)
    print hor

if 0:
    from PythonQt.QtGui import QLineEdit, QHBoxLayout, QComboBox, QLabel
    combo = QComboBox()
    combo.addItem("aaaa")
    combo.addItem("bbbb")
    combo.addItem("cccc")
    combo.addItem("dddd")
    
    print combo.currentIndex, combo.findText("ccCc")

if 0:
    print r.c.propedit
    #~ r.c.propedit.setObject(r.c.propedit)
    #~ r.c.propedit.show()
    #~ props = r.createUiWidgetProperty()
    #~ props.show_at_toolbar_ = False
    #~ props.widget_name_ = "property editor"
    #~ r.test = r.createUiProxyWidget(r.c.propedit, props)
    #~ r.test.show()
    uism = r.getUiSceneManager()
    uism.AddProxyWidget(r.test)
    print r.test
    r.test.show()


if 0:
    import PythonQt
    from PythonQt.QtUiTools import QUiLoader
    from PythonQt.QtCore import QFile, QSize
    from PythonQt.QtGui import QLineEdit, QHBoxLayout, QComboBox, QLabel, QPushButton, QSizePolicy, QIcon, QWidget
    loader = QUiLoader()
    uifile = QFile("pymodules/objectedit/selection.ui")
    ui = loader.load(uifile)
    uism = r.getUiSceneManager()
    uiprops = r.createUiWidgetProperty(2)
    uiprops.widget_name_ = "Thingie Rect"
    
    #uiprops.my_size_ = QSize(width, height) #not needed anymore, uimodule reads it
    proxy = r.createUiProxyWidget(ui, uiprops)
    uism.AddProxyWidget(proxy)
    proxy.setWindowFlags(0)
    
    ui.show()
    
    r.c.ui = ui
    print r.c.ui.geometry
    #~ r.c.ui.setGeometry(10, 60, 400, 400)
    
    #~ r.c.ui.hide()
    #~ r.c.ui = None
    
    #~ print r.c.ui
    #~ r.c.ui.setGeometry

    
if 0:
    for ent in r.c.sels:
        print ent.id
    worldstream = r.getServerConnection()
    print dir(worldstream)
    id1 = 1250116908
    id2 = 1250116909
    ids = [id1, id2]
    worldstream.SendObjectLinkPacket(ids)
    #~ worldstream.SendObjectDelinkPacket(ids)

if 0: #position has a qvec3d prop of placeable component
    import PythonQt.QtGui
    id = 2703563778
    ent = r.getEntity(id)
    changevec = PythonQt.QtGui.QVector3D(0, 0, 1)
    print ent.placeable.Position, ent.placeable.Orientation, changevec
    ent.placeable.Position = ent.placeable.Position + changevec
    
    print ent.placeable.Position, ent.placeable.Orientation, changevec
    r.networkUpdate(id)

if 0:
    import PythonQt.QtGui
    a = PythonQt.QtGui.QVector3D(5, 5, 1)
    b = PythonQt.QtGui.QVector3D(5, 5, 0)
    print a == b, a.toString(), b.toString()
    
if 0:
    ent = r.getEntity(1876645602)
    mesh = ent.mesh
    if mesh is not None:
        print "swoot"

if 0:
    avid = r.getUserAvatarId()
    e = r.getEntity(avid)
    try:
        e.sound
    except AttributeError:
        print e.createComponent("EC_AttachedSound")
        print "created a new Sound component"

    s = e.sound
    print type(s), s

    e.removeSound(s)
    try:
        e.sound
    except AttributeError:
        print "sound removed successfully"

if 0: #create a new component, hilight
    avid = r.getUserAvatarId()
    e = r.getEntity(avid)
    try:
        e.highlight
    except AttributeError:
        print e.createComponent("EC_Highlight")
        print "created a new Highlight component"

    h = e.highlight
    print type(h), h
    
    h.Show()
    #h.Hide()
    
    vis = h.IsVisible()
    if vis:
        print "vis"
    else:
        print "not"
        
if 0: #create a new component, touchable
    entid = r.getUserAvatarId()
    #entid = 2979274737
    e = r.getEntity(entid)
    try:
        t = e.touchable
    except AttributeError:
        print e.createComponent("EC_Touchable")
        print "created a new Touchable component", e.id
        t = e.touchable

    print type(t), t
    
    def onhover():
        print "hover on avatar"
    t.connect('MouseHover()', onhover)
        
    def onclick():
        print "click on avatar"
    t.connect('Clicked()', onclick)   
        
    #h.Show()
    #h.Hide()
    
    #vis = h.IsVisible()
    #if vis:
    #    print "vis"
    #else:
     #   print "not"


if 0: #test adding a dynamiccomponent
    #entid = r.getUserAvatarId()
    entid = 2394749782
    ent = r.getEntity(entid)

    if 0:
        try:
            ent.dynamic
            print "found dynamic comp"
        except AttributeError:
            ent.createComponent("EC_DynamicComponent")
            print "created new dynamic comp", ent.id
        print ent.dynamic

    d = ent.dynamic
    #print dir(d)
    #d.AddAttribute()
    print d, d.GetAttribute()

    if 0: #door
        d.SetAttribute('{"locked": false, "opened": true}')
       
    if 0: #javascript source url .. and door data
        d.SetAttribute("""{
        "animpos": 0.0,
        "js_src": "http://an.org/realxtend/door.js", 
        "locked": false, 
        "opened": true
        }""")

if 0: #the new DynamicComponent with individual attrs etc
    doorid = 1948506985
    e = r.getEntity(doorid)
    dc = e.getDynamicComponent("door")
    a = dc.GetAttribute("opened")
    print a, type(a)
    dc.SetAttribute("opened", True)
    dc.OnChanged()

    jssrc = dc.GetAttribute("js_src")
    print jssrc

if 0: #animation control
    avid = r.getUserAvatarId()
    ent = r.getEntity(avid)
    try:
        ent.animationcontroller
    except AttributeError:
        #ent.createComponent("EC_DynamicComponent")
        print ent, "has no animation controller component"
    
    a = ent.animationcontroller
    print a, dir(a)
    #animname = "Fly"
    animname = "Walk"
    a.EnableAnimation(animname)
    #print a.SetAnimationTimePosition("Walk", 0.2)

    #step with consequent calls
    try:
        r.t
    except: #first run
        r.t = 0
    r.t += 0.1
    print a.SetAnimationTimePosition(animname, r.t % 1)
    
        
if 0: #log level visibility
    r.logDebug("Debug")
    #r.logWarning("Warning") #not implement now, should add i guess
    r.logInfo("Info")

if 0: #local object creation, testing if local previews of .scenes would work
    from PythonQt.QtGui import QVector3D as Vec3
    from PythonQt.QtGui import QQuaternion as Quat

    print "hep"
    e = r.createEntity("Jack.mesh", 1515)
    print e
    e.placeable.Position = Vec3(128, 128, 60)
    e.placeable.Scale = Vec3(5, 5, 5)
    e.placeable.Orientation = Quat(0, 0, 0, 1)

if 0: #running localscene dotscene loader
    import localscene.loader
    localscene.loader = reload(localscene.loader)

    filename = "pymodules/localscene/test.scene"
    localscene.loader.load_dotscene(filename)

    #avatar = r.getEntity(r.getUserAvatarId())
    #print avatar.placeable.Position.toString()

if 0: #loadurl handler import test
    import loadurlhandler
    loadurlhandler = reload(loadurlhandler)
    l = loadurlhandler.LoadURLHandler()
    print l

if 0: #webview as external qt windows, to test how web map javascripts work
    import PythonQt

    try:
        webview = r.webview
    except:
        webview = PythonQt.QtWebKit.QWebView()
        r.webview = webview #is GCd otherwise immediately

    #urlstring = 'http://an.org/'
    urlstring = 'http://www.osgrid.org/elgg/pg/utilities/map'
    #urlstring = 'http://beta.simstad.nl:8010/client/default_map.html'
    url = PythonQt.QtCore.QUrl(urlstring)
    webview.load(url)
    webview.show()

    print r.webview

if 0: #webview as 3dcanvas
    import PythonQt

    try:
        webview = r.webview
    except:
        webview = PythonQt.QtWebKit.QWebView()
        r.webview = webview #is GCd otherwise immediately

    #urlstring = "http://an.org/"    
    urlstring = "http://www.fmi.fi/saa/sadejapi.html"
    url = PythonQt.QtCore.QUrl(urlstring)
    webview.load(url)
    refreshrate = 10
    #webview.show()

    #avid = r.getUserAvatarId()
    #r.applyUICanvasToSubmeshes(avid, [0], webview, refreshrate)

    print webview<|MERGE_RESOLUTION|>--- conflicted
+++ resolved
@@ -733,11 +733,7 @@
     #print  dir(r.c.widget.move_button)
     r.c.widget.move_button.setChecked(False)
     
-<<<<<<< HEAD
-if 1:
-=======
-if 0:
->>>>>>> 7f1ab5c6
+if 0:
     fov = r.getCameraFOV()
     #rightvec = V3(r.getCameraRight())
     #campos = V3(r.getCameraPosition())
