"""namespace config, 'cause the c++ side doesn't do it too nicely"""

from __main__ import _pythonscriptmodule
from __main__ import _naali
import rexviewer as r #the old module is still used , while porting away from it
#from _naali import *

#XXX do we actually want these style changes,
#or is it better to just call the slots directly
# module methods
runjs = _pythonscriptmodule.RunJavascriptString

def getScene(name):
    return _pythonscriptmodule.GetScene(name)
    
def getDefaultScene():
    #XXX should use framework GetDefaultWorldScene
    return getScene("World")
    
def createEntity(comptypes = []):
    s = getDefaultScene()
    #newid = s.NextFreeId()
    ent = s.CreateEntityRaw(0, comptypes) #0 apparently means it assigns NextFreeId
    return ent #Entity(ent)

def createMeshEntity(meshname, raycastprio=1):
    ent = r.createEntity(meshname, raycastprio)
    return getEntity(ent.id)
    #XXX ugly workaround
    #oldpyent = r.getEntity(ent.id)
    #oldpyent.createComponent("EC_OgreMesh") #sets placeable too

    #XXX wasn't possible yet. lead into research about adding QPointer support to PythonQt internals etc
    #ent = naali.createEntity(["EC_OgrePlaceable", "EC_OgreMesh"])
    #ent.mesh.SetPlaceable(ent.placeable) #wants a boost shared_ptr, which we don't have :/
    #ent.mesh.SetMesh(meshname)

def createInputContext(name, priority = 100):
    return _pythonscriptmodule.CreateInputContext(name, priority)

# module variables
renderer = _pythonscriptmodule.GetRenderer()
worldlogic = _pythonscriptmodule.GetWorldLogic()
inputcontext = _pythonscriptmodule.GetInputContext()
mediaplayerservice = _pythonscriptmodule.GetMediaPlayerService()
frame = _naali.GetFrame()
console = _naali.Console()

<<<<<<< HEAD
#not used in this branch, which tries to avoid extra Entity wrapper alltogether
# class Entity:
#     compnames = {
#         'placeable': 'EC_OgrePlaceable',
#         'mesh': 'EC_OgreMesh',
#         'camera': 'EC_OgreCamera',
#         'animationcontroller': 'EC_OgreAnimationController',
#         'highlight': 'EC_Highlight',
#         'touchable': 'EC_Touchable',
#         'soundruler': 'EC_SoundRuler',
#         'netpos': 'EC_NetworkPosition',
#        }   
#
#     def __init__(self, qent):
#         self.id = qent.Id

#         """The Scene::Entity exposed by Qt mechanism. Public, ok to use directly as well."""
#         self.qent = qent


#     def getComponent(self, typename, idname=None):
#         """To allow getting components for which there is no shortcut in py Entity helper"""

#         if idname is None: #the right qt slot is found based on the amount of params given
#             return self.qent.GetComponentRaw(typename)
#         else:
#             return self.qent.GetComponentRaw(typename, idname)

#     def getDynamicComponent(self, idname):
#         return self.getComponent("EC_DynamicComponent", idname)
        
#     def __getattr__(self, name):
#         if name in Entity.compnames:
#             fullname = Entity.compnames[name]
#             comp = self.qent.GetComponentRaw(fullname)
#             if comp is None: 
#                 raise AttributeError, "The entity does not have a %s component" % fullname
#             return comp
#         raise AttributeError

#     def createComponent(self, typename):
#         oldpyent = r.getEntity(self.id)
#         oldpyent.createComponent(typename)

#     def createComponent(self, typename):
#         oldpyent = r.getEntity(self.id)
#         oldpyent.createComponent(typename)

def createComponent(ent, typename):
    #XXX ugly workaround
    oldpyent = r.getEntity(ent.Id)
    oldpyent.createComponent(typename)

# Returns EntityAction pointer by the name
def action(self, name):
    return self.qent.Action(name)
=======
class Entity:
    compnames = {
        'placeable': 'EC_OgrePlaceable',
        'mesh': 'EC_OgreMesh',
        'camera': 'EC_OgreCamera',
        'animationcontroller': 'EC_OgreAnimationController',
        'highlight': 'EC_Highlight',
        'touchable': 'EC_Touchable',
        'soundruler': 'EC_SoundRuler',
        'netpos': 'EC_NetworkPosition',
        'prim': 'EC_OpenSimPrim',
        }   
 
    def __init__(self, qent):
        self.id = qent.Id

        """The Scene::Entity exposed by Qt mechanism. Public, ok to use directly as well."""
        self.qent = qent


    def getComponent(self, typename, idname=None):
        """To allow getting components for which there is no shortcut in py Entity helper"""

        if idname is None: #the right qt slot is found based on the amount of params given
            return self.qent.GetComponentRaw(typename)
        else:
            return self.qent.GetComponentRaw(typename, idname)

    def getDynamicComponent(self, idname):
        return self.getComponent("EC_DynamicComponent", idname)
        
    def __getattr__(self, name):
        if name in Entity.compnames:
            fullname = Entity.compnames[name]
            comp = self.qent.GetComponentRaw(fullname)
            if comp is None: 
                raise AttributeError, "The entity does not have a %s component" % fullname
            return comp
        raise AttributeError, name

    def createComponent(self, typename):
        oldpyent = r.getEntity(self.id)
        oldpyent.createComponent(typename)

    # Returns EntityAction pointer by the name
    def action(self, name):
        return self.qent.Action(name)
>>>>>>> c94939b6
    
def getEntity(entid):
    qent = getScene("World").GetEntityRaw(entid)
    if qent is None:
        raise ValueError, "No entity with id %d" % entid
    #return Entity(qent)
    return qent

#helper funcs to hide api indirections/inconsistenties that were hard to fix,
#-- these allow to remove the old corresponding hand written c funcs in pythonscriptmodule.cpp
#.. and now am working towards removal of PyEntity.cpp too
def _getAsPyEntity(qentget, errmsg):
    qent = qentget()
    if qent is not None:
        #print qent.Id
        #pyent = Entity(qent)
        #print pyent, pyent.id
        #return pyent
        return qent
    else:
        raise ValueError, errmsg

def getUserAvatar():
    return _getAsPyEntity(worldlogic.GetUserAvatarEntityRaw, "No avatar. No scene, not logged in?")
        
def getCamera():
    return _getAsPyEntity(worldlogic.GetCameraEntityRaw, "No default camera. No scene?")<|MERGE_RESOLUTION|>--- conflicted
+++ resolved
@@ -46,7 +46,6 @@
 frame = _naali.GetFrame()
 console = _naali.Console()
 
-<<<<<<< HEAD
 #not used in this branch, which tries to avoid extra Entity wrapper alltogether
 # class Entity:
 #     compnames = {
@@ -103,55 +102,6 @@
 # Returns EntityAction pointer by the name
 def action(self, name):
     return self.qent.Action(name)
-=======
-class Entity:
-    compnames = {
-        'placeable': 'EC_OgrePlaceable',
-        'mesh': 'EC_OgreMesh',
-        'camera': 'EC_OgreCamera',
-        'animationcontroller': 'EC_OgreAnimationController',
-        'highlight': 'EC_Highlight',
-        'touchable': 'EC_Touchable',
-        'soundruler': 'EC_SoundRuler',
-        'netpos': 'EC_NetworkPosition',
-        'prim': 'EC_OpenSimPrim',
-        }   
- 
-    def __init__(self, qent):
-        self.id = qent.Id
-
-        """The Scene::Entity exposed by Qt mechanism. Public, ok to use directly as well."""
-        self.qent = qent
-
-
-    def getComponent(self, typename, idname=None):
-        """To allow getting components for which there is no shortcut in py Entity helper"""
-
-        if idname is None: #the right qt slot is found based on the amount of params given
-            return self.qent.GetComponentRaw(typename)
-        else:
-            return self.qent.GetComponentRaw(typename, idname)
-
-    def getDynamicComponent(self, idname):
-        return self.getComponent("EC_DynamicComponent", idname)
-        
-    def __getattr__(self, name):
-        if name in Entity.compnames:
-            fullname = Entity.compnames[name]
-            comp = self.qent.GetComponentRaw(fullname)
-            if comp is None: 
-                raise AttributeError, "The entity does not have a %s component" % fullname
-            return comp
-        raise AttributeError, name
-
-    def createComponent(self, typename):
-        oldpyent = r.getEntity(self.id)
-        oldpyent.createComponent(typename)
-
-    # Returns EntityAction pointer by the name
-    def action(self, name):
-        return self.qent.Action(name)
->>>>>>> c94939b6
     
 def getEntity(entid):
     qent = getScene("World").GetEntityRaw(entid)
