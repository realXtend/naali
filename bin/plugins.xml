<?xml version="1.0"?>
<Tundra>
  <!-- plugins.xml is hardcoded to be the default configuration file to load if another file is not specified on the command line with the "config filename.xml" parameter. -->
  <plugin path="OgreRenderingModule" />
  <plugin path="EnvironmentModule" />           <!-- EnvironmentModule depends on OgreRenderingModule -->
  <plugin path="PhysicsModule" />               <!-- PhysicsModule depends on OgreRenderingModule and EnvironmentModule -->
  <plugin path="TundraProtocolModule" />        <!-- TundraProtocolModule depends on OgreRenderingModule -->
  <plugin path="ECEditorModule" />              <!-- ECEditorModule depends on OgreRenderingModule and TundraProtocolModule-->
  <!--  Note: All modules that implicitly depend on JavascriptModule, by performing QtScript object meta type registration in their registered
        dynamic objects (Framework::RegisterDynamicObject) in OnScriptEngineCreated(QScriptEngine*), must be loaded before JavascriptModule. -->
  <plugin path="JavascriptModule" />            <!-- JavascriptModule depends on TundraProtocolModule --> 
  <plugin path="AssetModule" />                 <!-- AssetModule depends on TundraProtocolModule -->
  <plugin path="AvatarModule" />                <!-- AvatarModule depends on AssetModule and OgreRenderingModule -->
  <plugin path="SkyXHydrax" />                  <!-- SkyXHydrax depends on OgreRenderingModule -->
  <plugin path="OgreAssetEditorModule" />       <!-- OgreAssetEditorModule depends on OgreRenderingModule -->
  <plugin path="DebugStatsModule" />            <!-- DebugStatsModule depends on OgreRenderingModule, EnvironmentModule and AssetModule -->
<<<<<<< HEAD
=======
  <plugin path="SceneWidgetComponents" />       <!-- SceneWidgetComponents depends on OgreRenderingModule and TundraProtocolModule -->
>>>>>>> 550d4719
    
  <!-- TODO: Currently the above <plugin> items are loaded in the order they are specified, but below, the jsplugin items are loaded in an undefined order. Use the order specified here as the load order. -->
  <!-- NOTE: The startup .js scripts are specified only by base name of the file. Don's specify a path here. Place the startup .js scripts to /bin/jsmodules/startup/. -->
  <!-- Important: The file names specified here are case sensitive even on Windows! -->
  <jsplugin path="cameraapplication.js" />
  <jsplugin path="FirstPersonMouseLook.js" />
  <jsplugin path="MenuBar.js" />
  <jsplugin path="RendererSettings.js" />
  <jsplugin path="SoundSettings.js" />

  <!-- Python plugins -->
  <!-- <pyplugin path="lib/apitests.py" /> -->          <!-- Runs framework api tests -->
  <!-- pyplugin path="pythonqt_console.py" /-->         <!-- shows qt py console. could enable by default when add to menu etc. for controls, now just shows directly when is enabled here -->
  
  <option name="--accept_unknown_http_sources" />
  <option name="--accept_unknown_local_sources" />
  <option name="--fpslimit" value="0" />
  <option name="--hide_benign_ogre_messages" />
  <!--  AssetAPI's file system watcher currently disabled because LocalAssetProvider implements
        the same functionality for LocalAssetStorages and HTTPAssetProviders do not yet support live-update. -->
  <option name="--nofilewatcher" />

</Tundra><|MERGE_RESOLUTION|>--- conflicted
+++ resolved
@@ -14,10 +14,7 @@
   <plugin path="SkyXHydrax" />                  <!-- SkyXHydrax depends on OgreRenderingModule -->
   <plugin path="OgreAssetEditorModule" />       <!-- OgreAssetEditorModule depends on OgreRenderingModule -->
   <plugin path="DebugStatsModule" />            <!-- DebugStatsModule depends on OgreRenderingModule, EnvironmentModule and AssetModule -->
-<<<<<<< HEAD
-=======
   <plugin path="SceneWidgetComponents" />       <!-- SceneWidgetComponents depends on OgreRenderingModule and TundraProtocolModule -->
->>>>>>> 550d4719
     
   <!-- TODO: Currently the above <plugin> items are loaded in the order they are specified, but below, the jsplugin items are loaded in an undefined order. Use the order specified here as the load order. -->
   <!-- NOTE: The startup .js scripts are specified only by base name of the file. Don's specify a path here. Place the startup .js scripts to /bin/jsmodules/startup/. -->
