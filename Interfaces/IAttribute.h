/**
 *  For conditions of distribution and use, see copyright notice in license.txt
 *
 *  @file   IAttribute.h
 *  @brief  Abstract base class, template class and metadata class for entity-component attributes.
 */

#ifndef incl_Interfaces_AttributeInterface_h
#define incl_Interfaces_AttributeInterface_h

#include "CoreDefines.h"
#include "CoreStringUtils.h"
#include "AttributeChangeType.h"

#include <map>

<<<<<<< HEAD
namespace kNet
{
class DataSerializer;
class DataDeserializer;
}
=======
#include <QVariant>
>>>>>>> 3f81281c

class IComponent;
class QScriptValue;

//! Attribute metadata contains information about the attribute: description (e.g. "color" or "direction",
/*! possible min and max values mapping of enumeration signatures and values.
 *
 *  Usage example (we're assuming that you have attribute "Attribute<float> range" as member variable):
 *
 *  EC_Example() : range(this, "example attribute", -1.f);
 *  {
 *      static AttributeMetadata metadata("this attribute is used as an example", "-128.3", "256.7")
 *      range.SetMetadata(&metadata);
 *  }
 *
 */
class AttributeMetadata
{
public:
    typedef std::map<int, std::string> EnumDescMap_t;

    //! Default constructor.
    AttributeMetadata() {}

    //! Constructor.
    /*! \param desc Description.
     *  \param min Minimum value.
     *  \param max Maximum value.
     *  \param enum_desc Mapping of enumeration's signatures (in readable form) and actual values.
     */
    AttributeMetadata(const QString &desc, const QString &min = "",
        const QString &max = "", const QString &step = "", const EnumDescMap_t &enum_desc= EnumDescMap_t()) {}

    //! Destructor.
    ~AttributeMetadata() {}

    //! Description.
    QString description;

    //! Minimum value.
    QString min;

    //! Maximum value.
    QString max;

    //! Step value.
    QString step;

    //! Mapping of enumeration's signatures (in readable form) and actual values.
    EnumDescMap_t enums;

private:
    AttributeMetadata(const AttributeMetadata &);
    void operator=(const AttributeMetadata &);
};

//! Abstract base class for entity-component attributes.
/*! Concrete attribute classes will be subclassed out of this
 */
class IAttribute
{
public:
    //! Constructor
    /*! \param owner Component which this attribute will be attached to
        \param name Name of attribute
     */
    IAttribute(IComponent* owner, const char* name);

    //! Destructor.
    virtual ~IAttribute() {}

    //! Sets attribute null i.e. its value should be fetched from a parent entity
    /*! \todo Not implemented yet. Implement parent entity concept and fetching of values
     */
    void SetNull(bool enable) { null_ = enable; }

    //! Returns true if the attribute is null i.e. its value should be fetched from a parent entity
    bool IsNull() const { return null_; }

    //! Returns attributes owner component.
    IComponent* GetOwner() const { return owner_; }

    //! Returns attributes name as const char *.
    const char* GetName() const { return name_.c_str(); }

    //! Returns attributes name as string.
    std::string GetNameString() const { return std::string(name_); }

    //! Write attribute to string for XML serialization
    virtual std::string ToString() const = 0;

    //! Read attribute from string for XML deserialization
    virtual void FromString(const std::string& str, AttributeChange::Type change) = 0;

    //! Write attribute to binary for binary serialization
    virtual void ToBinary(kNet::DataSerializer& dest) const = 0;
    
    //! Read attribute from binary for binary deserialization
    virtual void FromBinary(kNet::DataDeserializer& source, AttributeChange::Type change) = 0;

    //! Compare current value of attribute to binary deserialized data
    /*! \return true if different (deltaserialization needed)
     */
    virtual bool CompareBinary(kNet::DataDeserializer& source) const = 0;

    //! Returns the type of the data stored in this attribute.
    virtual std::string TypenameToString() const = 0;

    //! Returns the value as QVariant (For scripts).
    virtual QVariant ToQVariant() const = 0;

    //! Convert QVariant to attribute value.
    virtual void FromQVariant(const QVariant &variant, AttributeChange::Type change) = 0;

    //! Convert QScriptValue to attribute value (QtScript Spesific).
    //! /todo Remove when if possible.
    virtual void FromScriptValue(const QScriptValue &value, AttributeChange::Type change) = 0;

    //! Sets attribute's metadata.
    /*! \param metadata Metadata.
     */
    void SetMetadata(AttributeMetadata *metadata) { metadata_ = metadata; }

    //! Returns attribute's metadata, or null if no metadata exists.
    AttributeMetadata *GetMetadata() const { return metadata_; }

    //! Returns true if this attribute has metadata set.
    bool HasMetadata() const { return metadata_ != 0; }

protected:
    //! Notifies owner component that the attribute has changed
    void Changed(AttributeChange::Type change);

    //! Owning component
    IComponent* owner_;

    //! Name of attribute
    std::string name_;

    //! Null flag. If attribute is null, its value should be fetched from a parent entity
    bool null_;

    //! Possible attribute metadata.
    AttributeMetadata *metadata_;
};

typedef std::vector<IAttribute*> AttributeVector;

//! Attribute template class
template<typename T> class Attribute : public IAttribute
{
public:
    /*! Constructor.
        \param owner Owner component.
        \param name Name.
    */
    Attribute(IComponent* owner, const char* name) :
        IAttribute(owner, name)
    {
    }

    /*! Constructor taking also value.
        \param owner Owner component.
        \param name Name.
        \param value Value.
    */
    Attribute(IComponent* owner, const char* name, const T &value) :
        IAttribute(owner, name),
        value_(value)
    {
    }

    //! Returns attribute's value.
    const T &Get() const { return value_; }

    /*! Sets attribute's value.
        \param new value Value.
        \param change Change type.
    */
    void Set(const T &new_value, AttributeChange::Type change)
    {
        value_ = new_value;
        Changed(change);
    }
    
    //! IAttribute override.
    virtual std::string ToString() const;

    //! IAttribute override.
    virtual void FromString(const std::string& str, AttributeChange::Type change);

    //! IAttribute override.
    virtual void ToBinary(kNet::DataSerializer& dest) const;

    //! IAttribute override.
    virtual void FromBinary(kNet::DataDeserializer& source, AttributeChange::Type change);

    //! IAttribute override
    virtual bool CompareBinary(kNet::DataDeserializer& source) const;

    //! Returns the type of the data stored in this attribute.
    virtual std::string TypenameToString() const;

    //! Returns the value as QVariant (For scripts).
    virtual QVariant ToQVariant() const;

    //! Convert QVariant to attribute value.
    virtual void FromQVariant(const QVariant &variant, AttributeChange::Type change);

    //! Convert QScriptValue to attribute value (QtScript Spesific).
    //! /todo Remove this when possible.
    virtual void FromScriptValue(const QScriptValue &value, AttributeChange::Type change);

private:
    //! Attribute value
    T value_;
};

// Commented out to improve compilation times, as these are not used outside IAttribute.cpp
// currently. Can be added back if needed.

/*template<> std::string Attribute<std::string>::ToString() const;
template<> std::string Attribute<bool>::ToString() const;
template<> std::string Attribute<int>::ToString() const;
template<> std::string Attribute<uint>::ToString() const;
template<> std::string Attribute<float>::ToString() const;
template<> std::string Attribute<Vector3df>::ToString() const;
template<> std::string Attribute<Quaternion>::ToString() const;
template<> std::string Attribute<Color>::ToString() const;
template<> std::string Attribute<AssetReference>::ToString() const;
tempalte<> std::string Attribute<QVariant>::ToString() const;

template<> void Attribute<std::string>::FromString(const std::string& str, ChangeType change);
template<> void Attribute<bool>::FromString(const std::string& str, ChangeType change);
template<> void Attribute<int>::FromString(const std::string& str, ChangeType change);
template<> void Attribute<uint>::FromString(const std::string& str, ChangeType change);
template<> void Attribute<float>::FromString(const std::string& str, ChangeType change);
template<> void Attribute<Vector3df>::FromString(const std::string& str, ChangeType change);
template<> void Attribute<Color>::FromString(const std::string& str, ChangeType change);
template<> void Attribute<Quaternion>::FromString(const std::string& str, ChangeType change);
template<> void Attribute<AssetReference>::FromString(const std::string& str, ChangeType change);
template<> void Attribute<QVariant>::FromString(const std::string& str, ChangeType change);

template<> 
*/

#endif<|MERGE_RESOLUTION|>--- conflicted
+++ resolved
@@ -14,15 +14,13 @@
 
 #include <map>
 
-<<<<<<< HEAD
+#include <QVariant>
+
 namespace kNet
 {
 class DataSerializer;
 class DataDeserializer;
 }
-=======
-#include <QVariant>
->>>>>>> 3f81281c
 
 class IComponent;
 class QScriptValue;
