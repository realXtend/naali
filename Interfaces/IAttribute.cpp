/**
 *  For conditions of distribution and use, see copyright notice in license.txt
 *
 *  @file   IAttribute.cpp
 *  @brief  Abstract base class and template class for entity-component attributes.
 */

#include "StableHeaders.h"

#include "IAttribute.h"
#include "IComponent.h"
#include "AssetInterface.h"
#include "Core.h"
#include "CoreStdIncludes.h"
#include "Transform.h"

#include <QVariant>
#include <QStringList>
#include <QScriptEngine>

#include "kNet.h"

using namespace kNet;

// Implementation code for some common attributes

IAttribute::IAttribute(IComponent* owner, const char* name) :
    owner_(owner),
    name_(name),
    null_(false),
    metadata_(0)
{
    if (owner)
        owner->AddAttribute(this);
}

void IAttribute::Changed(AttributeChange::Type change)
{
    if (owner_)
        owner_->AttributeChanged(this, change);
}

// TOSTRING TEMPLATE IMPLEMENTATIONS.

template<> std::string Attribute<QString>::ToString() const
{
    ///\todo decode/encode XML-risky characters
    return Get().toStdString();
}

template<> std::string Attribute<bool>::ToString() const
{
    if (Get())
        return "true";
    else
        return "false";
}

template<> std::string Attribute<int>::ToString() const
{
    return ::ToString<int>(Get());
}

template<> std::string Attribute<uint>::ToString() const
{
    return ::ToString<uint>(Get());
}

template<> std::string Attribute<float>::ToString() const
{
    return ::ToString<float>(Get());
}

template<> std::string Attribute<Vector3df>::ToString() const
{
    Vector3df value = Get();
    
    return ::ToString<float>(value.x) + " " +
        ::ToString<float>(value.y) + " " +
        ::ToString<float>(value.z);
}
    
template<> std::string Attribute<Quaternion>::ToString() const
{
    Quaternion value = Get();
    
    return ::ToString<float>(value.w) + " " +
        ::ToString<float>(value.x) + " " +
        ::ToString<float>(value.y) + " " +
        ::ToString<float>(value.z);
}

template<> std::string Attribute<Color>::ToString() const
{
    Color value = Get();
    
    return ::ToString<float>(value.r) + " " +
        ::ToString<float>(value.g) + " " +
        ::ToString<float>(value.b) + " " +
        ::ToString<float>(value.a);
}

template<> std::string Attribute<Foundation::AssetReference>::ToString() const
{
    Foundation::AssetReference value = Get();
    return value.type_ + "," + value.id_;
}

template<> std::string Attribute<QVariant>::ToString() const
{
    QVariant value = Get();
    
    return value.toString().toStdString();
}

template<> std::string Attribute<QVariantList>::ToString() const
{
    QVariantList values = Get();

    std::string stringValue = "";
    for(int i = 0; i < values.size(); i++)
    {
        stringValue += values[i].toString().toStdString();
        if(i < values.size() - 1)
            stringValue += ";";
    }
    return stringValue;
}

template<> std::string Attribute<Transform>::ToString() const
{
    QString value("");
    Transform transform = Get();
    Vector3df editValues[3];
    editValues[0] = transform.position;
    editValues[1] = transform.rotation;
    editValues[2] = transform.scale;

    for(uint i = 0; i < 3; i++)
    {
        value += QString::number(editValues[i].x);
        value += ",";
        value += QString::number(editValues[i].y);
        value += ",";
        value += QString::number(editValues[i].z);
        if(i < 2)
            value += ",";
    }
    return value.toStdString();
}

// TYPENAMETOSTRING TEMPLATE IMPLEMENTATIONS.

template<> std::string Attribute<int>::TypenameToString() const
{
    return "int";
}

template<> std::string Attribute<uint>::TypenameToString() const
{
    return "uint";
}

template<> std::string Attribute<float>::TypenameToString() const
{
    return "real";
}

template<> std::string Attribute<QString>::TypenameToString() const
{
    return "string";
}

template<> std::string Attribute<bool>::TypenameToString() const
{
    return "bool";
}

template<> std::string Attribute<Vector3df>::TypenameToString() const
{
    return "vector3df";
}

template<> std::string Attribute<Quaternion>::TypenameToString() const
{
    return "quaternion";
}

template<> std::string Attribute<Color>::TypenameToString() const
{
    return "color";
}

template<> std::string Attribute<Foundation::AssetReference>::TypenameToString() const
{
    return "assetreference";
}

template<> std::string Attribute<QVariant>::TypenameToString() const
{
    return "qvariant";
}

template<> std::string Attribute<QVariantList >::TypenameToString() const
{
    return "qvariantlist";
}

template<> std::string Attribute<Transform>::TypenameToString() const
{
    return "transform";
}

// FROMSTRING TEMPLATE IMPLEMENTATIONS.

template<> void Attribute<QString>::FromString(const std::string& str, AttributeChange::Type change)
{
    ///\todo decode/encode XML-risky characters
    Set(QString::fromStdString(str), change);
}

template<> void Attribute<bool>::FromString(const std::string& str, AttributeChange::Type change)
{
    std::string str_lower = str;
    boost::algorithm::to_lower(str_lower);
    bool value = (boost::algorithm::starts_with(str_lower, "true") || boost::algorithm::starts_with(str_lower, "1"));
    
    Set(value, change);
}

template<> void Attribute<int>::FromString(const std::string& str, AttributeChange::Type change)
{
    try
    {
        int value = ParseString<int>(str);
        Set(value, change);
    }
    catch (...) {}
}

template<> void Attribute<uint>::FromString(const std::string& str, AttributeChange::Type change)
{
    try
    {
        uint value = ParseString<uint>(str);
        Set(value, change);
    }
    catch (...) {}
}

template<> void Attribute<float>::FromString(const std::string& str, AttributeChange::Type change)
{
    try
    {
        float value = ParseString<float>(str);
        Set(value, change);
    }
    catch (...) {}
}

template<> void Attribute<Vector3df>::FromString(const std::string& str, AttributeChange::Type change)
{
    StringVector components = SplitString(str, ' ');
    if (components.size() == 3)
    {
        try
        {
            Vector3df value;
            value.x = ParseString<float>(components[0]);
            value.y = ParseString<float>(components[1]);
            value.z = ParseString<float>(components[2]);
            Set(value, change);
        }
        catch (...) {}
    }
}

template<> void Attribute<Color>::FromString(const std::string& str, AttributeChange::Type change)
{
    Color value;
    StringVector components = SplitString(str, ' ');
    if (components.size() == 3)
    {
        try
        {
            value.r = ParseString<float>(components[0]);
            value.g = ParseString<float>(components[1]);
            value.b = ParseString<float>(components[2]);
            Set(value, change);
        }
        catch (...) {}
    }
    if (components.size() == 4)
    {
        try
        {
            value.r = ParseString<float>(components[0]);
            value.g = ParseString<float>(components[1]);
            value.b = ParseString<float>(components[2]);
            value.a = ParseString<float>(components[3]);
            Set(value, change);
        }
        catch (...) {}
    }
}

template<> void Attribute<Quaternion>::FromString(const std::string& str, AttributeChange::Type change)
{
    StringVector components = SplitString(str, ' ');
    if (components.size() == 4)
    {
        try
        {
            Quaternion value;
            value.w = ParseString<float>(components[0]);
            value.x = ParseString<float>(components[1]);
            value.y = ParseString<float>(components[2]);
            value.z = ParseString<float>(components[3]);
            Set(value, change);
        }
        catch (...) {}
    }
}

template<> void Attribute<Foundation::AssetReference>::FromString(const std::string& str, AttributeChange::Type change)
{
    // We store type first, then ",", then asset id
    std::string::size_type pos = str.find(',');
    if (pos == std::string::npos)
        return;
    std::string type = str.substr(0, pos);
    std::string id = str.substr(pos + 1);
    
    Foundation::AssetReference value(id, type);
    Set(value, change);
}

template<> void Attribute<QVariant>::FromString(const std::string& str, AttributeChange::Type change)
{
    QVariant value(QString(str.c_str()));
    Set(value, change);
}

template<> void Attribute<QVariantList >::FromString(const std::string& str, AttributeChange::Type change)
{
    QVariantList value;
    QString strValue = QString::fromStdString(str);
    QStringList components = strValue.split(';');

    for(int i = 0; i < components.size(); i++)
        value.push_back(QVariant(components[i]));
    if(value.size() == 1)
        if(value[0] == "")
            value.pop_back();
    Set(value, change);
}

template<> void Attribute<Transform>::FromString(const std::string& str, AttributeChange::Type change)
{
    QString value = QString::fromStdString(str);
    QStringList matrixElements = value.split(',');
    Transform result;
    if(matrixElements.size() == 9) //Ensure that we a have right amount of elements.
    {
        float values[9];
        for(uint i = 0; i < 3; i++)
        {
            uint startIndex = 3 * i;
            for(uint j = 0; j < 3; j++)
                values[j + startIndex] = ParseString<float>(matrixElements[j + startIndex].toStdString(), 0.0f);
        }
        result.SetPos(values[0], values[1], values[2]);
        result.SetRot(values[3], values[4], values[5]);
        result.SetScale(values[6], values[7], values[8]);
    }
    Set(result, change);
}

<<<<<<< HEAD
// TOBINARY TEMPLATE IMPLEMENTATIONS.

template<> void Attribute<QString>::ToBinary(kNet::DataSerializer& dest) const
{
    QByteArray utf8bytes = value_.toUtf8();
    dest.Add<u16>(utf8bytes.size());
    if (utf8bytes.size())
        dest.AddArray<u8>((const u8*)utf8bytes.data(), utf8bytes.size());
}

template<> void Attribute<bool>::ToBinary(kNet::DataSerializer& dest) const
{
    if (value_)
        dest.Add<u8>(1);
    else
        dest.Add<u8>(0);
}

template<> void Attribute<int>::ToBinary(kNet::DataSerializer& dest) const
{
    dest.Add<s32>(value_);
}

template<> void Attribute<uint>::ToBinary(kNet::DataSerializer& dest) const
{
    dest.Add<u32>(value_);
}

template<> void Attribute<float>::ToBinary(kNet::DataSerializer& dest) const
{
    dest.Add<float>(value_);
}

template<> void Attribute<Vector3df>::ToBinary(kNet::DataSerializer& dest) const
{
    dest.Add<float>(value_.x);
    dest.Add<float>(value_.y);
    dest.Add<float>(value_.z);
}

template<> void Attribute<Quaternion>::ToBinary(kNet::DataSerializer& dest) const
{
    dest.Add<float>(value_.x);
    dest.Add<float>(value_.y);
    dest.Add<float>(value_.z);
    dest.Add<float>(value_.w);
}

template<> void Attribute<Color>::ToBinary(kNet::DataSerializer& dest) const
{
    dest.Add<float>(value_.r);
    dest.Add<float>(value_.g);
    dest.Add<float>(value_.b);
    dest.Add<float>(value_.a);
}

template<> void Attribute<Foundation::AssetReference>::ToBinary(kNet::DataSerializer& dest) const
{
    dest.AddString(value_.type_);
    dest.AddString(value_.id_);
}

template<> void Attribute<QVariant>::ToBinary(kNet::DataSerializer& dest) const
{
    std::string str = value_.toString().toStdString();
    dest.AddString(str);
}

template<> void Attribute<QVariantList>::ToBinary(kNet::DataSerializer& dest) const
{
    dest.Add<u8>(value_.size());
    for (uint i = 0; i < value_.size(); ++i)
    {
        std::string str = value_[i].toString().toStdString();
        dest.AddString(str);
    }
}

template<> void Attribute<Transform>::ToBinary(kNet::DataSerializer& dest) const
{
    dest.Add<float>(value_.position.x);
    dest.Add<float>(value_.position.y);
    dest.Add<float>(value_.position.z);
    dest.Add<float>(value_.rotation.x);
    dest.Add<float>(value_.rotation.y);
    dest.Add<float>(value_.rotation.z);
    dest.Add<float>(value_.scale.x);
    dest.Add<float>(value_.scale.y);
    dest.Add<float>(value_.scale.z);
}

// FROMBINARY TEMPLATE IMPLEMENTATIONS.

template<> void Attribute<QString>::FromBinary(kNet::DataDeserializer& source, AttributeChange::Type change)
{
    QByteArray utf8bytes;
    utf8bytes.resize(source.Read<u16>());
    if (utf8bytes.size())
        source.ReadArray<u8>((u8*)utf8bytes.data(), utf8bytes.size());
    Set(QString::fromUtf8(utf8bytes.data(), utf8bytes.size()), change);
}

template<> void Attribute<bool>::FromBinary(kNet::DataDeserializer& source, AttributeChange::Type change)
{
    Set(source.Read<u8>() ? true : false, change);
}

template<> void Attribute<int>::FromBinary(kNet::DataDeserializer& source, AttributeChange::Type change)
{
    Set(source.Read<s32>(), change);
}

template<> void Attribute<uint>::FromBinary(kNet::DataDeserializer& source, AttributeChange::Type change)
{
    Set(source.Read<u32>(), change);
}

template<> void Attribute<float>::FromBinary(kNet::DataDeserializer& source, AttributeChange::Type change)
{
    Set(source.Read<float>(), change);
}

template<> void Attribute<Vector3df>::FromBinary(kNet::DataDeserializer& source, AttributeChange::Type change)
{
    Vector3df value;
    value.x = source.Read<float>();
    value.y = source.Read<float>();
    value.z = source.Read<float>();
    Set(value, change);
}

template<> void Attribute<Color>::FromBinary(kNet::DataDeserializer& source, AttributeChange::Type change)
{
    Color value;
    value.r = source.Read<float>();
    value.g = source.Read<float>();
    value.b = source.Read<float>();
    value.a = source.Read<float>();
    Set(value, change);
}

template<> void Attribute<Quaternion>::FromBinary(kNet::DataDeserializer& source, AttributeChange::Type change)
{
    Quaternion value;
    value.x = source.Read<float>();
    value.y = source.Read<float>();
    value.z = source.Read<float>();
    value.w = source.Read<float>();
    Set(value, change);
}

template<> void Attribute<Foundation::AssetReference>::FromBinary(kNet::DataDeserializer& source, AttributeChange::Type change)
{
    Foundation::AssetReference value;
    value.type_ = source.ReadString();
    value.id_ = source.ReadString();
    Set(value, change);
}

template<> void Attribute<QVariant>::FromBinary(kNet::DataDeserializer& source, AttributeChange::Type change)
{
    std::string str = source.ReadString();
    QVariant value(QString(str.c_str()));
    Set(value, change);
}

template<> void Attribute<QVariantList>::FromBinary(kNet::DataDeserializer& source, AttributeChange::Type change)
{
    QVariantList value;
    
    u8 numValues = source.Read<u8>();
    for (u32 i = 0; i < numValues; ++i)
    {
        std::string str = source.ReadString();
        value.append(QVariant(QString(str.c_str())));
    }
    
    Set(value, change);
}

template<> void Attribute<Transform>::FromBinary(kNet::DataDeserializer& source, AttributeChange::Type change)
{
    Transform value;
    value.position.x = source.Read<float>();
    value.position.y = source.Read<float>();
    value.position.z = source.Read<float>();
    value.rotation.x = source.Read<float>();
    value.rotation.y = source.Read<float>();
    value.rotation.z = source.Read<float>();
    value.scale.x = source.Read<float>();
    value.scale.y = source.Read<float>();
    value.scale.z = source.Read<float>();
    Set(value, change);
}

// COMPAREBINARY TEMPLATE IMPLEMENTATIONS.

template<> bool Attribute<QString>::CompareBinary(kNet::DataDeserializer& source) const
{
    QByteArray utf8bytes;
    utf8bytes.resize(source.Read<u16>());
    if (utf8bytes.size())
        source.ReadArray<u8>((u8*)utf8bytes.data(), utf8bytes.size());
    
    QString value = QString::fromUtf8(utf8bytes.data(), utf8bytes.size());
    return value_ != value;
}

template<> bool Attribute<bool>::CompareBinary(kNet::DataDeserializer& source) const
{
    bool value = source.Read<u8>() ? true : false;
    return value_ != value;
}

template<> bool Attribute<int>::CompareBinary(kNet::DataDeserializer& source) const
{
    int value = source.Read<s32>();
    return value_ != value;
}

template<> bool Attribute<uint>::CompareBinary(kNet::DataDeserializer& source) const
{
    uint value = source.Read<u32>();
    return value_ != value;
}

template<> bool Attribute<float>::CompareBinary(kNet::DataDeserializer& source) const
{
    float value = source.Read<float>();
    return value_ != value;
}

template<> bool Attribute<Vector3df>::CompareBinary(kNet::DataDeserializer& source) const
{
    Vector3df value;
    value.x = source.Read<float>();
    value.y = source.Read<float>();
    value.z = source.Read<float>();
    return value_ != value;
}

template<> bool Attribute<Color>::CompareBinary(kNet::DataDeserializer& source) const
{
    Color value;
    value.r = source.Read<float>();
    value.g = source.Read<float>();
    value.b = source.Read<float>();
    value.a = source.Read<float>();
    return value_ != value;
}

template<> bool Attribute<Quaternion>::CompareBinary(kNet::DataDeserializer& source) const
{
    Quaternion value;
    value.x = source.Read<float>();
    value.y = source.Read<float>();
    value.z = source.Read<float>();
    value.w = source.Read<float>();
    return value_ != value;
}

template<> bool Attribute<Foundation::AssetReference>::CompareBinary(kNet::DataDeserializer& source) const
{
    Foundation::AssetReference value;
    value.type_ = source.ReadString();
    value.id_ = source.ReadString();
    return value_ != value;
}

template<> bool Attribute<QVariant>::CompareBinary(kNet::DataDeserializer& source) const
{
    std::string str = source.ReadString();
    QVariant value(QString(str.c_str()));
    return value_ != value;
}

template<> bool Attribute<QVariantList>::CompareBinary(kNet::DataDeserializer& source) const
{
    QVariantList value;
    
    u8 numValues = source.Read<u8>();
    for (u32 i = 0; i < numValues; ++i)
    {
        std::string str = source.ReadString();
        value.append(QVariant(QString(str.c_str())));
    }
    return value_ != value;
}

template<> bool Attribute<Transform>::CompareBinary(kNet::DataDeserializer& source) const
{
    Transform value;
    value.position.x = source.Read<float>();
    value.position.y = source.Read<float>();
    value.position.z = source.Read<float>();
    value.rotation.x = source.Read<float>();
    value.rotation.y = source.Read<float>();
    value.rotation.z = source.Read<float>();
    value.scale.x = source.Read<float>();
    value.scale.y = source.Read<float>();
    value.scale.z = source.Read<float>();
    return value_ != value;
}
=======
    // FROMQVARIANT TEMPLATE IMPLEMENTATIONS.

template<> void Attribute<QString>::FromQVariant(const QVariant &variant, AttributeChange::Type change)
{
    Set(variant.toString(), change);
}

template<> void Attribute<bool>::FromQVariant(const QVariant &variant, AttributeChange::Type change)
{
    Set(variant.toBool(), change);
}

template<> void Attribute<int>::FromQVariant(const QVariant &variant, AttributeChange::Type change)
{
    Set(variant.toInt(), change);
}

template<> void Attribute<uint>::FromQVariant(const QVariant &variant, AttributeChange::Type change)
{
    Set(variant.toUInt(), change);
}

template<> void Attribute<float>::FromQVariant(const QVariant &variant, AttributeChange::Type change)
{
    Set(variant.toFloat(), change);
}

template<> void Attribute<Vector3df>::FromQVariant(const QVariant &variant, AttributeChange::Type change)
{
    Set(qvariant_cast<Vector3df>(variant), change);
}

template<> void Attribute<Color>::FromQVariant(const QVariant &variant, AttributeChange::Type change)
{
    Set(qvariant_cast<Color>(variant), change);
}

template<> void Attribute<Quaternion>::FromQVariant(const QVariant &variant, AttributeChange::Type change)
{
    Set(qvariant_cast<Quaternion>(variant), change);
}

template<> void Attribute<Foundation::AssetReference>::FromQVariant(const QVariant &variant, AttributeChange::Type change)
{
    Set(qvariant_cast<Foundation::AssetReference>(variant), change);
}

template<> void Attribute<QVariant>::FromQVariant(const QVariant &variant, AttributeChange::Type change)
{
    Set(variant, change);
}

template<> void Attribute<QVariantList >::FromQVariant(const QVariant &variant, AttributeChange::Type change)
{
    Set(qvariant_cast<QVariantList>(variant), change);
}

template<> void Attribute<Transform>::FromQVariant(const QVariant &variant, AttributeChange::Type change)
{
    Set(qvariant_cast<Transform>(variant), change); 
}

    // TOQVARIANT TEMPLATE IMPLEMENTATIONS.

template<> QVariant Attribute<QString>::ToQVariant() const
{
    return QVariant(Get());
}

template<> QVariant Attribute<bool>::ToQVariant() const
{
    return QVariant(Get());
}

template<> QVariant Attribute<int>::ToQVariant() const
{
    return QVariant(Get());
}

template<> QVariant Attribute<uint>::ToQVariant() const
{
    return QVariant(Get());
}

template<> QVariant Attribute<float>::ToQVariant() const
{
    return QVariant(Get());
}

template<> QVariant Attribute<Vector3df>::ToQVariant() const
{
    return QVariant::fromValue<Vector3df>(Get());
}
    
template<> QVariant Attribute<Quaternion>::ToQVariant() const
{
    return QVariant::fromValue<Quaternion>(Get());
}

template<> QVariant Attribute<Color>::ToQVariant() const
{
    return QVariant::fromValue<Color>(Get());
}

template<> QVariant Attribute<Foundation::AssetReference>::ToQVariant() const
{
    return QVariant::fromValue<Foundation::AssetReference>(Get());
}

template<> QVariant Attribute<QVariant>::ToQVariant() const
{
    return Get();
}

template<> QVariant Attribute<QVariantList >::ToQVariant() const
{
    return QVariant::fromValue<QVariantList>(Get());
}

template<> QVariant Attribute<Transform>::ToQVariant() const
{
    return QVariant::fromValue<Transform>(Get());
}

    // FROMSCRIPTVALUE TEMPLATE IMPLEMENTATIONS.

template<> void Attribute<QString>::FromScriptValue(const QScriptValue &value, AttributeChange::Type change)
{
    Set(qScriptValueToValue<QString>(value), change);
}

template<> void Attribute<bool>::FromScriptValue(const QScriptValue &value, AttributeChange::Type change)
{
    Set(qScriptValueToValue<bool>(value), change);
}

template<> void Attribute<int>::FromScriptValue(const QScriptValue &value, AttributeChange::Type change)
{
    Set(qScriptValueToValue<int>(value), change);
}

template<> void Attribute<uint>::FromScriptValue(const QScriptValue &value, AttributeChange::Type change)
{
    Set(qScriptValueToValue<uint>(value), change);
}

template<> void Attribute<float>::FromScriptValue(const QScriptValue &value, AttributeChange::Type change)
{
    Set(qScriptValueToValue<float>(value), change);
}

template<> void Attribute<Vector3df>::FromScriptValue(const QScriptValue &value, AttributeChange::Type change)
{
    Set(qScriptValueToValue<Vector3df>(value), change);
}
    
template<> void Attribute<Quaternion>::FromScriptValue(const QScriptValue &value, AttributeChange::Type change)
{
    Set(qScriptValueToValue<Quaternion>(value), change);
}

template<> void Attribute<Color>::FromScriptValue(const QScriptValue &value, AttributeChange::Type change)
{
    Set(qScriptValueToValue<Color>(value), change);
}

template<> void Attribute<Foundation::AssetReference>::FromScriptValue(const QScriptValue &value, AttributeChange::Type change)
{
    Set(qScriptValueToValue<Foundation::AssetReference>(value), change);
}

template<> void Attribute<QVariant>::FromScriptValue(const QScriptValue &value, AttributeChange::Type change)
{
    Set(qScriptValueToValue<QVariant>(value), change);
}

template<> void Attribute<QVariantList>::FromScriptValue(const QScriptValue &value, AttributeChange::Type change)
{
    Set(qScriptValueToValue<QVariantList>(value), change);
}

template<> void Attribute<Transform>::FromScriptValue(const QScriptValue &value, AttributeChange::Type change)
{
    Set(qScriptValueToValue<Transform>(value), change);
}
>>>>>>> 3f81281c
<|MERGE_RESOLUTION|>--- conflicted
+++ resolved
@@ -376,7 +376,191 @@
     Set(result, change);
 }
 
-<<<<<<< HEAD
+    // FROMQVARIANT TEMPLATE IMPLEMENTATIONS.
+
+template<> void Attribute<QString>::FromQVariant(const QVariant &variant, AttributeChange::Type change)
+{
+    Set(variant.toString(), change);
+}
+
+template<> void Attribute<bool>::FromQVariant(const QVariant &variant, AttributeChange::Type change)
+{
+    Set(variant.toBool(), change);
+}
+
+template<> void Attribute<int>::FromQVariant(const QVariant &variant, AttributeChange::Type change)
+{
+    Set(variant.toInt(), change);
+}
+
+template<> void Attribute<uint>::FromQVariant(const QVariant &variant, AttributeChange::Type change)
+{
+    Set(variant.toUInt(), change);
+}
+
+template<> void Attribute<float>::FromQVariant(const QVariant &variant, AttributeChange::Type change)
+{
+    Set(variant.toFloat(), change);
+}
+
+template<> void Attribute<Vector3df>::FromQVariant(const QVariant &variant, AttributeChange::Type change)
+{
+    Set(qvariant_cast<Vector3df>(variant), change);
+}
+
+template<> void Attribute<Color>::FromQVariant(const QVariant &variant, AttributeChange::Type change)
+{
+    Set(qvariant_cast<Color>(variant), change);
+}
+
+template<> void Attribute<Quaternion>::FromQVariant(const QVariant &variant, AttributeChange::Type change)
+{
+    Set(qvariant_cast<Quaternion>(variant), change);
+}
+
+template<> void Attribute<Foundation::AssetReference>::FromQVariant(const QVariant &variant, AttributeChange::Type change)
+{
+    Set(qvariant_cast<Foundation::AssetReference>(variant), change);
+}
+
+template<> void Attribute<QVariant>::FromQVariant(const QVariant &variant, AttributeChange::Type change)
+{
+    Set(variant, change);
+}
+
+template<> void Attribute<QVariantList >::FromQVariant(const QVariant &variant, AttributeChange::Type change)
+{
+    Set(qvariant_cast<QVariantList>(variant), change);
+}
+
+template<> void Attribute<Transform>::FromQVariant(const QVariant &variant, AttributeChange::Type change)
+{
+    Set(qvariant_cast<Transform>(variant), change); 
+}
+
+    // TOQVARIANT TEMPLATE IMPLEMENTATIONS.
+
+template<> QVariant Attribute<QString>::ToQVariant() const
+{
+    return QVariant(Get());
+}
+
+template<> QVariant Attribute<bool>::ToQVariant() const
+{
+    return QVariant(Get());
+}
+
+template<> QVariant Attribute<int>::ToQVariant() const
+{
+    return QVariant(Get());
+}
+
+template<> QVariant Attribute<uint>::ToQVariant() const
+{
+    return QVariant(Get());
+}
+
+template<> QVariant Attribute<float>::ToQVariant() const
+{
+    return QVariant(Get());
+}
+
+template<> QVariant Attribute<Vector3df>::ToQVariant() const
+{
+    return QVariant::fromValue<Vector3df>(Get());
+}
+    
+template<> QVariant Attribute<Quaternion>::ToQVariant() const
+{
+    return QVariant::fromValue<Quaternion>(Get());
+}
+
+template<> QVariant Attribute<Color>::ToQVariant() const
+{
+    return QVariant::fromValue<Color>(Get());
+}
+
+template<> QVariant Attribute<Foundation::AssetReference>::ToQVariant() const
+{
+    return QVariant::fromValue<Foundation::AssetReference>(Get());
+}
+
+template<> QVariant Attribute<QVariant>::ToQVariant() const
+{
+    return Get();
+}
+
+template<> QVariant Attribute<QVariantList >::ToQVariant() const
+{
+    return QVariant::fromValue<QVariantList>(Get());
+}
+
+template<> QVariant Attribute<Transform>::ToQVariant() const
+{
+    return QVariant::fromValue<Transform>(Get());
+}
+
+    // FROMSCRIPTVALUE TEMPLATE IMPLEMENTATIONS.
+
+template<> void Attribute<QString>::FromScriptValue(const QScriptValue &value, AttributeChange::Type change)
+{
+    Set(qScriptValueToValue<QString>(value), change);
+}
+
+template<> void Attribute<bool>::FromScriptValue(const QScriptValue &value, AttributeChange::Type change)
+{
+    Set(qScriptValueToValue<bool>(value), change);
+}
+
+template<> void Attribute<int>::FromScriptValue(const QScriptValue &value, AttributeChange::Type change)
+{
+    Set(qScriptValueToValue<int>(value), change);
+}
+
+template<> void Attribute<uint>::FromScriptValue(const QScriptValue &value, AttributeChange::Type change)
+{
+    Set(qScriptValueToValue<uint>(value), change);
+}
+
+template<> void Attribute<float>::FromScriptValue(const QScriptValue &value, AttributeChange::Type change)
+{
+    Set(qScriptValueToValue<float>(value), change);
+}
+
+template<> void Attribute<Vector3df>::FromScriptValue(const QScriptValue &value, AttributeChange::Type change)
+{
+    Set(qScriptValueToValue<Vector3df>(value), change);
+}
+    
+template<> void Attribute<Quaternion>::FromScriptValue(const QScriptValue &value, AttributeChange::Type change)
+{
+    Set(qScriptValueToValue<Quaternion>(value), change);
+}
+
+template<> void Attribute<Color>::FromScriptValue(const QScriptValue &value, AttributeChange::Type change)
+{
+    Set(qScriptValueToValue<Color>(value), change);
+}
+
+template<> void Attribute<Foundation::AssetReference>::FromScriptValue(const QScriptValue &value, AttributeChange::Type change)
+{
+    Set(qScriptValueToValue<Foundation::AssetReference>(value), change);
+}
+
+template<> void Attribute<QVariant>::FromScriptValue(const QScriptValue &value, AttributeChange::Type change)
+{
+    Set(qScriptValueToValue<QVariant>(value), change);
+}
+
+template<> void Attribute<QVariantList>::FromScriptValue(const QScriptValue &value, AttributeChange::Type change)
+{
+    Set(qScriptValueToValue<QVariantList>(value), change);
+}
+
+template<> void Attribute<Transform>::FromScriptValue(const QScriptValue &value, AttributeChange::Type change)
+{
+    Set(qScriptValueToValue<Transform>(value), change);
+}
 // TOBINARY TEMPLATE IMPLEMENTATIONS.
 
 template<> void Attribute<QString>::ToBinary(kNet::DataSerializer& dest) const
@@ -680,190 +864,3 @@
     value.scale.z = source.Read<float>();
     return value_ != value;
 }
-=======
-    // FROMQVARIANT TEMPLATE IMPLEMENTATIONS.
-
-template<> void Attribute<QString>::FromQVariant(const QVariant &variant, AttributeChange::Type change)
-{
-    Set(variant.toString(), change);
-}
-
-template<> void Attribute<bool>::FromQVariant(const QVariant &variant, AttributeChange::Type change)
-{
-    Set(variant.toBool(), change);
-}
-
-template<> void Attribute<int>::FromQVariant(const QVariant &variant, AttributeChange::Type change)
-{
-    Set(variant.toInt(), change);
-}
-
-template<> void Attribute<uint>::FromQVariant(const QVariant &variant, AttributeChange::Type change)
-{
-    Set(variant.toUInt(), change);
-}
-
-template<> void Attribute<float>::FromQVariant(const QVariant &variant, AttributeChange::Type change)
-{
-    Set(variant.toFloat(), change);
-}
-
-template<> void Attribute<Vector3df>::FromQVariant(const QVariant &variant, AttributeChange::Type change)
-{
-    Set(qvariant_cast<Vector3df>(variant), change);
-}
-
-template<> void Attribute<Color>::FromQVariant(const QVariant &variant, AttributeChange::Type change)
-{
-    Set(qvariant_cast<Color>(variant), change);
-}
-
-template<> void Attribute<Quaternion>::FromQVariant(const QVariant &variant, AttributeChange::Type change)
-{
-    Set(qvariant_cast<Quaternion>(variant), change);
-}
-
-template<> void Attribute<Foundation::AssetReference>::FromQVariant(const QVariant &variant, AttributeChange::Type change)
-{
-    Set(qvariant_cast<Foundation::AssetReference>(variant), change);
-}
-
-template<> void Attribute<QVariant>::FromQVariant(const QVariant &variant, AttributeChange::Type change)
-{
-    Set(variant, change);
-}
-
-template<> void Attribute<QVariantList >::FromQVariant(const QVariant &variant, AttributeChange::Type change)
-{
-    Set(qvariant_cast<QVariantList>(variant), change);
-}
-
-template<> void Attribute<Transform>::FromQVariant(const QVariant &variant, AttributeChange::Type change)
-{
-    Set(qvariant_cast<Transform>(variant), change); 
-}
-
-    // TOQVARIANT TEMPLATE IMPLEMENTATIONS.
-
-template<> QVariant Attribute<QString>::ToQVariant() const
-{
-    return QVariant(Get());
-}
-
-template<> QVariant Attribute<bool>::ToQVariant() const
-{
-    return QVariant(Get());
-}
-
-template<> QVariant Attribute<int>::ToQVariant() const
-{
-    return QVariant(Get());
-}
-
-template<> QVariant Attribute<uint>::ToQVariant() const
-{
-    return QVariant(Get());
-}
-
-template<> QVariant Attribute<float>::ToQVariant() const
-{
-    return QVariant(Get());
-}
-
-template<> QVariant Attribute<Vector3df>::ToQVariant() const
-{
-    return QVariant::fromValue<Vector3df>(Get());
-}
-    
-template<> QVariant Attribute<Quaternion>::ToQVariant() const
-{
-    return QVariant::fromValue<Quaternion>(Get());
-}
-
-template<> QVariant Attribute<Color>::ToQVariant() const
-{
-    return QVariant::fromValue<Color>(Get());
-}
-
-template<> QVariant Attribute<Foundation::AssetReference>::ToQVariant() const
-{
-    return QVariant::fromValue<Foundation::AssetReference>(Get());
-}
-
-template<> QVariant Attribute<QVariant>::ToQVariant() const
-{
-    return Get();
-}
-
-template<> QVariant Attribute<QVariantList >::ToQVariant() const
-{
-    return QVariant::fromValue<QVariantList>(Get());
-}
-
-template<> QVariant Attribute<Transform>::ToQVariant() const
-{
-    return QVariant::fromValue<Transform>(Get());
-}
-
-    // FROMSCRIPTVALUE TEMPLATE IMPLEMENTATIONS.
-
-template<> void Attribute<QString>::FromScriptValue(const QScriptValue &value, AttributeChange::Type change)
-{
-    Set(qScriptValueToValue<QString>(value), change);
-}
-
-template<> void Attribute<bool>::FromScriptValue(const QScriptValue &value, AttributeChange::Type change)
-{
-    Set(qScriptValueToValue<bool>(value), change);
-}
-
-template<> void Attribute<int>::FromScriptValue(const QScriptValue &value, AttributeChange::Type change)
-{
-    Set(qScriptValueToValue<int>(value), change);
-}
-
-template<> void Attribute<uint>::FromScriptValue(const QScriptValue &value, AttributeChange::Type change)
-{
-    Set(qScriptValueToValue<uint>(value), change);
-}
-
-template<> void Attribute<float>::FromScriptValue(const QScriptValue &value, AttributeChange::Type change)
-{
-    Set(qScriptValueToValue<float>(value), change);
-}
-
-template<> void Attribute<Vector3df>::FromScriptValue(const QScriptValue &value, AttributeChange::Type change)
-{
-    Set(qScriptValueToValue<Vector3df>(value), change);
-}
-    
-template<> void Attribute<Quaternion>::FromScriptValue(const QScriptValue &value, AttributeChange::Type change)
-{
-    Set(qScriptValueToValue<Quaternion>(value), change);
-}
-
-template<> void Attribute<Color>::FromScriptValue(const QScriptValue &value, AttributeChange::Type change)
-{
-    Set(qScriptValueToValue<Color>(value), change);
-}
-
-template<> void Attribute<Foundation::AssetReference>::FromScriptValue(const QScriptValue &value, AttributeChange::Type change)
-{
-    Set(qScriptValueToValue<Foundation::AssetReference>(value), change);
-}
-
-template<> void Attribute<QVariant>::FromScriptValue(const QScriptValue &value, AttributeChange::Type change)
-{
-    Set(qScriptValueToValue<QVariant>(value), change);
-}
-
-template<> void Attribute<QVariantList>::FromScriptValue(const QScriptValue &value, AttributeChange::Type change)
-{
-    Set(qScriptValueToValue<QVariantList>(value), change);
-}
-
-template<> void Attribute<Transform>::FromScriptValue(const QScriptValue &value, AttributeChange::Type change)
-{
-    Set(qScriptValueToValue<Transform>(value), change);
-}
->>>>>>> 3f81281c
