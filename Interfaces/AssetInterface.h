// For conditions of distribution and use, see copyright notice in license.txt

#ifndef incl_Interfaces_AssetInterface_h
#define incl_Interfaces_AssetInterface_h

#include "AssetMetadataInterface.h"
#include "CoreModuleApi.h"
#include "CoreTypes.h"

#include <QMetaType>

namespace Foundation
{
    class AssetInterface;
    typedef boost::shared_ptr<AssetInterface> AssetPtr;

<<<<<<< HEAD
    //! Reference to an asset
    struct AssetReference
    {
        AssetReference()
        {
        }
        
        AssetReference(const std::string& id, const std::string& type) :
            id_(id),
            type_(type)
        {
        }
        
        //! Asset id
        std::string id_;
        //! Asset type
        std::string type_;
        
        bool operator == (const AssetReference& rhs) const
        {
            return (id_ == rhs.id_) && (type_ == rhs.type_);
        }
        
        bool operator != (const AssetReference& rhs) const
        {
            return !(*this == rhs);
        }
    };
    
=======
>>>>>>> 859ba6fd
    //! Interface for assets
    class MODULE_API AssetInterface
    {
    public:
        //! Default constructor
        AssetInterface() {}

        //! Default destructor
        virtual ~AssetInterface() {}

        //! Returns asset id. Can be for example UUID in text form
        virtual const std::string& GetId() const = 0;

        //! Returns asset type in text form
        virtual const std::string& GetType() const = 0;

        //! Returns asset data size
        virtual uint GetSize() const = 0;

        //! Returns asset data
        virtual const u8* GetData() const = 0;

        //! Returns asset metadata
        virtual AssetMetadataInterface* GetMetadata() const = 0;
    };
}

#endif<|MERGE_RESOLUTION|>--- conflicted
+++ resolved
@@ -14,38 +14,6 @@
     class AssetInterface;
     typedef boost::shared_ptr<AssetInterface> AssetPtr;
 
-<<<<<<< HEAD
-    //! Reference to an asset
-    struct AssetReference
-    {
-        AssetReference()
-        {
-        }
-        
-        AssetReference(const std::string& id, const std::string& type) :
-            id_(id),
-            type_(type)
-        {
-        }
-        
-        //! Asset id
-        std::string id_;
-        //! Asset type
-        std::string type_;
-        
-        bool operator == (const AssetReference& rhs) const
-        {
-            return (id_ == rhs.id_) && (type_ == rhs.type_);
-        }
-        
-        bool operator != (const AssetReference& rhs) const
-        {
-            return !(*this == rhs);
-        }
-    };
-    
-=======
->>>>>>> 859ba6fd
     //! Interface for assets
     class MODULE_API AssetInterface
     {
