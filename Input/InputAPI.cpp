--- conflicted
+++ resolved
@@ -362,34 +362,6 @@
         if (context.get() && (!mouse.itemUnderMouse || context->TakesMouseEventsOverQt()))
             context->TriggerMouseEvent(mouse);
     }
-<<<<<<< HEAD
-=======
-
-    if (!mouse.handled)
-    {
-        switch(mouse.eventType)
-        {
-        case MouseEvent::MousePressed:
-            eventManager->SendEvent(inputCategory, QtInputEvents::MousePressed, &mouse);
-            break;
-        case MouseEvent::MouseReleased:
-            eventManager->SendEvent(inputCategory, QtInputEvents::MouseReleased, &mouse);
-            break;
-        case MouseEvent::MouseMove:
-            eventManager->SendEvent(inputCategory, QtInputEvents::MouseMove, &mouse);
-            break;
-        case MouseEvent::MouseScroll:
-            eventManager->SendEvent(inputCategory, QtInputEvents::MouseScroll, &mouse);
-            break;
-        case MouseEvent::MouseDoubleClicked:
-            eventManager->SendEvent(inputCategory, QtInputEvents::MouseDoubleClicked, &mouse);
-            break;
-        default:
-            assert(false);
-            break;
-        }
-    }
->>>>>>> d5442fdb
 }
 
 void InputAPI::TriggerGestureEvent(GestureEvent &gesture)
@@ -629,14 +601,7 @@
         MouseEvent mouseEvent;
         mouseEvent.itemUnderMouse = framework->Ui()->GraphicsView()->GetVisibleItemAtCoords(e->x(), e->y());
         mouseEvent.origin = mouseEvent.itemUnderMouse ? MouseEvent::PressOriginQtWidget : MouseEvent::PressOriginScene;
-<<<<<<< HEAD
-        if (!doubleClickDetected)
-        {
-            mouseEvent.eventType = (event->type() == QEvent::MouseButtonPress) ? MouseEvent::MousePressed : MouseEvent::MouseReleased;
-        } else 
-=======
         switch(event->type())
->>>>>>> d5442fdb
         {
             case QEvent::MouseButtonPress: mouseEvent.eventType = MouseEvent::MousePressed; break;
             case QEvent::MouseButtonDblClick: mouseEvent.eventType = MouseEvent::MouseDoubleClicked; break;
