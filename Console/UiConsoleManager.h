// For conditions of distribution and use, see copyright notice in license.txt

#ifndef incl_Console_UiConsoleManager_h
#define incl_Console_UiConsoleManager_h

#include <QObject>
#include <QPropertyAnimation>

#include "CoreTypes.h"

namespace Foundation { class Framework; }
namespace Ui { class ConsoleWidget; }

class QRectF;
class QGraphicsView;
class UiProxyWidget;
class CommandManager;

// @todo Rename to ConsoleWindow, remove ConsoleWidget.ui and implemented the widget fully in C++ code. Make ConsoleAPI work as "UiConsoleManager".
class UiConsoleManager: public QObject
{
    Q_OBJECT

public:
    UiConsoleManager(CommandManager* mgr, Foundation::Framework *fw);
    virtual ~UiConsoleManager();

public slots:
    /// Prints to text to the console UI.
    /** @param text Text to be shown. */
    void PrintToConsole(const QString &text);

    /// Toggles visibility of the console UI.
    void ToggleConsole();
<<<<<<< HEAD

    void KeyPressed(KeyEvent *key_event);

signals:
    //! This emit is Qt::QueuedConnection type to avoid issues when printing from threads
    void PrintOrderReceived(const QString &text);

    //! TODO: comment
    void CommandIssued(const QString &string);
=======
>>>>>>> 5f55a44d

private slots:
    /// Handles input to the console (called after return is pressed).
    void HandleInput();

    /// Resize the console to fit scene
    void AdjustToSceneRect(const QRectF &);

private:
    /// QObject override.
    /** Used to filter console line edit keypresses in order to browse command history. */
    bool eventFilter(QObject *obj, QEvent *e);

<<<<<<< HEAD
    void StyleString(QString &str);
    /// Decorates string for the console
    void DecorateString(QString &str);
=======
    /// Decorates string for the console
    void DecorateString(QString &str);

>>>>>>> 5f55a44d
    bool visible; ///< Is the console UI visible.
    Foundation::Framework* framework; ///< Framework pointer
    CommandManager *commandManager; ///< Command manager.
    QGraphicsView *graphicsView; ///< View to the scene
    Ui::ConsoleWidget* consoleUi; ///< UI
    QWidget * consoleWidget; ///< Widget in UI
    UiProxyWidget *proxyWidget; ///< Proxy for our UI
    QPropertyAnimation slideAnimation; ///< Animation used for sliding effect
    QList<QString> commandHistory; ///< Command history stack.
    int commandHistoryIndex; ///< Current command history index.
    QString commandStub; ///< Current command stub used for autocompletion/suggestion
    QStringList prevSuggestions; ///< Already shown suggestions.
};

#endif<|MERGE_RESOLUTION|>--- conflicted
+++ resolved
@@ -32,9 +32,6 @@
 
     /// Toggles visibility of the console UI.
     void ToggleConsole();
-<<<<<<< HEAD
-
-    void KeyPressed(KeyEvent *key_event);
 
 signals:
     //! This emit is Qt::QueuedConnection type to avoid issues when printing from threads
@@ -42,8 +39,6 @@
 
     //! TODO: comment
     void CommandIssued(const QString &string);
-=======
->>>>>>> 5f55a44d
 
 private slots:
     /// Handles input to the console (called after return is pressed).
@@ -57,15 +52,9 @@
     /** Used to filter console line edit keypresses in order to browse command history. */
     bool eventFilter(QObject *obj, QEvent *e);
 
-<<<<<<< HEAD
     void StyleString(QString &str);
     /// Decorates string for the console
     void DecorateString(QString &str);
-=======
-    /// Decorates string for the console
-    void DecorateString(QString &str);
-
->>>>>>> 5f55a44d
     bool visible; ///< Is the console UI visible.
     Foundation::Framework* framework; ///< Framework pointer
     CommandManager *commandManager; ///< Command manager.
