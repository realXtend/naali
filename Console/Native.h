--- conflicted
+++ resolved
@@ -3,22 +3,14 @@
 #ifndef incl_Console_Native_h
 #define incl_Console_Native_h
 
-<<<<<<< HEAD
 class Framework;
-=======
->>>>>>> 0787d15c
 class CommandManager;
 
 class NativeInput
 {
 public:
-<<<<<<< HEAD
     /// constructor
-    NativeInput() : command_service_(0) { }
-=======
-    //! constructor
     NativeInput() : commandManager(0) { }
->>>>>>> 0787d15c
 
     /// destructor
     ~NativeInput() {}
@@ -26,48 +18,27 @@
     /// (thread) entry point
     void operator()();
 
-<<<<<<< HEAD
-    void SetCommandManager(CommandManager *command_service) { command_service_ = command_service; assert (command_service_); }
-    void SetFramework(Framework *framework) { framework_ = framework; assert (framework_); }
-
-private:
-    NativeInput(const NativeInput &other);
-
-    CommandManager *command_service_;
-    Framework *framework_;
-=======
     CommandManager *commandManager;
 
 private:
     Q_DISABLE_COPY(NativeInput)
->>>>>>> 0787d15c
 };
 
 /// Native debug input console
 class NativeConsole
 {
 public:
-<<<<<<< HEAD
-    /// constructor
-    NativeConsole(CommandManager *command_service, Framework *framework);
-=======
     //! constructor
     NativeConsole(CommandManager *mgr);
->>>>>>> 0787d15c
 
     /// destructor
     virtual ~NativeConsole();
 
 private:
-<<<<<<< HEAD
-    Thread thread_; ///< input thread
-    NativeInput input_; ///< Handles input from native console
-=======
     Q_DISABLE_COPY(NativeConsole)
 
     Thread thread; ///< Input thread
     NativeInput input; ///< Handles input from native console
->>>>>>> 0787d15c
 };
 
 #endif
