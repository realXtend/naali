// For conditions of distribution and use, see copyright notice in license.txt

#include "StableHeaders.h"
#include "DebugOperatorNew.h"

#include "UiConsoleManager.h"
#include "ui_ConsoleWidget.h"
#include "ConsoleProxyWidget.h"
#include "ConsoleAPI.h"
#include "CommandManager.h"

#include "UiAPI.h"
#include "UiProxyWidget.h"
<<<<<<< HEAD
=======
#include "UiGraphicsView.h"
#include "EventManager.h"
>>>>>>> 0787d15c
#include "Framework.h"

#include <QGraphicsView>
#include <QString>
#include <QRegExp>
#include <QRectF>

#include "MemoryLeakCheck.h"

<<<<<<< HEAD
UiConsoleManager::UiConsoleManager(Framework *framework, QGraphicsView *ui_view) :
    framework_(framework),
    ui_view_(ui_view),
    console_ui_(0),
    console_widget_(0),
    proxy_widget_(0),
    visible_(false),
    opacity_(0.8),
    hooked_to_scenes_(false)
=======
UiConsoleManager::UiConsoleManager(CommandManager* mgr, Foundation::Framework *fw) :
    commandManager(mgr),
    framework(fw),
    graphicsView(fw->Ui()->GraphicsView()),
    consoleUi(0),
    consoleWidget(0),
    proxyWidget(0),
    visible(false),
    commandHistoryIndex(-1)
>>>>>>> 0787d15c
{
    if (framework->IsHeadless())
        return;

    consoleUi = new Ui::ConsoleWidget();
    consoleWidget = new QWidget();

    // Init internals
    consoleUi->setupUi(consoleWidget);

    proxyWidget = framework->Ui()->AddWidgetToScene(consoleWidget);
    proxyWidget->setMinimumHeight(0);
    proxyWidget->setGeometry(QRect(0, 0, graphicsView->width(), 0));
    /// \todo Opacity has no effect atm.
    proxyWidget->setOpacity(0.8); ///<\todo Read opacity from config?
    proxyWidget->setZValue(20000);

    connect(framework->Ui()->GraphicsScene(), SIGNAL(sceneRectChanged(const QRectF&)), SLOT(AdjustToSceneRect(const QRectF&)));

    // Init animation
    slideAnimation.setTargetObject(proxyWidget);
    slideAnimation.setPropertyName("geometry");
    slideAnimation.setDuration(300);  ///<\todo Read animation speed from config?

    connect(consoleUi->ConsoleInputArea, SIGNAL(returnPressed()), SLOT(HandleInput()));

    consoleUi->ConsoleInputArea->installEventFilter(this);
}

UiConsoleManager::~UiConsoleManager()
{
    // consoleWidget gets deleted by the scene it is in currently
    if (consoleUi)
        SAFE_DELETE(consoleUi);
}

void UiConsoleManager::PrintToConsole(const QString &text)
{
    if (framework->IsHeadless())
        return;
    QString html = Qt::escape(text);
    DecorateString(html);
    consoleUi->ConsoleTextArea->appendHtml(html);
}

void UiConsoleManager::ToggleConsole()
{
    if (framework->IsHeadless())
        return;
    if (!graphicsView)
        return;

    QGraphicsScene *current_scene = proxyWidget->scene();
    if (!current_scene)
        return;

    visible = !visible;
    int current_height = graphicsView->height()*0.5;
    if (visible)
    {
        slideAnimation.setStartValue(QRect(0, 0, graphicsView->width(), 0));
        slideAnimation.setEndValue(QRect(0, 0, graphicsView->width(), current_height));
        // Not bringing to front, works in UiProxyWidgets, hmm...
        current_scene->setActiveWindow(proxyWidget);
        current_scene->setFocusItem(proxyWidget, Qt::ActiveWindowFocusReason);
        consoleUi->ConsoleInputArea->setFocus(Qt::MouseFocusReason);
        proxyWidget->show();
    }
    else
    {
        slideAnimation.setStartValue(QRect(0, 0, graphicsView->width(), current_height));
        slideAnimation.setEndValue(QRect(0, 0, graphicsView->width(), 0));
        proxyWidget->hide();
    }

    slideAnimation.start();
}

void UiConsoleManager::HandleInput()
{
    if (framework->IsHeadless())
        return;

    QString cmd = consoleUi->ConsoleInputArea->text();
    framework->Console()->ExecuteCommand(cmd);
    consoleUi->ConsoleInputArea->clear();
    commandStub.clear();
    commandHistory.push_front(cmd);
}

void UiConsoleManager::AdjustToSceneRect(const QRectF& rect)
{
    if (visible)
    {
        QRectF new_size = rect;
        new_size.setHeight(rect.height() * 0.5); ///<\todo Read height from config?
        proxyWidget->setGeometry(new_size);
    }
    else
    {
        proxyWidget->hide();
    }
}

bool UiConsoleManager::eventFilter(QObject *obj, QEvent *e)
{
    if (e->type() == QEvent::KeyPress)
    {
        QKeyEvent *keyEvent = dynamic_cast<QKeyEvent*>(e);
        if (keyEvent)
        {
            switch(keyEvent->key())
            {
            case Qt::Key_Up:
            {
                if (commandHistoryIndex+1 < commandHistory.size())
                    consoleUi->ConsoleInputArea->setText(commandHistory[++commandHistoryIndex]);
                return true;
            }
            case Qt::Key_Down:
            {
                --commandHistoryIndex;
                if (commandHistoryIndex < 0)
                    commandHistoryIndex = -1;

                if (commandHistoryIndex == -1)
                    // Irssi-like behavior: clear line edit if not browsing history and down is pressed
                    consoleUi->ConsoleInputArea->clear();
                else if (commandHistoryIndex > -1 && commandHistoryIndex < commandHistory.size()-1)
                        consoleUi->ConsoleInputArea->setText(commandHistory[commandHistoryIndex]);
                return true;
            }
            case Qt::Key_Tab:
            {
                QString text = consoleUi->ConsoleInputArea->text().trimmed();
                if (!text.isEmpty())
                {
                    if (text != commandStub && !prevSuggestions.contains(text))
                    {
                        commandStub = text;
                        prevSuggestions.clear();
                    }

                    QStringList suggestions;
                    std::pair<std::string, ConsoleCommandStruct> p;
                    foreach(p, commandManager->Commands())
                    {
                        QString cmd(p.first.c_str());
                        if (cmd.startsWith(commandStub))
                            suggestions.push_back(cmd);
                    }

                    if (!prevSuggestions.isEmpty() && suggestions == prevSuggestions)
                        prevSuggestions.clear(); // Clear previous suggestion so that we can "start over".

                    foreach(const QString &cmd, suggestions)
                        if (!prevSuggestions.contains(cmd))
                        {
                            consoleUi->ConsoleInputArea->setText(cmd);
                            prevSuggestions.push_back(cmd);
                            break;
                        }

                    return true;
                }
            }
            default:
                return QObject::eventFilter(obj, e);
            }
        }
    }

    return QObject::eventFilter(obj, e);
}

void UiConsoleManager::DecorateString(QString &str)
{
    // Make all timestamp + module name blocks white
    int block_end_index = str.indexOf("]");
    if (block_end_index != -1)
    {
        QString span_start("<span style='color:white;'>");
        QString span_end("</span>");
        block_end_index += span_start.length() + 1;
        str.insert(0, "<span style='color:white;'>");
        str.insert(block_end_index, "</span>");
        block_end_index += span_end.length();
    }
    else
        block_end_index = 0;

    QRegExp regexp;
    regexp.setPattern(".*Debug:.*");
    if (regexp.exactMatch(str))
    {
        str.insert(block_end_index, "<FONT COLOR=\"#999999\">");
        str.push_back("</FONT>");
        return;
    }

    regexp.setPattern(".*Notice:.*");
    if (regexp.exactMatch(str))
    {
        str.insert(block_end_index, "<FONT COLOR=\"#0000FF\">");
        str.push_back("</FONT>");
        return;
    }

    regexp.setPattern(".*Warning:.*");
    if (regexp.exactMatch(str))
    {
        str.insert(block_end_index, "<FONT COLOR=\"#FFFF00\">");
        str.push_back("</FONT>");
        return;
    }

    regexp.setPattern(".*Error:.*");
    if (regexp.exactMatch(str))
    {
        str.insert(block_end_index, "<FONT COLOR=\"#FF3300\">");
        str.push_back("</FONT>");
        return;
    }

    regexp.setPattern(".*Critical:.*");
    if (regexp.exactMatch(str))
    {
        str.insert(block_end_index, "<FONT COLOR=\"#FF0000\">");
        str.push_back("</FONT>");
        return;
    }

    regexp.setPattern(".*Fatal:.*");
    if (regexp.exactMatch(str))
    {
        str.insert(block_end_index, "<FONT COLOR=\"#9933CC\">");
        str.push_back("</FONT>");
        return;
    }
}<|MERGE_RESOLUTION|>--- conflicted
+++ resolved
@@ -11,11 +11,7 @@
 
 #include "UiAPI.h"
 #include "UiProxyWidget.h"
-<<<<<<< HEAD
-=======
 #include "UiGraphicsView.h"
-#include "EventManager.h"
->>>>>>> 0787d15c
 #include "Framework.h"
 
 #include <QGraphicsView>
@@ -25,18 +21,7 @@
 
 #include "MemoryLeakCheck.h"
 
-<<<<<<< HEAD
-UiConsoleManager::UiConsoleManager(Framework *framework, QGraphicsView *ui_view) :
-    framework_(framework),
-    ui_view_(ui_view),
-    console_ui_(0),
-    console_widget_(0),
-    proxy_widget_(0),
-    visible_(false),
-    opacity_(0.8),
-    hooked_to_scenes_(false)
-=======
-UiConsoleManager::UiConsoleManager(CommandManager* mgr, Foundation::Framework *fw) :
+UiConsoleManager::UiConsoleManager(CommandManager* mgr, Framework *fw) :
     commandManager(mgr),
     framework(fw),
     graphicsView(fw->Ui()->GraphicsView()),
@@ -45,7 +30,6 @@
     proxyWidget(0),
     visible(false),
     commandHistoryIndex(-1)
->>>>>>> 0787d15c
 {
     if (framework->IsHeadless())
         return;
