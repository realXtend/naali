<<<<<<< HEAD
// For conditions of distribution and use, see copyright notice in license.txt

#include "StableHeaders.h"
#include "DebugOperatorNew.h"

#include "TundraLogicModule.h"
#include "Client.h"
#include "Server.h"
#include "TundraEvents.h"
#include "SceneImporter.h"
#include "SyncManager.h"

#include "SceneAPI.h"
#include "AssetAPI.h"
#include "IAssetTransfer.h"
#include "IAsset.h"

#include "SceneManager.h"
#include "ConsoleCommandServiceInterface.h"
#include "EventManager.h"
#include "ModuleManager.h"
#include "KristalliProtocolModule.h"
#include "KristalliProtocolModuleEvents.h"
#include "CoreStringUtils.h"
#include "LocalAssetProvider.h"
#include "AssetAPI.h"

#include "MemoryLeakCheck.h"

namespace TundraLogic
{

std::string TundraLogicModule::type_name_static_ = "TundraLogic";

static const unsigned short cDefaultPort = 2345;

TundraLogicModule::TundraLogicModule() : IModule(type_name_static_),
    autostartserver_(false),
    autostartserver_port_(cDefaultPort)
{
}

TundraLogicModule::~TundraLogicModule()
{
}

void TundraLogicModule::PreInitialize()
{
}

void TundraLogicModule::Initialize()
{
    tundraEventCategory_ = framework_->GetEventManager()->RegisterEventCategory("Tundra");
    
    syncManager_ = boost::shared_ptr<SyncManager>(new SyncManager(this, framework_));
    client_ = boost::shared_ptr<Client>(new Client(this, framework_));
    server_ = boost::shared_ptr<Server>(new Server(this, framework_));
    
    framework_->RegisterDynamicObject("client", client_.get());
    framework_->RegisterDynamicObject("server", server_.get());
}

void TundraLogicModule::PostInitialize()
{
    kristalliEventCategory_ = framework_->GetEventManager()->QueryEventCategory("Kristalli");
    frameworkEventCategory_ = framework_->GetEventManager()->QueryEventCategory("Framework");
    
    RegisterConsoleCommand(Console::CreateCommand("startserver", 
        "Starts a server. Usage: startserver(port)",
        Console::Bind(this, &TundraLogicModule::ConsoleStartServer)));
    RegisterConsoleCommand(Console::CreateCommand("stopserver", 
        "Stops the server",
        Console::Bind(this, &TundraLogicModule::ConsoleStopServer)));
    RegisterConsoleCommand(Console::CreateCommand("connect", 
        "Connects to a server. Usage: connect(address,port,username,password)",
        Console::Bind(this, &TundraLogicModule::ConsoleConnect)));
    RegisterConsoleCommand(Console::CreateCommand("disconnect", 
        "Disconnects from a server.",
        Console::Bind(this, &TundraLogicModule::ConsoleDisconnect)));
    
    RegisterConsoleCommand(Console::CreateCommand("savescene",
        "Saves scene into XML or binary. Usage: savescene(filename,binary)",
        Console::Bind(this, &TundraLogicModule::ConsoleSaveScene)));
    RegisterConsoleCommand(Console::CreateCommand("loadscene",
        "Loads scene from XML or binary. Usage: loadscene(filename,clearscene=false)",
        Console::Bind(this, &TundraLogicModule::ConsoleLoadScene)));
    
    RegisterConsoleCommand(Console::CreateCommand("importscene",
        "Loads scene from a dotscene file. Optionally clears the existing scene."
        "Replace-mode can be optionally disabled. Usage: importscene(filename,clearscene=false,replace=true)",
        Console::Bind(this, &TundraLogicModule::ConsoleImportScene)));
    
    RegisterConsoleCommand(Console::CreateCommand("importmesh",
        "Imports a single mesh as a new entity. Position can be specified optionally."
        "Usage: importmesh(filename,x,y,z,xrot,yrot,zrot,xscale,yscale,zscale)",
        Console::Bind(this, &TundraLogicModule::ConsoleImportMesh)));
        
    // Take a pointer to KristalliProtocolModule so that we don't have to take/check it every time
    kristalliModule_ = framework_->GetModuleManager()->GetModule<KristalliProtocol::KristalliProtocolModule>().lock();
    if (!kristalliModule_)
    {
        throw Exception("Fatal: could not get KristalliProtocolModule");
    }
    
    // Check whether server should be autostarted
    const boost::program_options::variables_map &programOptions = framework_->ProgramOptions();
    if (programOptions.count("startserver"))
    {
        autostartserver_ = true;
        autostartserver_port_ = programOptions["startserver"].as<int>();
        if (!autostartserver_port_)
            autostartserver_port_ = cDefaultPort;
    }
}

void TundraLogicModule::Uninitialize()
{
    kristalliModule_.reset();
    syncManager_.reset();
    client_.reset();
    server_.reset();
}

void TundraLogicModule::Update(f64 frametime)
{
    {
        PROFILE(TundraLogicModule_Update);
        
        static bool check_default_server_start = true;
        if (check_default_server_start)
        {
            if (autostartserver_)
            {
                LogInfo("Started server by default");
                server_->Start(autostartserver_port_);
            }

            // Load startup scene here (if we have one)
            LoadStartupScene();
            
            check_default_server_start = false;
        }

        static bool check_login_start = true;
        if (check_login_start)
        {
            // Web login handling, if we are on a server the request will be ignored down the chain.
            const boost::program_options::variables_map &options = GetFramework()->ProgramOptions();
            if (options.count("login") > 0)
            {
                LogInfo(QString::fromStdString(options["login"].as<std::string>()).toStdString());
                QUrl loginUrl(QString::fromStdString(options["login"].as<std::string>()), QUrl::TolerantMode);
                if (loginUrl.isValid())
                    client_->Login(loginUrl);
            }

            check_login_start = false;
        }
        
        // Update client & server
        if (client_)
            client_->Update(frametime);
        if (server_)
            server_->Update(frametime);
        // Run scene sync
        if (syncManager_)
            syncManager_->Update(frametime);
        // Run scene interpolation
        Scene::ScenePtr scene = GetFramework()->Scene()->GetDefaultScene();
        if (scene)
            scene->UpdateAttributeInterpolations(frametime);
    }
    
    RESETPROFILER;
}

void TundraLogicModule::LoadStartupScene()
{
    const boost::program_options::variables_map &options = GetFramework()->ProgramOptions();
    if (options.count("file") == 0)
        return; // No startup scene specified, ignore.

    std::string startupScene = QString(options["file"].as<std::string>().c_str()).trimmed().toStdString();
    if (startupScene.empty())
        return; // No startup scene specified, ignore.

    LoadScene(startupScene, true);
}
void TundraLogicModule::LoadScene(std::string sceneToLoad, bool clearScene)
{
    Scene::ScenePtr scene = GetFramework()->Scene()->GetDefaultScene();
    if (!scene)
        return;

    // At this point, if we have a LocalAssetProvider, it has already also parsed the --file command line option
    // and added the appropriate path as a local asset storage. Here we assume that is the case, so that the
    // scene we now load will be able to refer to local:// assets in its subfolders.
    if (AssetAPI::ParseAssetRefType(QString::fromStdString(sceneToLoad)) != AssetAPI::AssetRefLocalPath)
    {
        AssetTransferPtr sceneTransfer = framework_->Asset()->RequestAsset(sceneToLoad);
        if (!sceneTransfer.get())
        {
            LogError("Asset transfer initialization failed for scene file " + sceneToLoad + " failed");
            return;
        }
    
        if (clearScene)
            scene->RemoveAllEntities();

        connect(sceneTransfer.get(), SIGNAL(Loaded(AssetPtr)), SLOT(SceneLoaded(AssetPtr)));
        connect(sceneTransfer.get(), SIGNAL(Failed(IAssetTransfer*, QString)), SLOT(SceneTransferFailed(IAssetTransfer*, QString)));
        LogInfo("Loading scene from " + sceneToLoad);
    }
    else
    {
        bool useBinary = sceneToLoad.find(".tbin") != std::string::npos;
        if (!useBinary)
            scene->LoadSceneXML(sceneToLoad, clearScene, false/*replaceOnConflict*/, AttributeChange::Default);
        else
            scene->LoadSceneBinary(sceneToLoad, clearScene, false/*replaceOnConflict*/, AttributeChange::Default);
    }
}

void TundraLogicModule::SceneLoaded(AssetPtr asset)
{
    Scene::ScenePtr scene = GetFramework()->Scene()->GetDefaultScene();
    if (!scene)
        return;

    QString sceneDiskSource = asset->DiskSource();
    if (!sceneDiskSource.isEmpty())
    {
        bool useBinary = sceneDiskSource.endsWith(".tbin");
        if (!useBinary)
            scene->LoadSceneXML(sceneDiskSource.toStdString(), false/*clearScene*/, false/*replaceOnConflict*/, AttributeChange::Default);
        else
            scene->LoadSceneBinary(sceneDiskSource.toStdString(), false/*clearScene*/, false/*replaceOnConflict*/, AttributeChange::Default);
    }
    else
        LogError("Could not resolve disk source for loaded scene file " + asset->Name().toStdString());
}

void TundraLogicModule::SceneTransferFailed(IAssetTransfer *transfer, QString reason)
{
    LogError("Failed to load scene from " + transfer->GetSourceUrl().toStdString() + " reason: " + reason.toStdString());
}

Console::CommandResult TundraLogicModule::ConsoleStartServer(const StringVector& params)
{
    unsigned short port = cDefaultPort;
    
    try
    {
        if (params.size() > 0)
            port = ParseString<int>(params[0]);
    }
    catch (...) {}
    
    server_->Start(port);
    
    return Console::ResultSuccess();
}

Console::CommandResult TundraLogicModule::ConsoleStopServer(const StringVector& params)
{
    server_->Stop();
    
    return Console::ResultSuccess();
}

Console::CommandResult TundraLogicModule::ConsoleConnect(const StringVector& params)
{
    if (params.size() < 1)
        return Console::ResultFailure("No address specified");
    
    unsigned short port = cDefaultPort;
    std::string username = "test";
    std::string password = "test";
    
    try
    {
        if (params.size() > 1)
            port = ParseString<int>(params[1]);
        if (params.size() > 2)
            username = params[2];
        if (params.size() > 3)
            password = params[3];
    }
    catch (...) {}
    
    client_->Login(QString::fromStdString(params[0]), port, QString::fromStdString(username), QString::fromStdString(password));
    
    return Console::ResultSuccess();
}

Console::CommandResult TundraLogicModule::ConsoleDisconnect(const StringVector& params)
{
    client_->Logout(false);
    
    return Console::ResultSuccess();
}

Console::CommandResult TundraLogicModule::ConsoleSaveScene(const StringVector &params)
{
    Scene::ScenePtr scene = GetFramework()->Scene()->GetDefaultScene();
    if (!scene)
        return Console::ResultFailure("No active scene found.");
    if (params.size() < 1)
        return Console::ResultFailure("No filename given.");
    
    bool useBinary = false;
    if ((params.size() > 1) && (params[1] == "binary"))
        useBinary = true;
    
    bool success;
    if (!useBinary)
        success = scene->SaveSceneXML(params[0]);
    else
        success = scene->SaveSceneBinary(params[0]);
    
    if (success)
        return Console::ResultSuccess();
    else
        return Console::ResultFailure("Failed to save the scene.");
}

Console::CommandResult TundraLogicModule::ConsoleLoadScene(const StringVector &params)
{
    ///\todo Add loadScene parameter
    Scene::ScenePtr scene = GetFramework()->Scene()->GetDefaultScene();
    if (!scene)
        return Console::ResultFailure("No active scene found.");
    if (params.size() < 1)
        return Console::ResultFailure("No filename given.");
    
    bool clearScene = false;
    if (params.size() > 1)
        clearScene = ParseBool(params[2]);
    
    LoadScene(params[0], clearScene);

    //Return success since the scene load is asynchronous
    return Console::ResultSuccess();
}

Console::CommandResult TundraLogicModule::ConsoleImportScene(const StringVector &params)
{
    Scene::ScenePtr scene = GetFramework()->Scene()->GetDefaultScene();
    if (!scene)
        return Console::ResultFailure("No active scene found.");
    if (params.size() < 1)
        return Console::ResultFailure("No filename given.");
    bool clearscene = false;
    bool replace = true;
    if (params.size() > 1)
        clearscene = ParseBool(params[1]);
    if (params.size() > 2)
        replace = ParseBool(params[2]);
    
    std::string filename = params[0];
    boost::filesystem::path path(filename);
    std::string dirname = path.branch_path().string();
    
    SceneImporter importer(scene);
    QList<Scene::Entity *> entities = importer.Import(filename, dirname, Transform(),
        "local://", AttributeChange::Default, clearscene, replace);
    if (!entities.empty())
    {
        return Console::ResultSuccess();
    }
    else
        return Console::ResultFailure("Failed to import the scene.");
}

Console::CommandResult TundraLogicModule::ConsoleImportMesh(const StringVector &params)
{
    Scene::ScenePtr scene = GetFramework()->Scene()->GetDefaultScene();
    if (!scene)
        return Console::ResultFailure("No active scene found.");
    if (params.size() < 1)
        return Console::ResultFailure("No filename given.");
    
    float x = 0.0f, y = 0.0f, z = 0.0f;
    float xr = 0.0f, yr = 0.0f, zr = 0.0f;
    float xs = 1.0f, ys = 1.0f,zs = 1.0f;
    if (params.size() >= 4)
    {
        x = ParseString<float>(params[1], 0.0f);
        y = ParseString<float>(params[2], 0.0f);
        z = ParseString<float>(params[3], 0.0f);
    }
    if (params.size() >= 7)
    {
        xr = ParseString<float>(params[4], 0.0f);
        yr = ParseString<float>(params[5], 0.0f);
        zr = ParseString<float>(params[6], 0.0f);
    }
    if (params.size() >= 10)
    {
        xs = ParseString<float>(params[7], 1.0f);
        ys = ParseString<float>(params[8], 1.0f);
        zs = ParseString<float>(params[9], 1.0f);
    }
    
    std::string filename = params[0];
    boost::filesystem::path path(filename);
    std::string dirname = path.branch_path().string();
    
    SceneImporter importer(scene);
    Scene::EntityPtr entity = importer.ImportMesh(filename, dirname, Transform(Vector3df(x,y,z),
        Vector3df(xr,yr,zr), Vector3df(xs,ys,zs)), std::string(), "local://", AttributeChange::Default, true);
    
    return Console::ResultSuccess();
}

bool TundraLogicModule::IsServer() const
{
    return kristalliModule_->IsServer();
}

// virtual
bool TundraLogicModule::HandleEvent(event_category_id_t category_id, event_id_t event_id, IEventData* data)
{
    if (category_id == tundraEventCategory_)
    {
        // Handle login request from the loginwindow
        if (event_id == Events::EVENT_TUNDRA_LOGIN)
        {
            Events::TundraLoginEventData* event_data = checked_static_cast<Events::TundraLoginEventData*>(data);
            if (client_)
                client_->Login(QString::fromStdString(event_data->address_), event_data->port_ ? event_data->port_ : cDefaultPort, QString::fromStdString(event_data->username_), QString::fromStdString(event_data->password_), QString::fromStdString(event_data->protocol_));
        }
    }
    
    if (category_id == kristalliEventCategory_)
    {
        if (client_)
            client_->HandleKristalliEvent(event_id, data);
        if (server_)
            server_->HandleKristalliEvent(event_id, data);
        if (syncManager_)
            syncManager_->HandleKristalliEvent(event_id, data);
    }
    
    return false;
}

}

extern "C" void POCO_LIBRARY_API SetProfiler(Foundation::Profiler *profiler);
void SetProfiler(Foundation::Profiler *profiler)
{
    Foundation::ProfilerSection::SetProfiler(profiler);
}

using namespace TundraLogic;

POCO_BEGIN_MANIFEST(IModule)
   POCO_EXPORT_CLASS(TundraLogicModule)
POCO_END_MANIFEST
=======
// For conditions of distribution and use, see copyright notice in license.txt

#include "StableHeaders.h"
#include "DebugOperatorNew.h"

#include "TundraLogicModule.h"
#include "Client.h"
#include "Server.h"
#include "TundraEvents.h"
#include "SceneImporter.h"
#include "SyncManager.h"

#include "SceneAPI.h"
#include "AssetAPI.h"
#include "IAssetTransfer.h"
#include "IAsset.h"

#include "SceneManager.h"
#include "ConsoleCommandUtils.h"
#include "EventManager.h"
#include "ModuleManager.h"
#include "KristalliProtocolModule.h"
#include "KristalliProtocolModuleEvents.h"
#include "CoreStringUtils.h"
#include "LocalAssetProvider.h"
#include "AssetAPI.h"
#include "ConsoleAPI.h"

#include "MemoryLeakCheck.h"

namespace TundraLogic
{

std::string TundraLogicModule::type_name_static_ = "TundraLogic";

static const unsigned short cDefaultPort = 2345;

TundraLogicModule::TundraLogicModule() : IModule(type_name_static_),
    autostartserver_(false),
    autostartserver_port_(cDefaultPort)
{
}

TundraLogicModule::~TundraLogicModule()
{
}

void TundraLogicModule::PreInitialize()
{
}

void TundraLogicModule::Initialize()
{
    tundraEventCategory_ = framework_->GetEventManager()->RegisterEventCategory("Tundra");
    
    syncManager_ = boost::shared_ptr<SyncManager>(new SyncManager(this));
    client_ = boost::shared_ptr<Client>(new Client(this));
    server_ = boost::shared_ptr<Server>(new Server(this));
    
    framework_->RegisterDynamicObject("client", client_.get());
    framework_->RegisterDynamicObject("server", server_.get());
}

void TundraLogicModule::PostInitialize()
{
    kristalliEventCategory_ = framework_->GetEventManager()->QueryEventCategory("Kristalli");
    frameworkEventCategory_ = framework_->GetEventManager()->QueryEventCategory("Framework");
    
    framework_->Console()->RegisterCommand(CreateConsoleCommand("startserver", 
        "Starts a server. Usage: startserver(port)",
        ConsoleBind(this, &TundraLogicModule::ConsoleStartServer)));
    framework_->Console()->RegisterCommand(CreateConsoleCommand("stopserver", 
        "Stops the server",
        ConsoleBind(this, &TundraLogicModule::ConsoleStopServer)));
    framework_->Console()->RegisterCommand(CreateConsoleCommand("connect", 
        "Connects to a server. Usage: connect(address,port,username,password)",
        ConsoleBind(this, &TundraLogicModule::ConsoleConnect)));
    framework_->Console()->RegisterCommand(CreateConsoleCommand("disconnect", 
        "Disconnects from a server.",
        ConsoleBind(this, &TundraLogicModule::ConsoleDisconnect)));
    
    framework_->Console()->RegisterCommand(CreateConsoleCommand("savescene",
        "Saves scene into XML or binary. Usage: savescene(filename,binary)",
        ConsoleBind(this, &TundraLogicModule::ConsoleSaveScene)));
    framework_->Console()->RegisterCommand(CreateConsoleCommand("loadscene",
        "Loads scene from XML or binary. Usage: loadscene(filename,binary)",
        ConsoleBind(this, &TundraLogicModule::ConsoleLoadScene)));
    
    framework_->Console()->RegisterCommand(CreateConsoleCommand("importscene",
        "Loads scene from a dotscene file. Optionally clears the existing scene."
        "Replace-mode can be optionally disabled. Usage: importscene(filename,clearscene=false,replace=true)",
        ConsoleBind(this, &TundraLogicModule::ConsoleImportScene)));
    
    framework_->Console()->RegisterCommand(CreateConsoleCommand("importmesh",
        "Imports a single mesh as a new entity. Position can be specified optionally."
        "Usage: importmesh(filename,x,y,z,xrot,yrot,zrot,xscale,yscale,zscale)",
        ConsoleBind(this, &TundraLogicModule::ConsoleImportMesh)));
        
    // Take a pointer to KristalliProtocolModule so that we don't have to take/check it every time
    kristalliModule_ = framework_->GetModuleManager()->GetModule<KristalliProtocol::KristalliProtocolModule>().lock();
    if (!kristalliModule_)
    {
        throw Exception("Fatal: could not get KristalliProtocolModule");
    }
    
    // Check whether server should be autostarted
    const boost::program_options::variables_map &programOptions = framework_->ProgramOptions();
    if (programOptions.count("startserver"))
    {
        autostartserver_ = true;
        autostartserver_port_ = programOptions["startserver"].as<int>();
        if (!autostartserver_port_)
            autostartserver_port_ = cDefaultPort;
    }
}

void TundraLogicModule::Uninitialize()
{
    kristalliModule_.reset();
    syncManager_.reset();
    client_.reset();
    server_.reset();
}

void TundraLogicModule::Update(f64 frametime)
{
    {
        PROFILE(TundraLogicModule_Update);
        
        static bool check_default_server_start = true;
        if (check_default_server_start)
        {
            if (autostartserver_)
            {
                LogInfo("Started server by default");
                server_->Start(autostartserver_port_);
            }

            // Load startup scene here (if we have one)
            LoadStartupScene();
            
            check_default_server_start = false;
        }

        static bool check_login_start = true;
        if (check_login_start)
        {
            // Web login handling, if we are on a server the request will be ignored down the chain.
            const boost::program_options::variables_map &options = GetFramework()->ProgramOptions();
            if (options.count("login") > 0)
            {
                LogInfo(QString::fromStdString(options["login"].as<std::string>()).toStdString());
                QUrl loginUrl(QString::fromStdString(options["login"].as<std::string>()), QUrl::TolerantMode);
                if (loginUrl.isValid())
                    client_->Login(loginUrl);
            }

            check_login_start = false;
        }
        
        // Update client & server
        if (client_)
            client_->Update(frametime);
        if (server_)
            server_->Update(frametime);
        // Run scene sync
        if (syncManager_)
            syncManager_->Update(frametime);
        // Run scene interpolation
        Scene::ScenePtr scene = GetFramework()->Scene()->GetDefaultScene();
        if (scene)
            scene->UpdateAttributeInterpolations(frametime);
    }
    
    RESETPROFILER;
}

void TundraLogicModule::LoadStartupScene()
{
    Scene::ScenePtr scene = GetFramework()->Scene()->GetDefaultScene();
    if (!scene)
        return;
    
    const boost::program_options::variables_map &options = GetFramework()->ProgramOptions();
    if (options.count("file") == 0)
        return; // No startup scene specified, ignore.

    std::string startupScene = QString(options["file"].as<std::string>().c_str()).trimmed().toStdString();
    if (startupScene.empty())
        return; // No startup scene specified, ignore.

    // At this point, if we have a LocalAssetProvider, it has already also parsed the --file command line option
    // and added the appropriate path as a local asset storage. Here we assume that is the case, so that the
    // scene we now load will be able to refer to local:// assets in its subfolders.
    if (AssetAPI::ParseAssetRefType(QString::fromStdString(startupScene)) != AssetAPI::AssetRefLocalPath)
    {
        AssetTransferPtr sceneTransfer = framework_->Asset()->RequestAsset(startupScene);
        if (!sceneTransfer.get())
        {
            LogError("Asset transfer initialization failed for scene file " + startupScene + " failed");
            return;
        }
        connect(sceneTransfer.get(), SIGNAL(Loaded(AssetPtr)), SLOT(StartupSceneLoaded(AssetPtr)));
        connect(sceneTransfer.get(), SIGNAL(Failed(IAssetTransfer*, QString)), SLOT(StartupSceneTransferFailed(IAssetTransfer*, QString)));
        LogInfo("Loading startup scene from " + startupScene);
    }
    else
    {
        bool useBinary = startupScene.find(".tbin") != std::string::npos;
        if (!useBinary)
            scene->LoadSceneXML(startupScene, true/*clearScene*/, false/*replaceOnConflict*/, AttributeChange::Default);
        else
            scene->LoadSceneBinary(startupScene, true/*clearScene*/, false/*replaceOnConflict*/, AttributeChange::Default);
    }
}

void TundraLogicModule::StartupSceneLoaded(AssetPtr asset)
{
    Scene::ScenePtr scene = GetFramework()->Scene()->GetDefaultScene();
    if (!scene)
        return;

    QString sceneDiskSource = asset->DiskSource();
    if (!sceneDiskSource.isEmpty())
    {
        bool useBinary = sceneDiskSource.endsWith(".tbin");
        if (!useBinary)
            scene->LoadSceneXML(sceneDiskSource.toStdString(), true/*clearScene*/, false/*replaceOnConflict*/, AttributeChange::Default);
        else
            scene->LoadSceneBinary(sceneDiskSource.toStdString(), true/*clearScene*/, false/*replaceOnConflict*/, AttributeChange::Default);
    }
    else
        LogError("Could not resolve disk source for loaded scene file " + asset->Name().toStdString());
}

void TundraLogicModule::StartupSceneTransferFailed(IAssetTransfer *transfer, QString reason)
{
    LogError("Failed to load startup scene from " + transfer->GetSourceUrl().toStdString() + " reason: " + reason.toStdString());
}

ConsoleCommandResult TundraLogicModule::ConsoleStartServer(const StringVector& params)
{
    unsigned short port = cDefaultPort;
    
    try
    {
        if (params.size() > 0)
            port = ParseString<int>(params[0]);
    }
    catch (...) {}
    
    server_->Start(port);
    
    return ConsoleResultSuccess();
}

ConsoleCommandResult TundraLogicModule::ConsoleStopServer(const StringVector& params)
{
    server_->Stop();
    
    return ConsoleResultSuccess();
}

ConsoleCommandResult TundraLogicModule::ConsoleConnect(const StringVector& params)
{
    if (params.size() < 1)
        return ConsoleResultFailure("No address specified");
    
    unsigned short port = cDefaultPort;
    std::string username = "test";
    std::string password = "test";
    
    try
    {
        if (params.size() > 1)
            port = ParseString<int>(params[1]);
        if (params.size() > 2)
            username = params[2];
        if (params.size() > 3)
            password = params[3];
    }
    catch (...) {}
    
    client_->Login(QString::fromStdString(params[0]), port, QString::fromStdString(username), QString::fromStdString(password));
    
    return ConsoleResultSuccess();
}

ConsoleCommandResult TundraLogicModule::ConsoleDisconnect(const StringVector& params)
{
    client_->Logout(false);
    
    return ConsoleResultSuccess();
}

ConsoleCommandResult TundraLogicModule::ConsoleSaveScene(const StringVector &params)
{
    Scene::ScenePtr scene = GetFramework()->Scene()->GetDefaultScene();
    if (!scene)
        return ConsoleResultFailure("No active scene found.");
    if (params.size() < 1)
        return ConsoleResultFailure("No filename given.");
    
    bool useBinary = false;
    if ((params.size() > 1) && (params[1] == "binary"))
        useBinary = true;
    
    bool success;
    if (!useBinary)
        success = scene->SaveSceneXML(params[0]);
    else
        success = scene->SaveSceneBinary(params[0]);
    
    if (success)
        return ConsoleResultSuccess();
    else
        return ConsoleResultFailure("Failed to save the scene.");
}

ConsoleCommandResult TundraLogicModule::ConsoleLoadScene(const StringVector &params)
{
    ///\todo Add loadScene parameter
    Scene::ScenePtr scene = GetFramework()->Scene()->GetDefaultScene();
    if (!scene)
        return ConsoleResultFailure("No active scene found.");
    if (params.size() < 1)
        return ConsoleResultFailure("No filename given.");
    
    bool useBinary = false;
    if ((params.size() > 1) && (params[1] == "binary"))
        useBinary = true;
    
    QList<Scene::Entity *> entities;
    if (!useBinary)
        entities = scene->LoadSceneXML(params[0], true/*clearScene*/, false/*replaceOnConflcit*/, AttributeChange::Default);
    else
        entities = scene->LoadSceneBinary(params[0], true/*clearScene*/, false/*replaceOnConflcit*/, AttributeChange::Default);
    
    if (!entities.empty())
    {
        return ConsoleResultSuccess();
    }
    else
        return ConsoleResultFailure("Failed to load the scene.");
}

ConsoleCommandResult TundraLogicModule::ConsoleImportScene(const StringVector &params)
{
    Scene::ScenePtr scene = GetFramework()->Scene()->GetDefaultScene();
    if (!scene)
        return ConsoleResultFailure("No active scene found.");
    if (params.size() < 1)
        return ConsoleResultFailure("No filename given.");
    bool clearscene = false;
    bool replace = true;
    if (params.size() > 1)
        clearscene = ParseBool(params[1]);
    if (params.size() > 2)
        replace = ParseBool(params[2]);
    
    std::string filename = params[0];
    boost::filesystem::path path(filename);
    std::string dirname = path.branch_path().string();
    
    SceneImporter importer(scene);
    QList<Scene::Entity *> entities = importer.Import(filename, dirname, Transform(),
        "local://", AttributeChange::Default, clearscene, replace);
    if (!entities.empty())
    {
        return ConsoleResultSuccess();
    }
    else
        return ConsoleResultFailure("Failed to import the scene.");
}

ConsoleCommandResult TundraLogicModule::ConsoleImportMesh(const StringVector &params)
{
    Scene::ScenePtr scene = GetFramework()->Scene()->GetDefaultScene();
    if (!scene)
        return ConsoleResultFailure("No active scene found.");
    if (params.size() < 1)
        return ConsoleResultFailure("No filename given.");
    
    float x = 0.0f, y = 0.0f, z = 0.0f;
    float xr = 0.0f, yr = 0.0f, zr = 0.0f;
    float xs = 1.0f, ys = 1.0f,zs = 1.0f;
    if (params.size() >= 4)
    {
        x = ParseString<float>(params[1], 0.0f);
        y = ParseString<float>(params[2], 0.0f);
        z = ParseString<float>(params[3], 0.0f);
    }
    if (params.size() >= 7)
    {
        xr = ParseString<float>(params[4], 0.0f);
        yr = ParseString<float>(params[5], 0.0f);
        zr = ParseString<float>(params[6], 0.0f);
    }
    if (params.size() >= 10)
    {
        xs = ParseString<float>(params[7], 1.0f);
        ys = ParseString<float>(params[8], 1.0f);
        zs = ParseString<float>(params[9], 1.0f);
    }
    
    std::string filename = params[0];
    boost::filesystem::path path(filename);
    std::string dirname = path.branch_path().string();
    
    SceneImporter importer(scene);
    Scene::EntityPtr entity = importer.ImportMesh(filename, dirname, Transform(Vector3df(x,y,z),
        Vector3df(xr,yr,zr), Vector3df(xs,ys,zs)), std::string(), "local://", AttributeChange::Default, true);
    
    return ConsoleResultSuccess();
}

bool TundraLogicModule::IsServer() const
{
    return kristalliModule_->IsServer();
}

// virtual
bool TundraLogicModule::HandleEvent(event_category_id_t category_id, event_id_t event_id, IEventData* data)
{
    if (category_id == tundraEventCategory_)
    {
        // Handle login request from the loginwindow
        if (event_id == Events::EVENT_TUNDRA_LOGIN)
        {
            Events::TundraLoginEventData* event_data = checked_static_cast<Events::TundraLoginEventData*>(data);
            if (client_)
                client_->Login(QString::fromStdString(event_data->address_), event_data->port_ ? event_data->port_ : cDefaultPort, QString::fromStdString(event_data->username_), QString::fromStdString(event_data->password_), QString::fromStdString(event_data->protocol_));
        }
    }
    
    if (category_id == kristalliEventCategory_)
    {
        if (client_)
            client_->HandleKristalliEvent(event_id, data);
        if (server_)
            server_->HandleKristalliEvent(event_id, data);
        if (syncManager_)
            syncManager_->HandleKristalliEvent(event_id, data);
    }
    
    return false;
}

}

extern "C" void POCO_LIBRARY_API SetProfiler(Foundation::Profiler *profiler);
void SetProfiler(Foundation::Profiler *profiler)
{
    Foundation::ProfilerSection::SetProfiler(profiler);
}

using namespace TundraLogic;

POCO_BEGIN_MANIFEST(IModule)
   POCO_EXPORT_CLASS(TundraLogicModule)
POCO_END_MANIFEST
>>>>>>> dc3a6bcf
<|MERGE_RESOLUTION|>--- conflicted
+++ resolved
@@ -1,924 +1,461 @@
-<<<<<<< HEAD
-// For conditions of distribution and use, see copyright notice in license.txt
-
-#include "StableHeaders.h"
-#include "DebugOperatorNew.h"
-
-#include "TundraLogicModule.h"
-#include "Client.h"
-#include "Server.h"
-#include "TundraEvents.h"
-#include "SceneImporter.h"
-#include "SyncManager.h"
-
-#include "SceneAPI.h"
-#include "AssetAPI.h"
-#include "IAssetTransfer.h"
-#include "IAsset.h"
-
-#include "SceneManager.h"
-#include "ConsoleCommandServiceInterface.h"
-#include "EventManager.h"
-#include "ModuleManager.h"
-#include "KristalliProtocolModule.h"
-#include "KristalliProtocolModuleEvents.h"
-#include "CoreStringUtils.h"
-#include "LocalAssetProvider.h"
-#include "AssetAPI.h"
-
-#include "MemoryLeakCheck.h"
-
-namespace TundraLogic
-{
-
-std::string TundraLogicModule::type_name_static_ = "TundraLogic";
-
-static const unsigned short cDefaultPort = 2345;
-
-TundraLogicModule::TundraLogicModule() : IModule(type_name_static_),
-    autostartserver_(false),
-    autostartserver_port_(cDefaultPort)
-{
-}
-
-TundraLogicModule::~TundraLogicModule()
-{
-}
-
-void TundraLogicModule::PreInitialize()
-{
-}
-
-void TundraLogicModule::Initialize()
-{
-    tundraEventCategory_ = framework_->GetEventManager()->RegisterEventCategory("Tundra");
-    
-    syncManager_ = boost::shared_ptr<SyncManager>(new SyncManager(this, framework_));
-    client_ = boost::shared_ptr<Client>(new Client(this, framework_));
-    server_ = boost::shared_ptr<Server>(new Server(this, framework_));
-    
-    framework_->RegisterDynamicObject("client", client_.get());
-    framework_->RegisterDynamicObject("server", server_.get());
-}
-
-void TundraLogicModule::PostInitialize()
-{
-    kristalliEventCategory_ = framework_->GetEventManager()->QueryEventCategory("Kristalli");
-    frameworkEventCategory_ = framework_->GetEventManager()->QueryEventCategory("Framework");
-    
-    RegisterConsoleCommand(Console::CreateCommand("startserver", 
-        "Starts a server. Usage: startserver(port)",
-        Console::Bind(this, &TundraLogicModule::ConsoleStartServer)));
-    RegisterConsoleCommand(Console::CreateCommand("stopserver", 
-        "Stops the server",
-        Console::Bind(this, &TundraLogicModule::ConsoleStopServer)));
-    RegisterConsoleCommand(Console::CreateCommand("connect", 
-        "Connects to a server. Usage: connect(address,port,username,password)",
-        Console::Bind(this, &TundraLogicModule::ConsoleConnect)));
-    RegisterConsoleCommand(Console::CreateCommand("disconnect", 
-        "Disconnects from a server.",
-        Console::Bind(this, &TundraLogicModule::ConsoleDisconnect)));
-    
-    RegisterConsoleCommand(Console::CreateCommand("savescene",
-        "Saves scene into XML or binary. Usage: savescene(filename,binary)",
-        Console::Bind(this, &TundraLogicModule::ConsoleSaveScene)));
-    RegisterConsoleCommand(Console::CreateCommand("loadscene",
-        "Loads scene from XML or binary. Usage: loadscene(filename,clearscene=false)",
-        Console::Bind(this, &TundraLogicModule::ConsoleLoadScene)));
-    
-    RegisterConsoleCommand(Console::CreateCommand("importscene",
-        "Loads scene from a dotscene file. Optionally clears the existing scene."
-        "Replace-mode can be optionally disabled. Usage: importscene(filename,clearscene=false,replace=true)",
-        Console::Bind(this, &TundraLogicModule::ConsoleImportScene)));
-    
-    RegisterConsoleCommand(Console::CreateCommand("importmesh",
-        "Imports a single mesh as a new entity. Position can be specified optionally."
-        "Usage: importmesh(filename,x,y,z,xrot,yrot,zrot,xscale,yscale,zscale)",
-        Console::Bind(this, &TundraLogicModule::ConsoleImportMesh)));
-        
-    // Take a pointer to KristalliProtocolModule so that we don't have to take/check it every time
-    kristalliModule_ = framework_->GetModuleManager()->GetModule<KristalliProtocol::KristalliProtocolModule>().lock();
-    if (!kristalliModule_)
-    {
-        throw Exception("Fatal: could not get KristalliProtocolModule");
-    }
-    
-    // Check whether server should be autostarted
-    const boost::program_options::variables_map &programOptions = framework_->ProgramOptions();
-    if (programOptions.count("startserver"))
-    {
-        autostartserver_ = true;
-        autostartserver_port_ = programOptions["startserver"].as<int>();
-        if (!autostartserver_port_)
-            autostartserver_port_ = cDefaultPort;
-    }
-}
-
-void TundraLogicModule::Uninitialize()
-{
-    kristalliModule_.reset();
-    syncManager_.reset();
-    client_.reset();
-    server_.reset();
-}
-
-void TundraLogicModule::Update(f64 frametime)
-{
-    {
-        PROFILE(TundraLogicModule_Update);
-        
-        static bool check_default_server_start = true;
-        if (check_default_server_start)
-        {
-            if (autostartserver_)
-            {
-                LogInfo("Started server by default");
-                server_->Start(autostartserver_port_);
-            }
-
-            // Load startup scene here (if we have one)
-            LoadStartupScene();
-            
-            check_default_server_start = false;
-        }
-
-        static bool check_login_start = true;
-        if (check_login_start)
-        {
-            // Web login handling, if we are on a server the request will be ignored down the chain.
-            const boost::program_options::variables_map &options = GetFramework()->ProgramOptions();
-            if (options.count("login") > 0)
-            {
-                LogInfo(QString::fromStdString(options["login"].as<std::string>()).toStdString());
-                QUrl loginUrl(QString::fromStdString(options["login"].as<std::string>()), QUrl::TolerantMode);
-                if (loginUrl.isValid())
-                    client_->Login(loginUrl);
-            }
-
-            check_login_start = false;
-        }
-        
-        // Update client & server
-        if (client_)
-            client_->Update(frametime);
-        if (server_)
-            server_->Update(frametime);
-        // Run scene sync
-        if (syncManager_)
-            syncManager_->Update(frametime);
-        // Run scene interpolation
-        Scene::ScenePtr scene = GetFramework()->Scene()->GetDefaultScene();
-        if (scene)
-            scene->UpdateAttributeInterpolations(frametime);
-    }
-    
-    RESETPROFILER;
-}
-
-void TundraLogicModule::LoadStartupScene()
-{
-    const boost::program_options::variables_map &options = GetFramework()->ProgramOptions();
-    if (options.count("file") == 0)
-        return; // No startup scene specified, ignore.
-
-    std::string startupScene = QString(options["file"].as<std::string>().c_str()).trimmed().toStdString();
-    if (startupScene.empty())
-        return; // No startup scene specified, ignore.
-
-    LoadScene(startupScene, true);
-}
-void TundraLogicModule::LoadScene(std::string sceneToLoad, bool clearScene)
-{
-    Scene::ScenePtr scene = GetFramework()->Scene()->GetDefaultScene();
-    if (!scene)
-        return;
-
-    // At this point, if we have a LocalAssetProvider, it has already also parsed the --file command line option
-    // and added the appropriate path as a local asset storage. Here we assume that is the case, so that the
-    // scene we now load will be able to refer to local:// assets in its subfolders.
-    if (AssetAPI::ParseAssetRefType(QString::fromStdString(sceneToLoad)) != AssetAPI::AssetRefLocalPath)
-    {
-        AssetTransferPtr sceneTransfer = framework_->Asset()->RequestAsset(sceneToLoad);
-        if (!sceneTransfer.get())
-        {
-            LogError("Asset transfer initialization failed for scene file " + sceneToLoad + " failed");
-            return;
-        }
-    
-        if (clearScene)
-            scene->RemoveAllEntities();
-
-        connect(sceneTransfer.get(), SIGNAL(Loaded(AssetPtr)), SLOT(SceneLoaded(AssetPtr)));
-        connect(sceneTransfer.get(), SIGNAL(Failed(IAssetTransfer*, QString)), SLOT(SceneTransferFailed(IAssetTransfer*, QString)));
-        LogInfo("Loading scene from " + sceneToLoad);
-    }
-    else
-    {
-        bool useBinary = sceneToLoad.find(".tbin") != std::string::npos;
-        if (!useBinary)
-            scene->LoadSceneXML(sceneToLoad, clearScene, false/*replaceOnConflict*/, AttributeChange::Default);
-        else
-            scene->LoadSceneBinary(sceneToLoad, clearScene, false/*replaceOnConflict*/, AttributeChange::Default);
-    }
-}
-
-void TundraLogicModule::SceneLoaded(AssetPtr asset)
-{
-    Scene::ScenePtr scene = GetFramework()->Scene()->GetDefaultScene();
-    if (!scene)
-        return;
-
-    QString sceneDiskSource = asset->DiskSource();
-    if (!sceneDiskSource.isEmpty())
-    {
-        bool useBinary = sceneDiskSource.endsWith(".tbin");
-        if (!useBinary)
-            scene->LoadSceneXML(sceneDiskSource.toStdString(), false/*clearScene*/, false/*replaceOnConflict*/, AttributeChange::Default);
-        else
-            scene->LoadSceneBinary(sceneDiskSource.toStdString(), false/*clearScene*/, false/*replaceOnConflict*/, AttributeChange::Default);
-    }
-    else
-        LogError("Could not resolve disk source for loaded scene file " + asset->Name().toStdString());
-}
-
-void TundraLogicModule::SceneTransferFailed(IAssetTransfer *transfer, QString reason)
-{
-    LogError("Failed to load scene from " + transfer->GetSourceUrl().toStdString() + " reason: " + reason.toStdString());
-}
-
-Console::CommandResult TundraLogicModule::ConsoleStartServer(const StringVector& params)
-{
-    unsigned short port = cDefaultPort;
-    
-    try
-    {
-        if (params.size() > 0)
-            port = ParseString<int>(params[0]);
-    }
-    catch (...) {}
-    
-    server_->Start(port);
-    
-    return Console::ResultSuccess();
-}
-
-Console::CommandResult TundraLogicModule::ConsoleStopServer(const StringVector& params)
-{
-    server_->Stop();
-    
-    return Console::ResultSuccess();
-}
-
-Console::CommandResult TundraLogicModule::ConsoleConnect(const StringVector& params)
-{
-    if (params.size() < 1)
-        return Console::ResultFailure("No address specified");
-    
-    unsigned short port = cDefaultPort;
-    std::string username = "test";
-    std::string password = "test";
-    
-    try
-    {
-        if (params.size() > 1)
-            port = ParseString<int>(params[1]);
-        if (params.size() > 2)
-            username = params[2];
-        if (params.size() > 3)
-            password = params[3];
-    }
-    catch (...) {}
-    
-    client_->Login(QString::fromStdString(params[0]), port, QString::fromStdString(username), QString::fromStdString(password));
-    
-    return Console::ResultSuccess();
-}
-
-Console::CommandResult TundraLogicModule::ConsoleDisconnect(const StringVector& params)
-{
-    client_->Logout(false);
-    
-    return Console::ResultSuccess();
-}
-
-Console::CommandResult TundraLogicModule::ConsoleSaveScene(const StringVector &params)
-{
-    Scene::ScenePtr scene = GetFramework()->Scene()->GetDefaultScene();
-    if (!scene)
-        return Console::ResultFailure("No active scene found.");
-    if (params.size() < 1)
-        return Console::ResultFailure("No filename given.");
-    
-    bool useBinary = false;
-    if ((params.size() > 1) && (params[1] == "binary"))
-        useBinary = true;
-    
-    bool success;
-    if (!useBinary)
-        success = scene->SaveSceneXML(params[0]);
-    else
-        success = scene->SaveSceneBinary(params[0]);
-    
-    if (success)
-        return Console::ResultSuccess();
-    else
-        return Console::ResultFailure("Failed to save the scene.");
-}
-
-Console::CommandResult TundraLogicModule::ConsoleLoadScene(const StringVector &params)
-{
-    ///\todo Add loadScene parameter
-    Scene::ScenePtr scene = GetFramework()->Scene()->GetDefaultScene();
-    if (!scene)
-        return Console::ResultFailure("No active scene found.");
-    if (params.size() < 1)
-        return Console::ResultFailure("No filename given.");
-    
-    bool clearScene = false;
-    if (params.size() > 1)
-        clearScene = ParseBool(params[2]);
-    
+// For conditions of distribution and use, see copyright notice in license.txt
+
+#include "StableHeaders.h"
+#include "DebugOperatorNew.h"
+
+#include "TundraLogicModule.h"
+#include "Client.h"
+#include "Server.h"
+#include "TundraEvents.h"
+#include "SceneImporter.h"
+#include "SyncManager.h"
+
+#include "SceneAPI.h"
+#include "AssetAPI.h"
+#include "IAssetTransfer.h"
+#include "IAsset.h"
+
+#include "SceneManager.h"
+#include "ConsoleCommandUtils.h"
+#include "EventManager.h"
+#include "ModuleManager.h"
+#include "KristalliProtocolModule.h"
+#include "KristalliProtocolModuleEvents.h"
+#include "CoreStringUtils.h"
+#include "LocalAssetProvider.h"
+#include "AssetAPI.h"
+#include "ConsoleAPI.h"
+
+#include "MemoryLeakCheck.h"
+
+namespace TundraLogic
+{
+
+std::string TundraLogicModule::type_name_static_ = "TundraLogic";
+
+static const unsigned short cDefaultPort = 2345;
+
+TundraLogicModule::TundraLogicModule() : IModule(type_name_static_),
+    autostartserver_(false),
+    autostartserver_port_(cDefaultPort)
+{
+}
+
+TundraLogicModule::~TundraLogicModule()
+{
+}
+
+void TundraLogicModule::PreInitialize()
+{
+}
+
+void TundraLogicModule::Initialize()
+{
+    tundraEventCategory_ = framework_->GetEventManager()->RegisterEventCategory("Tundra");
+    
+    syncManager_ = boost::shared_ptr<SyncManager>(new SyncManager(this));
+    client_ = boost::shared_ptr<Client>(new Client(this));
+    server_ = boost::shared_ptr<Server>(new Server(this));
+    
+    framework_->RegisterDynamicObject("client", client_.get());
+    framework_->RegisterDynamicObject("server", server_.get());
+}
+
+void TundraLogicModule::PostInitialize()
+{
+    kristalliEventCategory_ = framework_->GetEventManager()->QueryEventCategory("Kristalli");
+    frameworkEventCategory_ = framework_->GetEventManager()->QueryEventCategory("Framework");
+    
+    framework_->Console()->RegisterCommand(CreateConsoleCommand("startserver", 
+        "Starts a server. Usage: startserver(port)",
+        ConsoleBind(this, &TundraLogicModule::ConsoleStartServer)));
+    framework_->Console()->RegisterCommand(CreateConsoleCommand("stopserver", 
+        "Stops the server",
+        ConsoleBind(this, &TundraLogicModule::ConsoleStopServer)));
+    framework_->Console()->RegisterCommand(CreateConsoleCommand("connect", 
+        "Connects to a server. Usage: connect(address,port,username,password)",
+        ConsoleBind(this, &TundraLogicModule::ConsoleConnect)));
+    framework_->Console()->RegisterCommand(CreateConsoleCommand("disconnect", 
+        "Disconnects from a server.",
+        ConsoleBind(this, &TundraLogicModule::ConsoleDisconnect)));
+    
+    framework_->Console()->RegisterCommand(CreateConsoleCommand("savescene",
+        "Saves scene into XML or binary. Usage: savescene(filename,binary)",
+        ConsoleBind(this, &TundraLogicModule::ConsoleSaveScene)));
+    framework_->Console()->RegisterCommand(CreateConsoleCommand("loadscene",
+        "Loads scene from XML or binary. Usage: loadscene(filename,clearscene=false)",
+        ConsoleBind(this, &TundraLogicModule::ConsoleLoadScene)));
+    
+    framework_->Console()->RegisterCommand(CreateConsoleCommand("importscene",
+        "Loads scene from a dotscene file. Optionally clears the existing scene."
+        "Replace-mode can be optionally disabled. Usage: importscene(filename,clearscene=false,replace=true)",
+        ConsoleBind(this, &TundraLogicModule::ConsoleImportScene)));
+    
+    framework_->Console()->RegisterCommand(CreateConsoleCommand("importmesh",
+        "Imports a single mesh as a new entity. Position can be specified optionally."
+        "Usage: importmesh(filename,x,y,z,xrot,yrot,zrot,xscale,yscale,zscale)",
+        ConsoleBind(this, &TundraLogicModule::ConsoleImportMesh)));
+        
+    // Take a pointer to KristalliProtocolModule so that we don't have to take/check it every time
+    kristalliModule_ = framework_->GetModuleManager()->GetModule<KristalliProtocol::KristalliProtocolModule>().lock();
+    if (!kristalliModule_)
+    {
+        throw Exception("Fatal: could not get KristalliProtocolModule");
+    }
+    
+    // Check whether server should be autostarted
+    const boost::program_options::variables_map &programOptions = framework_->ProgramOptions();
+    if (programOptions.count("startserver"))
+    {
+        autostartserver_ = true;
+        autostartserver_port_ = programOptions["startserver"].as<int>();
+        if (!autostartserver_port_)
+            autostartserver_port_ = cDefaultPort;
+    }
+}
+
+void TundraLogicModule::Uninitialize()
+{
+    kristalliModule_.reset();
+    syncManager_.reset();
+    client_.reset();
+    server_.reset();
+}
+
+void TundraLogicModule::Update(f64 frametime)
+{
+    {
+        PROFILE(TundraLogicModule_Update);
+        
+        static bool check_default_server_start = true;
+        if (check_default_server_start)
+        {
+            if (autostartserver_)
+            {
+                LogInfo("Started server by default");
+                server_->Start(autostartserver_port_);
+            }
+
+            // Load startup scene here (if we have one)
+            LoadStartupScene();
+            
+            check_default_server_start = false;
+        }
+
+        static bool check_login_start = true;
+        if (check_login_start)
+        {
+            // Web login handling, if we are on a server the request will be ignored down the chain.
+            const boost::program_options::variables_map &options = GetFramework()->ProgramOptions();
+            if (options.count("login") > 0)
+            {
+                LogInfo(QString::fromStdString(options["login"].as<std::string>()).toStdString());
+                QUrl loginUrl(QString::fromStdString(options["login"].as<std::string>()), QUrl::TolerantMode);
+                if (loginUrl.isValid())
+                    client_->Login(loginUrl);
+            }
+
+            check_login_start = false;
+        }
+        
+        // Update client & server
+        if (client_)
+            client_->Update(frametime);
+        if (server_)
+            server_->Update(frametime);
+        // Run scene sync
+        if (syncManager_)
+            syncManager_->Update(frametime);
+        // Run scene interpolation
+        Scene::ScenePtr scene = GetFramework()->Scene()->GetDefaultScene();
+        if (scene)
+            scene->UpdateAttributeInterpolations(frametime);
+    }
+    
+    RESETPROFILER;
+}
+
+void TundraLogicModule::LoadStartupScene()
+{
+    const boost::program_options::variables_map &options = GetFramework()->ProgramOptions();
+    if (options.count("file") == 0)
+        return; // No startup scene specified, ignore.
+
+    std::string startupScene = QString(options["file"].as<std::string>().c_str()).trimmed().toStdString();
+    if (startupScene.empty())
+        return; // No startup scene specified, ignore.
+
+    LoadScene(startupScene, true);
+}
+void TundraLogicModule::LoadScene(std::string sceneToLoad, bool clearScene)
+{
+    Scene::ScenePtr scene = GetFramework()->Scene()->GetDefaultScene();
+    if (!scene)
+        return;
+
+    // At this point, if we have a LocalAssetProvider, it has already also parsed the --file command line option
+    // and added the appropriate path as a local asset storage. Here we assume that is the case, so that the
+    // scene we now load will be able to refer to local:// assets in its subfolders.
+    if (AssetAPI::ParseAssetRefType(QString::fromStdString(sceneToLoad)) != AssetAPI::AssetRefLocalPath)
+    {
+        AssetTransferPtr sceneTransfer = framework_->Asset()->RequestAsset(sceneToLoad);
+        if (!sceneTransfer.get())
+        {
+            LogError("Asset transfer initialization failed for scene file " + sceneToLoad + " failed");
+            return;
+        }
+    
+        if (clearScene)
+            scene->RemoveAllEntities();
+
+        connect(sceneTransfer.get(), SIGNAL(Loaded(AssetPtr)), SLOT(SceneLoaded(AssetPtr)));
+        connect(sceneTransfer.get(), SIGNAL(Failed(IAssetTransfer*, QString)), SLOT(SceneTransferFailed(IAssetTransfer*, QString)));
+        LogInfo("Loading scene from " + sceneToLoad);
+    }
+    else
+    {
+        bool useBinary = sceneToLoad.find(".tbin") != std::string::npos;
+        if (!useBinary)
+            scene->LoadSceneXML(sceneToLoad, clearScene, false/*replaceOnConflict*/, AttributeChange::Default);
+        else
+            scene->LoadSceneBinary(sceneToLoad, clearScene, false/*replaceOnConflict*/, AttributeChange::Default);
+    }
+}
+
+void TundraLogicModule::SceneLoaded(AssetPtr asset)
+{
+    Scene::ScenePtr scene = GetFramework()->Scene()->GetDefaultScene();
+    if (!scene)
+        return;
+
+    QString sceneDiskSource = asset->DiskSource();
+    if (!sceneDiskSource.isEmpty())
+    {
+        bool useBinary = sceneDiskSource.endsWith(".tbin");
+        if (!useBinary)
+            scene->LoadSceneXML(sceneDiskSource.toStdString(), false/*clearScene*/, false/*replaceOnConflict*/, AttributeChange::Default);
+        else
+            scene->LoadSceneBinary(sceneDiskSource.toStdString(), false/*clearScene*/, false/*replaceOnConflict*/, AttributeChange::Default);
+    }
+    else
+        LogError("Could not resolve disk source for loaded scene file " + asset->Name().toStdString());
+}
+
+void TundraLogicModule::SceneTransferFailed(IAssetTransfer *transfer, QString reason)
+{
+    LogError("Failed to load scene from " + transfer->GetSourceUrl().toStdString() + " reason: " + reason.toStdString());
+}
+
+ConsoleCommandResult TundraLogicModule::ConsoleStartServer(const StringVector& params)
+{
+    unsigned short port = cDefaultPort;
+    
+    try
+    {
+        if (params.size() > 0)
+            port = ParseString<int>(params[0]);
+    }
+    catch (...) {}
+    
+    server_->Start(port);
+    
+    return ConsoleResultSuccess();
+}
+
+ConsoleCommandResult TundraLogicModule::ConsoleStopServer(const StringVector& params)
+{
+    server_->Stop();
+    
+    return ConsoleResultSuccess();
+}
+
+ConsoleCommandResult TundraLogicModule::ConsoleConnect(const StringVector& params)
+{
+    if (params.size() < 1)
+        return ConsoleResultFailure("No address specified");
+    
+    unsigned short port = cDefaultPort;
+    std::string username = "test";
+    std::string password = "test";
+    
+    try
+    {
+        if (params.size() > 1)
+            port = ParseString<int>(params[1]);
+        if (params.size() > 2)
+            username = params[2];
+        if (params.size() > 3)
+            password = params[3];
+    }
+    catch (...) {}
+    
+    client_->Login(QString::fromStdString(params[0]), port, QString::fromStdString(username), QString::fromStdString(password));
+    
+    return ConsoleResultSuccess();
+}
+
+ConsoleCommandResult TundraLogicModule::ConsoleDisconnect(const StringVector& params)
+{
+    client_->Logout(false);
+    
+    return ConsoleResultSuccess();
+}
+
+ConsoleCommandResult TundraLogicModule::ConsoleSaveScene(const StringVector &params)
+{
+    Scene::ScenePtr scene = GetFramework()->Scene()->GetDefaultScene();
+    if (!scene)
+        return ConsoleResultFailure("No active scene found.");
+    if (params.size() < 1)
+        return ConsoleResultFailure("No filename given.");
+    
+    bool useBinary = false;
+    if ((params.size() > 1) && (params[1] == "binary"))
+        useBinary = true;
+    
+    bool success;
+    if (!useBinary)
+        success = scene->SaveSceneXML(params[0]);
+    else
+        success = scene->SaveSceneBinary(params[0]);
+    
+    if (success)
+        return ConsoleResultSuccess();
+    else
+        return ConsoleResultFailure("Failed to save the scene.");
+}
+
+ConsoleCommandResult TundraLogicModule::ConsoleLoadScene(const StringVector &params)
+{
+    ///\todo Add loadScene parameter
+    Scene::ScenePtr scene = GetFramework()->Scene()->GetDefaultScene();
+    if (!scene)
+        return ConsoleResultFailure("No active scene found.");
+    if (params.size() < 1)
+        return ConsoleResultFailure("No filename given.");
+    
+    bool clearScene = false;
+    if (params.size() > 1)
+        clearScene = ParseBool(params[2]);
+    
     LoadScene(params[0], clearScene);
 
     //Return success since the scene load is asynchronous
     return Console::ResultSuccess();
-}
-
-Console::CommandResult TundraLogicModule::ConsoleImportScene(const StringVector &params)
-{
-    Scene::ScenePtr scene = GetFramework()->Scene()->GetDefaultScene();
-    if (!scene)
-        return Console::ResultFailure("No active scene found.");
-    if (params.size() < 1)
-        return Console::ResultFailure("No filename given.");
-    bool clearscene = false;
-    bool replace = true;
-    if (params.size() > 1)
-        clearscene = ParseBool(params[1]);
-    if (params.size() > 2)
-        replace = ParseBool(params[2]);
-    
-    std::string filename = params[0];
-    boost::filesystem::path path(filename);
-    std::string dirname = path.branch_path().string();
-    
-    SceneImporter importer(scene);
-    QList<Scene::Entity *> entities = importer.Import(filename, dirname, Transform(),
-        "local://", AttributeChange::Default, clearscene, replace);
-    if (!entities.empty())
-    {
-        return Console::ResultSuccess();
-    }
-    else
-        return Console::ResultFailure("Failed to import the scene.");
-}
-
-Console::CommandResult TundraLogicModule::ConsoleImportMesh(const StringVector &params)
-{
-    Scene::ScenePtr scene = GetFramework()->Scene()->GetDefaultScene();
-    if (!scene)
-        return Console::ResultFailure("No active scene found.");
-    if (params.size() < 1)
-        return Console::ResultFailure("No filename given.");
-    
-    float x = 0.0f, y = 0.0f, z = 0.0f;
-    float xr = 0.0f, yr = 0.0f, zr = 0.0f;
-    float xs = 1.0f, ys = 1.0f,zs = 1.0f;
-    if (params.size() >= 4)
-    {
-        x = ParseString<float>(params[1], 0.0f);
-        y = ParseString<float>(params[2], 0.0f);
-        z = ParseString<float>(params[3], 0.0f);
-    }
-    if (params.size() >= 7)
-    {
-        xr = ParseString<float>(params[4], 0.0f);
-        yr = ParseString<float>(params[5], 0.0f);
-        zr = ParseString<float>(params[6], 0.0f);
-    }
-    if (params.size() >= 10)
-    {
-        xs = ParseString<float>(params[7], 1.0f);
-        ys = ParseString<float>(params[8], 1.0f);
-        zs = ParseString<float>(params[9], 1.0f);
-    }
-    
-    std::string filename = params[0];
-    boost::filesystem::path path(filename);
-    std::string dirname = path.branch_path().string();
-    
-    SceneImporter importer(scene);
-    Scene::EntityPtr entity = importer.ImportMesh(filename, dirname, Transform(Vector3df(x,y,z),
-        Vector3df(xr,yr,zr), Vector3df(xs,ys,zs)), std::string(), "local://", AttributeChange::Default, true);
-    
-    return Console::ResultSuccess();
-}
-
-bool TundraLogicModule::IsServer() const
-{
-    return kristalliModule_->IsServer();
-}
-
-// virtual
-bool TundraLogicModule::HandleEvent(event_category_id_t category_id, event_id_t event_id, IEventData* data)
-{
-    if (category_id == tundraEventCategory_)
-    {
-        // Handle login request from the loginwindow
-        if (event_id == Events::EVENT_TUNDRA_LOGIN)
-        {
-            Events::TundraLoginEventData* event_data = checked_static_cast<Events::TundraLoginEventData*>(data);
-            if (client_)
-                client_->Login(QString::fromStdString(event_data->address_), event_data->port_ ? event_data->port_ : cDefaultPort, QString::fromStdString(event_data->username_), QString::fromStdString(event_data->password_), QString::fromStdString(event_data->protocol_));
-        }
-    }
-    
-    if (category_id == kristalliEventCategory_)
-    {
-        if (client_)
-            client_->HandleKristalliEvent(event_id, data);
-        if (server_)
-            server_->HandleKristalliEvent(event_id, data);
-        if (syncManager_)
-            syncManager_->HandleKristalliEvent(event_id, data);
-    }
-    
-    return false;
-}
-
-}
-
-extern "C" void POCO_LIBRARY_API SetProfiler(Foundation::Profiler *profiler);
-void SetProfiler(Foundation::Profiler *profiler)
-{
-    Foundation::ProfilerSection::SetProfiler(profiler);
-}
-
-using namespace TundraLogic;
-
-POCO_BEGIN_MANIFEST(IModule)
-   POCO_EXPORT_CLASS(TundraLogicModule)
-POCO_END_MANIFEST
-=======
-// For conditions of distribution and use, see copyright notice in license.txt
-
-#include "StableHeaders.h"
-#include "DebugOperatorNew.h"
-
-#include "TundraLogicModule.h"
-#include "Client.h"
-#include "Server.h"
-#include "TundraEvents.h"
-#include "SceneImporter.h"
-#include "SyncManager.h"
-
-#include "SceneAPI.h"
-#include "AssetAPI.h"
-#include "IAssetTransfer.h"
-#include "IAsset.h"
-
-#include "SceneManager.h"
-#include "ConsoleCommandUtils.h"
-#include "EventManager.h"
-#include "ModuleManager.h"
-#include "KristalliProtocolModule.h"
-#include "KristalliProtocolModuleEvents.h"
-#include "CoreStringUtils.h"
-#include "LocalAssetProvider.h"
-#include "AssetAPI.h"
-#include "ConsoleAPI.h"
-
-#include "MemoryLeakCheck.h"
-
-namespace TundraLogic
-{
-
-std::string TundraLogicModule::type_name_static_ = "TundraLogic";
-
-static const unsigned short cDefaultPort = 2345;
-
-TundraLogicModule::TundraLogicModule() : IModule(type_name_static_),
-    autostartserver_(false),
-    autostartserver_port_(cDefaultPort)
-{
-}
-
-TundraLogicModule::~TundraLogicModule()
-{
-}
-
-void TundraLogicModule::PreInitialize()
-{
-}
-
-void TundraLogicModule::Initialize()
-{
-    tundraEventCategory_ = framework_->GetEventManager()->RegisterEventCategory("Tundra");
-    
-    syncManager_ = boost::shared_ptr<SyncManager>(new SyncManager(this));
-    client_ = boost::shared_ptr<Client>(new Client(this));
-    server_ = boost::shared_ptr<Server>(new Server(this));
-    
-    framework_->RegisterDynamicObject("client", client_.get());
-    framework_->RegisterDynamicObject("server", server_.get());
-}
-
-void TundraLogicModule::PostInitialize()
-{
-    kristalliEventCategory_ = framework_->GetEventManager()->QueryEventCategory("Kristalli");
-    frameworkEventCategory_ = framework_->GetEventManager()->QueryEventCategory("Framework");
-    
-    framework_->Console()->RegisterCommand(CreateConsoleCommand("startserver", 
-        "Starts a server. Usage: startserver(port)",
-        ConsoleBind(this, &TundraLogicModule::ConsoleStartServer)));
-    framework_->Console()->RegisterCommand(CreateConsoleCommand("stopserver", 
-        "Stops the server",
-        ConsoleBind(this, &TundraLogicModule::ConsoleStopServer)));
-    framework_->Console()->RegisterCommand(CreateConsoleCommand("connect", 
-        "Connects to a server. Usage: connect(address,port,username,password)",
-        ConsoleBind(this, &TundraLogicModule::ConsoleConnect)));
-    framework_->Console()->RegisterCommand(CreateConsoleCommand("disconnect", 
-        "Disconnects from a server.",
-        ConsoleBind(this, &TundraLogicModule::ConsoleDisconnect)));
-    
-    framework_->Console()->RegisterCommand(CreateConsoleCommand("savescene",
-        "Saves scene into XML or binary. Usage: savescene(filename,binary)",
-        ConsoleBind(this, &TundraLogicModule::ConsoleSaveScene)));
-    framework_->Console()->RegisterCommand(CreateConsoleCommand("loadscene",
-        "Loads scene from XML or binary. Usage: loadscene(filename,binary)",
-        ConsoleBind(this, &TundraLogicModule::ConsoleLoadScene)));
-    
-    framework_->Console()->RegisterCommand(CreateConsoleCommand("importscene",
-        "Loads scene from a dotscene file. Optionally clears the existing scene."
-        "Replace-mode can be optionally disabled. Usage: importscene(filename,clearscene=false,replace=true)",
-        ConsoleBind(this, &TundraLogicModule::ConsoleImportScene)));
-    
-    framework_->Console()->RegisterCommand(CreateConsoleCommand("importmesh",
-        "Imports a single mesh as a new entity. Position can be specified optionally."
-        "Usage: importmesh(filename,x,y,z,xrot,yrot,zrot,xscale,yscale,zscale)",
-        ConsoleBind(this, &TundraLogicModule::ConsoleImportMesh)));
-        
-    // Take a pointer to KristalliProtocolModule so that we don't have to take/check it every time
-    kristalliModule_ = framework_->GetModuleManager()->GetModule<KristalliProtocol::KristalliProtocolModule>().lock();
-    if (!kristalliModule_)
-    {
-        throw Exception("Fatal: could not get KristalliProtocolModule");
-    }
-    
-    // Check whether server should be autostarted
-    const boost::program_options::variables_map &programOptions = framework_->ProgramOptions();
-    if (programOptions.count("startserver"))
-    {
-        autostartserver_ = true;
-        autostartserver_port_ = programOptions["startserver"].as<int>();
-        if (!autostartserver_port_)
-            autostartserver_port_ = cDefaultPort;
-    }
-}
-
-void TundraLogicModule::Uninitialize()
-{
-    kristalliModule_.reset();
-    syncManager_.reset();
-    client_.reset();
-    server_.reset();
-}
-
-void TundraLogicModule::Update(f64 frametime)
-{
-    {
-        PROFILE(TundraLogicModule_Update);
-        
-        static bool check_default_server_start = true;
-        if (check_default_server_start)
-        {
-            if (autostartserver_)
-            {
-                LogInfo("Started server by default");
-                server_->Start(autostartserver_port_);
-            }
-
-            // Load startup scene here (if we have one)
-            LoadStartupScene();
-            
-            check_default_server_start = false;
-        }
-
-        static bool check_login_start = true;
-        if (check_login_start)
-        {
-            // Web login handling, if we are on a server the request will be ignored down the chain.
-            const boost::program_options::variables_map &options = GetFramework()->ProgramOptions();
-            if (options.count("login") > 0)
-            {
-                LogInfo(QString::fromStdString(options["login"].as<std::string>()).toStdString());
-                QUrl loginUrl(QString::fromStdString(options["login"].as<std::string>()), QUrl::TolerantMode);
-                if (loginUrl.isValid())
-                    client_->Login(loginUrl);
-            }
-
-            check_login_start = false;
-        }
-        
-        // Update client & server
-        if (client_)
-            client_->Update(frametime);
-        if (server_)
-            server_->Update(frametime);
-        // Run scene sync
-        if (syncManager_)
-            syncManager_->Update(frametime);
-        // Run scene interpolation
-        Scene::ScenePtr scene = GetFramework()->Scene()->GetDefaultScene();
-        if (scene)
-            scene->UpdateAttributeInterpolations(frametime);
-    }
-    
-    RESETPROFILER;
-}
-
-void TundraLogicModule::LoadStartupScene()
-{
-    Scene::ScenePtr scene = GetFramework()->Scene()->GetDefaultScene();
-    if (!scene)
-        return;
-    
-    const boost::program_options::variables_map &options = GetFramework()->ProgramOptions();
-    if (options.count("file") == 0)
-        return; // No startup scene specified, ignore.
-
-    std::string startupScene = QString(options["file"].as<std::string>().c_str()).trimmed().toStdString();
-    if (startupScene.empty())
-        return; // No startup scene specified, ignore.
-
-    // At this point, if we have a LocalAssetProvider, it has already also parsed the --file command line option
-    // and added the appropriate path as a local asset storage. Here we assume that is the case, so that the
-    // scene we now load will be able to refer to local:// assets in its subfolders.
-    if (AssetAPI::ParseAssetRefType(QString::fromStdString(startupScene)) != AssetAPI::AssetRefLocalPath)
-    {
-        AssetTransferPtr sceneTransfer = framework_->Asset()->RequestAsset(startupScene);
-        if (!sceneTransfer.get())
-        {
-            LogError("Asset transfer initialization failed for scene file " + startupScene + " failed");
-            return;
-        }
-        connect(sceneTransfer.get(), SIGNAL(Loaded(AssetPtr)), SLOT(StartupSceneLoaded(AssetPtr)));
-        connect(sceneTransfer.get(), SIGNAL(Failed(IAssetTransfer*, QString)), SLOT(StartupSceneTransferFailed(IAssetTransfer*, QString)));
-        LogInfo("Loading startup scene from " + startupScene);
-    }
-    else
-    {
-        bool useBinary = startupScene.find(".tbin") != std::string::npos;
-        if (!useBinary)
-            scene->LoadSceneXML(startupScene, true/*clearScene*/, false/*replaceOnConflict*/, AttributeChange::Default);
-        else
-            scene->LoadSceneBinary(startupScene, true/*clearScene*/, false/*replaceOnConflict*/, AttributeChange::Default);
-    }
-}
-
-void TundraLogicModule::StartupSceneLoaded(AssetPtr asset)
-{
-    Scene::ScenePtr scene = GetFramework()->Scene()->GetDefaultScene();
-    if (!scene)
-        return;
-
-    QString sceneDiskSource = asset->DiskSource();
-    if (!sceneDiskSource.isEmpty())
-    {
-        bool useBinary = sceneDiskSource.endsWith(".tbin");
-        if (!useBinary)
-            scene->LoadSceneXML(sceneDiskSource.toStdString(), true/*clearScene*/, false/*replaceOnConflict*/, AttributeChange::Default);
-        else
-            scene->LoadSceneBinary(sceneDiskSource.toStdString(), true/*clearScene*/, false/*replaceOnConflict*/, AttributeChange::Default);
-    }
-    else
-        LogError("Could not resolve disk source for loaded scene file " + asset->Name().toStdString());
-}
-
-void TundraLogicModule::StartupSceneTransferFailed(IAssetTransfer *transfer, QString reason)
-{
-    LogError("Failed to load startup scene from " + transfer->GetSourceUrl().toStdString() + " reason: " + reason.toStdString());
-}
-
-ConsoleCommandResult TundraLogicModule::ConsoleStartServer(const StringVector& params)
-{
-    unsigned short port = cDefaultPort;
-    
-    try
-    {
-        if (params.size() > 0)
-            port = ParseString<int>(params[0]);
-    }
-    catch (...) {}
-    
-    server_->Start(port);
-    
+}
+
+ConsoleCommandResult TundraLogicModule::ConsoleImportScene(const StringVector &params)
+{
+    Scene::ScenePtr scene = GetFramework()->Scene()->GetDefaultScene();
+    if (!scene)
+        return ConsoleResultFailure("No active scene found.");
+    if (params.size() < 1)
+        return ConsoleResultFailure("No filename given.");
+    bool clearscene = false;
+    bool replace = true;
+    if (params.size() > 1)
+        clearscene = ParseBool(params[1]);
+    if (params.size() > 2)
+        replace = ParseBool(params[2]);
+    
+    std::string filename = params[0];
+    boost::filesystem::path path(filename);
+    std::string dirname = path.branch_path().string();
+    
+    SceneImporter importer(scene);
+    QList<Scene::Entity *> entities = importer.Import(filename, dirname, Transform(),
+        "local://", AttributeChange::Default, clearscene, replace);
+    if (!entities.empty())
+    {
+        return ConsoleResultSuccess();
+    }
+    else
+        return ConsoleResultFailure("Failed to import the scene.");
+}
+
+ConsoleCommandResult TundraLogicModule::ConsoleImportMesh(const StringVector &params)
+{
+    Scene::ScenePtr scene = GetFramework()->Scene()->GetDefaultScene();
+    if (!scene)
+        return ConsoleResultFailure("No active scene found.");
+    if (params.size() < 1)
+        return ConsoleResultFailure("No filename given.");
+    
+    float x = 0.0f, y = 0.0f, z = 0.0f;
+    float xr = 0.0f, yr = 0.0f, zr = 0.0f;
+    float xs = 1.0f, ys = 1.0f,zs = 1.0f;
+    if (params.size() >= 4)
+    {
+        x = ParseString<float>(params[1], 0.0f);
+        y = ParseString<float>(params[2], 0.0f);
+        z = ParseString<float>(params[3], 0.0f);
+    }
+    if (params.size() >= 7)
+    {
+        xr = ParseString<float>(params[4], 0.0f);
+        yr = ParseString<float>(params[5], 0.0f);
+        zr = ParseString<float>(params[6], 0.0f);
+    }
+    if (params.size() >= 10)
+    {
+        xs = ParseString<float>(params[7], 1.0f);
+        ys = ParseString<float>(params[8], 1.0f);
+        zs = ParseString<float>(params[9], 1.0f);
+    }
+    
+    std::string filename = params[0];
+    boost::filesystem::path path(filename);
+    std::string dirname = path.branch_path().string();
+    
+    SceneImporter importer(scene);
+    Scene::EntityPtr entity = importer.ImportMesh(filename, dirname, Transform(Vector3df(x,y,z),
+        Vector3df(xr,yr,zr), Vector3df(xs,ys,zs)), std::string(), "local://", AttributeChange::Default, true);
+    
     return ConsoleResultSuccess();
-}
-
-ConsoleCommandResult TundraLogicModule::ConsoleStopServer(const StringVector& params)
-{
-    server_->Stop();
-    
-    return ConsoleResultSuccess();
-}
-
-ConsoleCommandResult TundraLogicModule::ConsoleConnect(const StringVector& params)
-{
-    if (params.size() < 1)
-        return ConsoleResultFailure("No address specified");
-    
-    unsigned short port = cDefaultPort;
-    std::string username = "test";
-    std::string password = "test";
-    
-    try
-    {
-        if (params.size() > 1)
-            port = ParseString<int>(params[1]);
-        if (params.size() > 2)
-            username = params[2];
-        if (params.size() > 3)
-            password = params[3];
-    }
-    catch (...) {}
-    
-    client_->Login(QString::fromStdString(params[0]), port, QString::fromStdString(username), QString::fromStdString(password));
-    
-    return ConsoleResultSuccess();
-}
-
-ConsoleCommandResult TundraLogicModule::ConsoleDisconnect(const StringVector& params)
-{
-    client_->Logout(false);
-    
-    return ConsoleResultSuccess();
-}
-
-ConsoleCommandResult TundraLogicModule::ConsoleSaveScene(const StringVector &params)
-{
-    Scene::ScenePtr scene = GetFramework()->Scene()->GetDefaultScene();
-    if (!scene)
-        return ConsoleResultFailure("No active scene found.");
-    if (params.size() < 1)
-        return ConsoleResultFailure("No filename given.");
-    
-    bool useBinary = false;
-    if ((params.size() > 1) && (params[1] == "binary"))
-        useBinary = true;
-    
-    bool success;
-    if (!useBinary)
-        success = scene->SaveSceneXML(params[0]);
-    else
-        success = scene->SaveSceneBinary(params[0]);
-    
-    if (success)
-        return ConsoleResultSuccess();
-    else
-        return ConsoleResultFailure("Failed to save the scene.");
-}
-
-ConsoleCommandResult TundraLogicModule::ConsoleLoadScene(const StringVector &params)
-{
-    ///\todo Add loadScene parameter
-    Scene::ScenePtr scene = GetFramework()->Scene()->GetDefaultScene();
-    if (!scene)
-        return ConsoleResultFailure("No active scene found.");
-    if (params.size() < 1)
-        return ConsoleResultFailure("No filename given.");
-    
-    bool useBinary = false;
-    if ((params.size() > 1) && (params[1] == "binary"))
-        useBinary = true;
-    
-    QList<Scene::Entity *> entities;
-    if (!useBinary)
-        entities = scene->LoadSceneXML(params[0], true/*clearScene*/, false/*replaceOnConflcit*/, AttributeChange::Default);
-    else
-        entities = scene->LoadSceneBinary(params[0], true/*clearScene*/, false/*replaceOnConflcit*/, AttributeChange::Default);
-    
-    if (!entities.empty())
-    {
-        return ConsoleResultSuccess();
-    }
-    else
-        return ConsoleResultFailure("Failed to load the scene.");
-}
-
-ConsoleCommandResult TundraLogicModule::ConsoleImportScene(const StringVector &params)
-{
-    Scene::ScenePtr scene = GetFramework()->Scene()->GetDefaultScene();
-    if (!scene)
-        return ConsoleResultFailure("No active scene found.");
-    if (params.size() < 1)
-        return ConsoleResultFailure("No filename given.");
-    bool clearscene = false;
-    bool replace = true;
-    if (params.size() > 1)
-        clearscene = ParseBool(params[1]);
-    if (params.size() > 2)
-        replace = ParseBool(params[2]);
-    
-    std::string filename = params[0];
-    boost::filesystem::path path(filename);
-    std::string dirname = path.branch_path().string();
-    
-    SceneImporter importer(scene);
-    QList<Scene::Entity *> entities = importer.Import(filename, dirname, Transform(),
-        "local://", AttributeChange::Default, clearscene, replace);
-    if (!entities.empty())
-    {
-        return ConsoleResultSuccess();
-    }
-    else
-        return ConsoleResultFailure("Failed to import the scene.");
-}
-
-ConsoleCommandResult TundraLogicModule::ConsoleImportMesh(const StringVector &params)
-{
-    Scene::ScenePtr scene = GetFramework()->Scene()->GetDefaultScene();
-    if (!scene)
-        return ConsoleResultFailure("No active scene found.");
-    if (params.size() < 1)
-        return ConsoleResultFailure("No filename given.");
-    
-    float x = 0.0f, y = 0.0f, z = 0.0f;
-    float xr = 0.0f, yr = 0.0f, zr = 0.0f;
-    float xs = 1.0f, ys = 1.0f,zs = 1.0f;
-    if (params.size() >= 4)
-    {
-        x = ParseString<float>(params[1], 0.0f);
-        y = ParseString<float>(params[2], 0.0f);
-        z = ParseString<float>(params[3], 0.0f);
-    }
-    if (params.size() >= 7)
-    {
-        xr = ParseString<float>(params[4], 0.0f);
-        yr = ParseString<float>(params[5], 0.0f);
-        zr = ParseString<float>(params[6], 0.0f);
-    }
-    if (params.size() >= 10)
-    {
-        xs = ParseString<float>(params[7], 1.0f);
-        ys = ParseString<float>(params[8], 1.0f);
-        zs = ParseString<float>(params[9], 1.0f);
-    }
-    
-    std::string filename = params[0];
-    boost::filesystem::path path(filename);
-    std::string dirname = path.branch_path().string();
-    
-    SceneImporter importer(scene);
-    Scene::EntityPtr entity = importer.ImportMesh(filename, dirname, Transform(Vector3df(x,y,z),
-        Vector3df(xr,yr,zr), Vector3df(xs,ys,zs)), std::string(), "local://", AttributeChange::Default, true);
-    
-    return ConsoleResultSuccess();
-}
-
-bool TundraLogicModule::IsServer() const
-{
-    return kristalliModule_->IsServer();
-}
-
-// virtual
-bool TundraLogicModule::HandleEvent(event_category_id_t category_id, event_id_t event_id, IEventData* data)
-{
-    if (category_id == tundraEventCategory_)
-    {
-        // Handle login request from the loginwindow
-        if (event_id == Events::EVENT_TUNDRA_LOGIN)
-        {
-            Events::TundraLoginEventData* event_data = checked_static_cast<Events::TundraLoginEventData*>(data);
-            if (client_)
-                client_->Login(QString::fromStdString(event_data->address_), event_data->port_ ? event_data->port_ : cDefaultPort, QString::fromStdString(event_data->username_), QString::fromStdString(event_data->password_), QString::fromStdString(event_data->protocol_));
-        }
-    }
-    
-    if (category_id == kristalliEventCategory_)
-    {
-        if (client_)
-            client_->HandleKristalliEvent(event_id, data);
-        if (server_)
-            server_->HandleKristalliEvent(event_id, data);
-        if (syncManager_)
-            syncManager_->HandleKristalliEvent(event_id, data);
-    }
-    
-    return false;
-}
-
-}
-
-extern "C" void POCO_LIBRARY_API SetProfiler(Foundation::Profiler *profiler);
-void SetProfiler(Foundation::Profiler *profiler)
-{
-    Foundation::ProfilerSection::SetProfiler(profiler);
-}
-
-using namespace TundraLogic;
-
-POCO_BEGIN_MANIFEST(IModule)
-   POCO_EXPORT_CLASS(TundraLogicModule)
-POCO_END_MANIFEST
->>>>>>> dc3a6bcf
+}
+
+bool TundraLogicModule::IsServer() const
+{
+    return kristalliModule_->IsServer();
+}
+
+// virtual
+bool TundraLogicModule::HandleEvent(event_category_id_t category_id, event_id_t event_id, IEventData* data)
+{
+    if (category_id == tundraEventCategory_)
+    {
+        // Handle login request from the loginwindow
+        if (event_id == Events::EVENT_TUNDRA_LOGIN)
+        {
+            Events::TundraLoginEventData* event_data = checked_static_cast<Events::TundraLoginEventData*>(data);
+            if (client_)
+                client_->Login(QString::fromStdString(event_data->address_), event_data->port_ ? event_data->port_ : cDefaultPort, QString::fromStdString(event_data->username_), QString::fromStdString(event_data->password_), QString::fromStdString(event_data->protocol_));
+        }
+    }
+    
+    if (category_id == kristalliEventCategory_)
+    {
+        if (client_)
+            client_->HandleKristalliEvent(event_id, data);
+        if (server_)
+            server_->HandleKristalliEvent(event_id, data);
+        if (syncManager_)
+            syncManager_->HandleKristalliEvent(event_id, data);
+    }
+    
+    return false;
+}
+
+}
+
+extern "C" void POCO_LIBRARY_API SetProfiler(Foundation::Profiler *profiler);
+void SetProfiler(Foundation::Profiler *profiler)
+{
+    Foundation::ProfilerSection::SetProfiler(profiler);
+}
+
+using namespace TundraLogic;
+
+POCO_BEGIN_MANIFEST(IModule)
+   POCO_EXPORT_CLASS(TundraLogicModule)
+POCO_END_MANIFEST