--- conflicted
+++ resolved
@@ -44,13 +44,8 @@
     Q_OBJECT
     
 public:
-<<<<<<< HEAD
     /// Constructor
-    SyncManager(TundraLogicModule* owner, Foundation::Framework* fw);
-=======
-    //! Constructor
     explicit SyncManager(TundraLogicModule* owner);
->>>>>>> 89fe40cb
     
     /// Destructor
     ~SyncManager();
@@ -121,13 +116,8 @@
     /// Handle entity action message.
     void HandleEntityAction(kNet::MessageConnection* source, MsgEntityAction& msg);
 
-<<<<<<< HEAD
     /// Process one sync state for changes in the scene
     /** \todo For now, sends all changed enties/components. In the future, this shall be subject to interest management
-=======
-    //! Process one sync state for changes in the scene
-    /*! \todo For now, sends all changed entities/components. In the future, this shall be subject to interest management
->>>>>>> 89fe40cb
         \param destination MessageConnection where to send the messages
         \param state Syncstate to process
      */
