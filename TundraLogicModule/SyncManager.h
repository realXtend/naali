// For conditions of distribution and use, see copyright notice in license.txt

#ifndef incl_TundraLogicModule_SyncManager_h
#define incl_TundraLogicModule_SyncManager_h

#include "Foundation.h"
#include "IComponent.h"
#include "SceneManager.h"
#include "SyncState.h"

#include "kNet.h"

#include <QObject>
#include <map>
#include <set>

struct MsgCreateEntity;
struct MsgRemoveEntity;
struct MsgCreateComponents;
struct MsgUpdateComponents;
struct MsgRemoveComponents;
struct MsgEntityIDCollision;
struct MsgEntityAction;

namespace kNet
{
class MessageConnection;
typedef unsigned long message_id_t;
}

namespace KristalliProtocol
{
    struct UserConnection;
}

namespace TundraLogic
{

class TundraLogicModule;

struct RemovedComponent
{
    QString typename_;
    QString name_;
};

class SyncManager : public QObject
{
    Q_OBJECT
    
public:
    //! Constructor
    SyncManager(TundraLogicModule* owner, Foundation::Framework* fw);
    
    //! Destructor
    ~SyncManager();
    
    //! Set update period (seconds)
    void SetUpdatePeriod(f64 period);
    
    //! Get update period
    f64 GetUpdatePeriod() { return update_period_; }
    
    //! Register to entity/component change signals from a specific scene and start syncing them
    void RegisterToScene(Scene::ScenePtr scene);
    
    //! Accumulate time & send pending sync messages if enough time passed from last update
    void Update(f64 frametime);
    
    //! Create new replication state for user and dirty it (server operation only)
    void NewUserConnected(KristalliProtocol::UserConnection* user);
    
    //! Handle Kristalli event
    void HandleKristalliEvent(event_id_t event_id, IEventData* data);
    
private slots:
    //! Trigger EC sync because of component attributes changing
    void OnAttributeChanged(IComponent* comp, IAttribute* attr, AttributeChange::Type change);
    
    //! Trigger EC sync because of component attributes changing
    void OnComponentChanged(IComponent* comp, AttributeChange::Type change);
    
    //! Trigger EC sync because of component added to entity
    void OnComponentAdded(Scene::Entity* entity, IComponent* comp, AttributeChange::Type change);
    
    //! Trigger EC sync because of component removed from entity
    void OnComponentRemoved(Scene::Entity* entity, IComponent* comp, AttributeChange::Type change);
    
    //! Trigger sync of entity creation
    void OnEntityCreated(Scene::Entity* entity, AttributeChange::Type change);
    
    //! Trigger sync of entity removal
    void OnEntityRemoved(Scene::Entity* entity, AttributeChange::Type change);

    //! Trigger sync of entity action.
    void OnActionTriggered(Scene::Entity *entity, const QString &action, const QStringList &params, EntityAction::ExecutionType type);

private:
    /// Handle a Kristalli protocol message
    void HandleKristalliMessage(kNet::MessageConnection* source, kNet::message_id_t id, const char* data, size_t numBytes);
    
    //! Handle create entity message
    void HandleCreateEntity(kNet::MessageConnection* source, const MsgCreateEntity& msg);
    
    //! Handle remove entity message
    void HandleRemoveEntity(kNet::MessageConnection* source, const MsgRemoveEntity& msg);
    
    //! Handle create components message
    void HandleCreateComponents(kNet::MessageConnection* source, const MsgCreateComponents& msg);
    
    //! Handle update components message
    void HandleUpdateComponents(kNet::MessageConnection* source, const MsgUpdateComponents& msg);
    
    //! Handle remove components message
    void HandleRemoveComponents(kNet::MessageConnection* source, const MsgRemoveComponents& msg);
    
    //! Handle entityID collision message
    void HandleEntityIDCollision(kNet::MessageConnection* source, const MsgEntityIDCollision& msg);

    //! Handle entity action message.
<<<<<<< HEAD
    void HandleEntityAction(kNet::MessageConnection* source, const MsgEntityAction& msg);
=======
    void HandleEntityAction(MessageConnection* source, MsgEntityAction& msg);
>>>>>>> 3a09c57b

    //! Process one sync state for changes in the scene
    /*! \todo For now, sends all changed enties/components. In the future, this shall be subject to interest management
        \param destination MessageConnection where to send the messages
        \param state Syncstate to process
     */
    void ProcessSyncState(kNet::MessageConnection* destination, SceneSyncState* state);
    
    //! Validate the scene manipulation action. If returns false, it is ignored
    /*! \param source Where the action came from
        \param messageID Network message id
        \param entityID What entity it affects
     */
    bool ValidateAction(kNet::MessageConnection* source, unsigned messageID, entity_id_t entityID);
    
    //! Send serializable components of an entity to a connection, using either a CreateEntity or UpdateComponents packet
    /*! \param connections MessageConnection(s) to use
        \param entity Entity
        \param createEntity Whether to use a CreateEntity packet. If false, use a UpdateComponents packet instead
        \param allComponents Whether to send all components, or only those that are dirty
        Note: This will not reset any changeflags in the components or attributes!
     */
    void SerializeAndSendComponents(const std::vector<kNet::MessageConnection*>& connections, Scene::EntityPtr entity, bool createEntity = false, bool allComponents = false);
    
    //! Get a syncstate that matches the messageconnection, for reflecting arrived changes back
    /*! For client, this will always be server_syncstate_.
     */
    SceneSyncState* GetSceneSyncState(kNet::MessageConnection* connection);
    
    //! Owning module
    TundraLogicModule* owner_;
    
    //! Framework pointer
    Foundation::Framework* framework_;
    
    //! Scene pointer
    Scene::SceneWeakPtr scene_;
    
    //! Time period for update (default 0.04 - 25fps)
    f64 update_period_;
    //! Time accumulator for update
    f64 update_acc_;
    
    //! Server sync state (client operation only)
    SceneSyncState server_syncstate_;
};

}

#endif
<|MERGE_RESOLUTION|>--- conflicted
+++ resolved
@@ -118,11 +118,7 @@
     void HandleEntityIDCollision(kNet::MessageConnection* source, const MsgEntityIDCollision& msg);
 
     //! Handle entity action message.
-<<<<<<< HEAD
-    void HandleEntityAction(kNet::MessageConnection* source, const MsgEntityAction& msg);
-=======
-    void HandleEntityAction(MessageConnection* source, MsgEntityAction& msg);
->>>>>>> 3a09c57b
+    void HandleEntityAction(kNet::MessageConnection* source, MsgEntityAction& msg);
 
     //! Process one sync state for changes in the scene
     /*! \todo For now, sends all changed enties/components. In the future, this shall be subject to interest management
