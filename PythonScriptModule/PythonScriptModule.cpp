--- conflicted
+++ resolved
@@ -261,37 +261,16 @@
             LogError("Unable to create instance from class ModuleManager");
         }
 
-<<<<<<< HEAD
 // $ BEGIN_MOD $ 
         if (!framework_->IsEditionless())
         {
-            RegisterConsoleCommand(Console::CreateCommand(
-                "PyExec", "Execute given code in the embedded Python interpreter. Usage: PyExec(mycodestring)", 
-                Console::Bind(this, &PythonScriptModule::ConsoleRunString))); 
+            framework_->Console()->RegisterCommand(CreateConsoleCommand(
+            "PyExec", "Execute given code in the embedded Python interpreter. Usage: PyExec(mycodestring)", 
+            ConsoleBind(this, &PythonScriptModule::ConsoleRunString)));  
             /* NOTE: called 'exec' cause is similar to py shell builtin exec() func.
              * Also in the IPython shell 'run' refers to running an external file and not the given string
              */
 
-            RegisterConsoleCommand(Console::CreateCommand(
-                "PyLoad", "Execute a python file. PyLoad(mypymodule)", 
-                Console::Bind(this, &PythonScriptModule::ConsoleRunFile))); 
-
-            RegisterConsoleCommand(Console::CreateCommand(
-                "PyReset", "Resets the Python interpreter - should free all it's memory, and clear all state.", 
-                Console::Bind(this, &PythonScriptModule::ConsoleReset)));
-
-		    CreateConsole();
-            framework_->Console()->RegisterCommand("pythonconsole", "Shows the Python console window.", this, SLOT(ShowConsole()));
-        }
-//$ END_MOD $
-=======
-        framework_->Console()->RegisterCommand(CreateConsoleCommand(
-            "PyExec", "Execute given code in the embedded Python interpreter. Usage: PyExec(mycodestring)", 
-            ConsoleBind(this, &PythonScriptModule::ConsoleRunString))); 
-        /* NOTE: called 'exec' cause is similar to py shell builtin exec() func.
-         * Also in the IPython shell 'run' refers to running an external file and not the given string
-         */
-
         framework_->Console()->RegisterCommand(CreateConsoleCommand(
             "PyLoad", "Execute a python file. PyLoad(mypymodule)", 
             ConsoleBind(this, &PythonScriptModule::ConsoleRunFile))); 
@@ -300,9 +279,10 @@
             "PyReset", "Resets the Python interpreter - should free all it's memory, and clear all state.", 
             ConsoleBind(this, &PythonScriptModule::ConsoleReset)));
 
-        framework_->Console()->RegisterCommand("pythonconsole", "Shows the Python console window.", this, SLOT(ShowConsole()));
-
->>>>>>> dc3a6bcf
+		    CreateConsole();
+            framework_->Console()->RegisterCommand("pythonconsole", "Shows the Python console window.", this, SLOT(ShowConsole()));
+        }
+//$ END_MOD $
         ProcessCommandLineOptions();
     }
 
@@ -728,11 +708,7 @@
     }
 
     //this whole thing could be probably implemented in py now as well, but perhaps ok in c++ for speed
-<<<<<<< HEAD
-  QList<Scene::Entity*> PythonScriptModule::ApplyUICanvasToSubmeshesWithTexture(QWidget* qwidget_ptr, QString uuidstr, uint refresh_rate)
-=======
   /*QList<Scene::Entity*> PythonScriptModule::ApplyUICanvasToSubmeshesWithTexture(QWidget* qwidget_ptr, QObject* qobject_ptr, QString uuidstr, uint refresh_rate)
->>>>>>> dc3a6bcf
     {
         // Iterate the scene to find all submeshes that use this texture uuid
         QList<uint> submeshes_;
@@ -862,7 +838,6 @@
 
     PythonQtScriptingConsole* PythonScriptModule::CreateConsole()
     {
-<<<<<<< HEAD
 		UiServiceInterface *ui = GetFramework()->GetService<UiServiceInterface>();
 		if (!ui)
 			return 0;
@@ -874,18 +849,12 @@
 		ui->AddWidgetToMenu(pythonqtconsole_, "Python console", "View");
 
         return pythonqtconsole_;
-=======
-      //UiMainWindow *mainWnd = framework_->Ui()->MainWindow();
-        PythonQtScriptingConsole* pythonqtconsole = new PythonQtScriptingConsole(0, PythonQt::self()->getMainModule(), Qt::Tool);
-        return pythonqtconsole;
->>>>>>> dc3a6bcf
     }
 
     void PythonScriptModule::ShowConsole()
     {
-		UiServiceInterface *ui = GetFramework()->GetService<UiServiceInterface>();
-		if (ui)
-			ui->ShowWidget(pythonqtconsole_);
+        PythonQtScriptingConsole *console = CreateConsole();
+        console->show();
     }
 }
 
