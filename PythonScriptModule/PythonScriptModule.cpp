--- conflicted
+++ resolved
@@ -706,11 +706,7 @@
     }
 
     //this whole thing could be probably implemented in py now as well, but perhaps ok in c++ for speed
-<<<<<<< HEAD
-    QList<Scene::Entity*> PythonScriptModule::ApplyUICanvasToSubmeshesWithTexture(QWidget* qwidget_ptr, QObject* qobject_ptr, QString uuidstr, uint refresh_rate)
-=======
   /*QList<Scene::Entity*> PythonScriptModule::ApplyUICanvasToSubmeshesWithTexture(QWidget* qwidget_ptr, QObject* qobject_ptr, QString uuidstr, uint refresh_rate)
->>>>>>> 89fe40cb
     {
 #ifdef ENABLE_TAIGA_SUPPORT
         // Iterate the scene to find all submeshes that use this texture uuid
@@ -806,14 +802,10 @@
         }
 
         return affected_entitys_;
-<<<<<<< HEAD
 #else
     return QList<Scene::Entity*>();
 #endif
     }
-=======
-    }*/
->>>>>>> 89fe40cb
 
     void PythonScriptModule::LoadScript(ScriptAssetPtr scriptAsset)
     {
@@ -1215,12 +1207,8 @@
 
     PythonScriptModule::Add3DCanvasComponents(primentity.get(), qwidget_ptr, submeshes_, refresh_rate);
     Py_RETURN_NONE;
-<<<<<<< HEAD
-}
+    }*/
 #endif
-=======
-    }*/
->>>>>>> 89fe40cb
 
 //XXX \todo remove and use the generic component adding mechanism from core directly. remove (canvas &) touchable deps from py module then
 void PythonScriptModule::Add3DCanvasComponents(Scene::Entity *entity, QWidget *widget, const QList<uint> &submeshes, int refresh_rate)
@@ -1259,12 +1247,8 @@
     }
 }
 
-<<<<<<< HEAD
 #ifdef ENABLE_TAIGA_SUPPORT
 PyObject* GetSubmeshesWithTexture(PyObject* self, PyObject* args)
-=======
-/*PyObject* GetSubmeshesWithTexture(PyObject* self, PyObject* args)
->>>>>>> 89fe40cb
 {
     // Read params from py: entid as uint, textureuuid as string
     unsigned int ent_id_int;
@@ -1371,12 +1355,8 @@
         }
     }
     Py_RETURN_NONE;
-<<<<<<< HEAD
-}
+    }*/
 #endif
-=======
-    }*/
->>>>>>> 89fe40cb
 
 PyObject* GetApplicationDataDirectory(PyObject *self)
 {
@@ -1874,12 +1854,7 @@
     
     {"getSubmeshesWithTexture", (PyCFunction)GetSubmeshesWithTexture, METH_VARARGS, 
     "Find the submeshes in this entity that use the given texture, if any. Parameters: entity id, texture uuid"},
-<<<<<<< HEAD
 #endif    
-=======
-    */
-    
->>>>>>> 89fe40cb
     {"getApplicationDataDirectory", (PyCFunction)GetApplicationDataDirectory, METH_NOARGS,
     "Get application data directory."},
 
