// For conditions of distribution and use, see copyright notice in license.txt

#ifndef incl_UiModule_CommunicationWidget_h
#define incl_UiModule_CommunicationWidget_h

#include <QGraphicsProxyWidget>
#include "ui_CommunicationWidget.h"
#include "InputServiceInterface.h"

class QStackedLayout;
class QTextBrowser;
class QGraphicsSceneMouseEvent;

class UiProxyWidget;

namespace Communications
{
    namespace InWorldChat
    {
        class SessionInterface;
        class TextMessageInterface;
    }
}

namespace CommUI
{
<<<<<<< HEAD
    class VoiceUsersInfoWidget;
    class VoiceStateWidget;
    class VoiceControllerWidget;
=======
    class VoiceToolWidget;
>>>>>>> 2d295034
}

namespace Foundation
{
    class Framework;
}

namespace CoreUi
{
    class NormalChatViewWidget;
    class ChatLabel;
    class ToolManagerWidget;

    //! Provide communications functionalities to end user
    //! CommunicationWidget is located to bottom left corner view.
    class CommunicationWidget : public QGraphicsProxyWidget, private Ui::CommunicationWidget
    {
        Q_OBJECT

    public:
        CommunicationWidget(Foundation::Framework* framework);
        enum ViewMode { Normal, History };

    public slots:
        void UpdateImWidget(UiProxyWidget *im_proxy);
        void SetFocusToChat();
        
    protected:
        void hoverMoveEvent(QGraphicsSceneHoverEvent *mouse_hover_move_event);
        void hoverLeaveEvent(QGraphicsSceneHoverEvent *mouse_hover_leave_event);
        void mousePressEvent(QGraphicsSceneMouseEvent *mouse_press_event);
        void mouseMoveEvent(QGraphicsSceneMouseEvent *mouse_move_event);
        void mouseReleaseEvent(QGraphicsSceneMouseEvent *mouse_release_event);

    private slots:
        void Initialise();
        void ChangeViewPressed();
        void ChangeView(ViewMode new_mode);
        void ToggleImWidget();
<<<<<<< HEAD
        void ToggleVoice();
=======
>>>>>>> 2d295034

        void ShowIncomingMessage(bool self_sent_message, QString sender, QString timestamp, QString message);
        void SendMessageRequested();
        void InitializeInWorldVoice();
        void InitializeInWorldChat();
        void UninitializeInWorldVoice();
        void UpdateInWorldChatView(const Communications::InWorldChat::TextMessageInterface &message);
        void ConnectParticipantVoiceAvticitySignals(Communications::InWorldVoice::ParticipantInterface* p);

    private:
        Foundation::Framework* framework_;
        ViewMode viewmode_;

        QWidget *internal_widget_;
        QStackedLayout *stacked_layout_;
        QTextBrowser *history_view_text_edit_;
        NormalChatViewWidget *normal_view_widget_;
        UiProxyWidget *im_proxy_;

<<<<<<< HEAD
=======
        Communications::InWorldChat::SessionInterface* in_world_chat_session_;
        CommUI::VoiceToolWidget* voice_tool_;
        ToolManagerWidget* tool_manager_;
>>>>>>> 2d295034

        QPointF press_pos_;
        QPointF release_pos_;
        bool resizing_vertical_;
        bool resizing_horizontal_;

<<<<<<< HEAD
        // in-world voice
        CommUI::VoiceStateWidget* voice_state_widget_;
        CommUI::VoiceUsersInfoWidget* voice_users_info_widget_;
        CommUI::VoiceControllerWidget* voice_controller_widget_;
        UiProxyWidget* voice_users_proxy_widget_;
        UiProxyWidget* voice_controller_proxy_widget_;

=======
>>>>>>> 2d295034
        InputContextPtr input_context_;

    signals:
        void SendMessageToServer(const QString &message);
    };

    class NormalChatViewWidget : public QWidget
    {
        Q_OBJECT

    public:
        NormalChatViewWidget(QWidget *parent);

    public slots:
        void ShowChatMessage(bool own_message, QString message);

    private slots:
        void RemoveChatLabel(ChatLabel *label);
    };

    class ChatLabel : public QLabel
    {
        Q_OBJECT

    public:
        ChatLabel(bool own_message, QString message);

    private slots:
        void TimeOut();

    signals:
        void DestroyMe(ChatLabel *);
    };
}

#endif // incl_UiModule_CommunicationWidget_h<|MERGE_RESOLUTION|>--- conflicted
+++ resolved
@@ -24,13 +24,7 @@
 
 namespace CommUI
 {
-<<<<<<< HEAD
-    class VoiceUsersInfoWidget;
-    class VoiceStateWidget;
-    class VoiceControllerWidget;
-=======
     class VoiceToolWidget;
->>>>>>> 2d295034
 }
 
 namespace Foundation
@@ -70,10 +64,6 @@
         void ChangeViewPressed();
         void ChangeView(ViewMode new_mode);
         void ToggleImWidget();
-<<<<<<< HEAD
-        void ToggleVoice();
-=======
->>>>>>> 2d295034
 
         void ShowIncomingMessage(bool self_sent_message, QString sender, QString timestamp, QString message);
         void SendMessageRequested();
@@ -93,28 +83,15 @@
         NormalChatViewWidget *normal_view_widget_;
         UiProxyWidget *im_proxy_;
 
-<<<<<<< HEAD
-=======
         Communications::InWorldChat::SessionInterface* in_world_chat_session_;
         CommUI::VoiceToolWidget* voice_tool_;
         ToolManagerWidget* tool_manager_;
->>>>>>> 2d295034
 
         QPointF press_pos_;
         QPointF release_pos_;
         bool resizing_vertical_;
         bool resizing_horizontal_;
 
-<<<<<<< HEAD
-        // in-world voice
-        CommUI::VoiceStateWidget* voice_state_widget_;
-        CommUI::VoiceUsersInfoWidget* voice_users_info_widget_;
-        CommUI::VoiceControllerWidget* voice_controller_widget_;
-        UiProxyWidget* voice_users_proxy_widget_;
-        UiProxyWidget* voice_controller_proxy_widget_;
-
-=======
->>>>>>> 2d295034
         InputContextPtr input_context_;
 
     signals:
