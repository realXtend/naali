--- conflicted
+++ resolved
@@ -38,14 +38,6 @@
         connect(state_inworld_, SIGNAL(exited()), SLOT(StateSwitch()));
     }
 
-    void UiStateMachine::ViewKeyEvent(QKeyEvent *key_event)
-    {
-        if (key_event->isAutoRepeat())
-            return;      
-        if (ether_toggle_seq_list_.contains(QKeySequence(key_event->key() + key_event->modifiers())))
-            ToggleEther();
-    }
-
     void UiStateMachine::StateSwitch()
     {
         if (current_scene_ == scene_map_["Ether"])
@@ -208,11 +200,7 @@
             if (view_->scene() != current_scene_)
                 view_->setScene(current_scene_);
 
-<<<<<<< HEAD
-            connect(current_scene_, SIGNAL( changed(const QList<QRectF> &) ), view_, SLOT(HandleSceneChanged(const QList<QRectF> &) ));
-=======
             connect(current_scene_, SIGNAL( changed(const QList<QRectF> &) ), view_, SLOT( HandleSceneChanged(const QList<QRectF> &)));
->>>>>>> 75cb65f7
 
             if (animations_map_.contains(current_scene_))
             {
