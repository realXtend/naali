// For conditions of distribution and use, see copyright notice in license.txt

#include "StableHeaders.h"
#include "DebugOperatorNew.h"
#include "MemoryLeakCheck.h"
#include "EC_RttTarget.h"
#include "OgreRenderingModule.h"
#include "EC_OgreCamera.h"
#include "OgreMaterialUtils.h"
#include "FrameAPI.h"
#include "Entity.h"
#include "LoggingFunctions.h"
DEFINE_POCO_LOGGING_FUNCTIONS("EC_RttTarget");


EC_RttTarget::EC_RttTarget(IModule* module) :
  IComponent(module->GetFramework()),
  targettexture(this, "Target texture", "RttTex"),
  size_x(this, "Texture size x", 400),
  size_y(this, "Texture size y", 300)
{
    QObject::connect(this, SIGNAL(OnAttributeChanged(IAttribute*, AttributeChange::Type)),
            SLOT(AttributeUpdated(IAttribute*)));

    //can't do immediately here, 'cause getcomponent crashes
    //.. is not allowed to get other components in the creation of a component. ok?
<<<<<<< HEAD
    if (ViewEnabled())
    {
         framework_->GetFrame()->DelayedExecute(0.1f, this, SLOT(SetupRtt()));
        //ScheduleRender();
    }
=======
    //framework_->Frame()->DelayedExecute(0.1f, this, SLOT(PrepareRtt()));
    //.. resorting to manual call to PrepareRtt now
>>>>>>> d7d12cf4
}

EC_RttTarget::~EC_RttTarget()
{
    if (!ViewEnabled())
        return;

  //XXX didn't have a ref to renderer here yet. is this really required?
  //if(renderer_.expired())
  //      return;

    //if (!image_rendering_texture_name_.empty())
    Ogre::TextureManager::getSingleton().remove(targettexture.Get().toStdString());
    //does this remove also the rendertarget with the viewports etc? seems so?
    
    Ogre::MaterialManager::getSingleton().remove(material_name_);
}

void EC_RttTarget::PrepareRtt()
{
    if (!ViewEnabled())
        return;

    //\todo XXX reconfig via AttributeUpdated when these change
    int x = size_x.Get();
    int y = size_y.Get();

    // Get the camera ec
    EC_OgreCamera *ec_camera = this->GetParentEntity()->GetComponent<EC_OgreCamera>().get();
    if (!ec_camera)
    {
        LogInfo("No camera for rtt.");
        return; //XXX note: doesn't reschedule, so won't start working if cam added afterwards
    }

    ec_camera->GetCamera()->setAspectRatio(Ogre::Real(x) / Ogre::Real(y));

    tex_ = Ogre::TextureManager::getSingleton().getByName(targettexture.Get().toStdString());
    if (tex_.isNull())
    {
        tex_ = Ogre::TextureManager::getSingleton()
          .createManual(
                        targettexture.Get().toStdString(), 
                        Ogre::ResourceGroupManager::DEFAULT_RESOURCE_GROUP_NAME,
                        Ogre::TEX_TYPE_2D, x, y, 0, Ogre::PF_A8R8G8B8, Ogre::TU_RENDERTARGET);
    }

    Ogre::RenderTexture *render_texture = tex_->getBuffer()->getRenderTarget();
    if (render_texture)
    {
        render_texture->removeAllViewports();
        Ogre::Viewport *vp = 0;
        vp = render_texture->addViewport(ec_camera->GetCamera());
        // Exclude ui overlays
        vp->setOverlaysEnabled(false);
        // Exclude highlight mesh from rendering
        vp->setVisibilityMask(0x2);

        render_texture->update(false);
        tex_->getBuffer()->getRenderTarget()->setAutoUpdated(false); 
    }

    else
        LogError("render target texture getting failed.");

    //create material to show the texture
    material_name_ = targettexture.Get().toStdString() + "_mat"; //renderer_.lock()->GetUniqueObjectName("EC_BillboardWidget_mat");
    OgreRenderer::CloneMaterial("HoveringText", material_name_); //would LitTextured be the right thing? XXX \todo
    Ogre::MaterialManager &material_manager = Ogre::MaterialManager::getSingleton();
    Ogre::MaterialPtr material = material_manager.getByName(material_name_);
    OgreRenderer::SetTextureUnitOnMaterial(material, targettexture.Get().toStdString());    
}

void EC_RttTarget::SetAutoUpdated(bool val)
{
    if (!ViewEnabled())
        return;

    Ogre::RenderTexture *render_texture = tex_->getBuffer()->getRenderTarget();
    if (render_texture)
    {
         tex_->getBuffer()->getRenderTarget()->setAutoUpdated(val);
    }
    else
        LogError("render target texture getting failed.");
}

/*void EC_RttTarget::ScheduleRender()
{
    framework_->Frame()->DelayedExecute(0.1f, this, SLOT(UpdateRtt()));
}
*/

void EC_RttTarget::AttributeUpdated(IAttribute* attribute)
{
}

/* needed if autoupdate is not good (is too heavy and doesn't provide fps config?)
void EC_RttTarget::UpdateRtt()
{
    LogInfo("Rtt update");

    // Get rendering texture and update it
    Ogre::RenderTexture *render_texture = tex_->getBuffer()->getRenderTarget();
    if (render_texture)
    {
        render_texture->update(false);
    }

    ScheduleRender();
}
*/<|MERGE_RESOLUTION|>--- conflicted
+++ resolved
@@ -24,16 +24,8 @@
 
     //can't do immediately here, 'cause getcomponent crashes
     //.. is not allowed to get other components in the creation of a component. ok?
-<<<<<<< HEAD
-    if (ViewEnabled())
-    {
-         framework_->GetFrame()->DelayedExecute(0.1f, this, SLOT(SetupRtt()));
-        //ScheduleRender();
-    }
-=======
     //framework_->Frame()->DelayedExecute(0.1f, this, SLOT(PrepareRtt()));
     //.. resorting to manual call to PrepareRtt now
->>>>>>> d7d12cf4
 }
 
 EC_RttTarget::~EC_RttTarget()
