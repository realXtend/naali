--- conflicted
+++ resolved
@@ -104,17 +104,11 @@
             std::string id0_hash = GetMd5Hash(GetId0String());
 
             // Gather version information.
-<<<<<<< HEAD
-            const std::string &group = Foundation::Framework::ConfigurationGroup();
-            std::string major = framework_->GetDefaultConfig().GetSetting<std::string>(group, "version_major");
-            std::string minor = framework_->GetDefaultConfig().GetSetting<std::string>(group, "version_minor");
-=======
             const char *major = QString::number(framework_->ApplicationVersion()->GetMajor()).toStdString().c_str();
             const char *minor = QString::number(framework_->ApplicationVersion()->GetMinor()).toStdString().c_str();
->>>>>>> dc3a6bcf
 
             call.AddMember("start", QString("last").toStdString());
-            call.AddMember("version", QString("realXtend Naali %1.%2").arg(major.c_str(), minor.c_str()).toStdString());
+            call.AddMember("version", QString("realXtend Naali %1.%2").arg(major, minor).toStdString());
             call.AddMember("channel", QString(APPLICATION_NAME).toStdString());
             call.AddMember("platform", GetPlatform());
             call.AddMember("mac", mac_hash);
