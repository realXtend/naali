--- conflicted
+++ resolved
@@ -39,14 +39,8 @@
 
         ConsoleCommandResult AddHttpStorage(const StringVector &params);
 
-<<<<<<< HEAD
-=======
         ConsoleCommandResult ConsoleRefreshHttpStorages(const StringVector &params);
 
-        //! returns name of this module. Needed for logging.
-        static const std::string &NameStatic() { return type_name_static_; }
-
->>>>>>> 85beaa11
     public slots:
         /// Loads from all the registered local storages all assets that have the given suffix.
         /// Type can also be optionally specified
