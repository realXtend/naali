/**
 *  For conditions of distribution and use, see copyright notice in license.txt
 *
 *  @file   EC_Clone.h
 *  @brief  EC_Clone creates an OGRE clone entity from the the original entity.
 *          This component can be used e.g. when visualizing object duplication in the world.
 *  @note   The entity must have EC_OgrePlaceable and EC_OgreMesh (if mesh) or
 *          EC_OgreCustomObject (if prim) components available in advance.
 */

#ifndef incl_EC_Clone_EC_Clone_h
#define incl_EC_Clone_EC_Clone_h

#include "IComponent.h"
#include "Declare_EC.h"
#include "Vector3D.h"

#include <QStringList>
#include <QFont>
#include <QColor>
#include <QtGui/qvector3d.h>

namespace OgreRenderer
{
    class Renderer;
}

namespace Ogre
{
    class SceneNode;
    class Entity;
}

<<<<<<< HEAD
/**
<table class="header">
<tr>
<td>
<h2>Clone</h2>
Clone creates an OGRE clone entity from the the original entity.
This component can be used e.g. when visualizing object duplication in the world.

Registered by RexLogic::RexLogicModule.

<b>No Attributes.</b>

<b>Exposes the following scriptable functions:</b>
<ul>
<li>"Show": Shows the clone  
<li>"Hide": Hide the clone
<li>"IsVisible": Returns if the clone visualization component is visible or not.
    @true If the clone visualization component is visible, false if it's hidden or not initialized properly.
<li>"GetPosition": Returns the position of the clone component.
</ul>

<b>Reacts on the following actions:</b>
<ul>
<li>...
</ul>
</td>
</tr>

<b>The entity must have EC_OgrePlaceable and EC_OgreMesh (if mesh) or
EC_OgreCustomObject (if prim) components available in advance.</b>
</table>
*/

class EC_Clone : public Foundation::ComponentInterface
=======
class EC_Clone : public IComponent
>>>>>>> 9bede7d9
{
    Q_OBJECT
    DECLARE_EC(EC_Clone);

private:
    /// Constuctor.
    /// @param module Owner module.
    explicit EC_Clone(IModule *module);

public:
    /// Destructor.
    ~EC_Clone();

public slots:
    /// Shows the clone.
    void Show();

    /// Hides the clone.
    void Hide();

    /// Returns if the clone visualization component is visible or not.
    /// @true If the clone visualization component is visible, false if it's hidden or not initialized properly.
    bool IsVisible() const;

    /// Returns the position of the clone component.
    QVector3D GetPosition() const;

private:
    /// Creates the clone.
    void Create();

    /// Renderer pointer.
    boost::weak_ptr<OgreRenderer::Renderer> renderer_;

    /// Ogre entity clone created for visualization.
    Ogre::Entity *entityClone_;

    /// Ogre scene node where this EC is attached.
    Ogre::SceneNode *sceneNode_;

    /// Name of the cloned entity.
    std::string cloneName_;
};

#endif<|MERGE_RESOLUTION|>--- conflicted
+++ resolved
@@ -31,7 +31,6 @@
     class Entity;
 }
 
-<<<<<<< HEAD
 /**
 <table class="header">
 <tr>
@@ -65,10 +64,8 @@
 </table>
 */
 
-class EC_Clone : public Foundation::ComponentInterface
-=======
+
 class EC_Clone : public IComponent
->>>>>>> 9bede7d9
 {
     Q_OBJECT
     DECLARE_EC(EC_Clone);
