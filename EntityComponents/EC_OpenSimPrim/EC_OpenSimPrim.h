/**
 *  For conditions of distribution and use, see copyright notice in license.txt
 *
 *  @file   EC_OpenSimPrim.h
 *  @brief  EC_OpenSimPrim is a data data container class for primitive objects in OpenSim.
 */

#ifndef incl_EC_OpenSimPrim_EC_OpenSimPrim_h
#define incl_EC_OpenSimPrim_EC_OpenSimPrim_h

#include "IComponent.h"
#include "RexUUID.h"
#include "Color.h"
#include "Declare_EC.h"

#include <QVariant>
#include <QStringList>

class QTimer;

//! Material data structure
struct MaterialData
{
    uint8_t Type;
    RexTypes::RexAssetID asset_id;
};

//! Map for holding materials
typedef std::map<uint8_t, MaterialData> MaterialMap;

//! Map for holding prim textures
typedef std::map<uint8_t, RexTypes::RexAssetID> TextureMap;

//! Map for holding prim face colors
typedef std::map<uint8_t, Color> ColorMap;

//! Map for holding prim face material bytes
typedef std::map<uint8_t, uint8_t> MaterialTypeMap;

//! Map for holding prim face uv parameter info
typedef std::map<uint8_t, float> UVParamMap;

/**
<table class="header">
<tr>
<td>
<h2>OpenSimPrim</h2>
Each scene entity representing a prim in OpenSim sense has this component.

Registered by RexLogic::RexLogicModule.

<b>Attributes</b>:
<ul>
<li>"float": PathEnd
<li>"float": PathScaleX
<li>"float": PathScaleY
<li>"float": PathShearX
<li>"float": PathShearY
<li>"float": PathTwist
<li>"float": PathTwistBegin
<li>"float": PathRadiusOffset
<li>"float": PathTaperX
<li>"float": PathTaperY
<li>"float": PathRevolutions
<li>"float": PathSkew
<li>"float": ProfileBegin
<li>"float": ProfileEnd
<li>"float": ProfileHollow
</ul>


<b>Exposes the following scriptable functions:</b>
<ul>
<li>"GetChildren": 
<li>"SetEditor": 
<li>"MyPropertyChanged": 
<li>"SendRexPrimDataUpdate": 
<li>"SendObjectShapeUpdate": 
<li>"SendObjectNameUpdate": 
<li>"SendObjectDescriptionUpdate": 
</ul>


<b>Reacts on the following actions:</b>
<ul>
<li>...
</ul>
</td>
</tr>

Does not emit any actions.

<b>Doesn't depend on any components</b>.
</table>
*/

//! Each scene entity representing a prim in OpenSim sense has this component.
<<<<<<< HEAD

class EC_OpenSimPrim : public Foundation::ComponentInterface
=======
class EC_OpenSimPrim : public IComponent
>>>>>>> 9bede7d9
{
    DECLARE_EC(EC_OpenSimPrim);

    Q_OBJECT
    Q_PROPERTY(QString FullId READ getFullId DESIGNABLE false)
    Q_PROPERTY(QString ServerScriptClass READ getServerScriptClass WRITE setServerScriptClass)
    Q_PROPERTY(QString MediaUrl READ getMediaUrl WRITE setMediaUrl DESIGNABLE false) // not handled anywhere
    Q_PROPERTY(QString HoveringText READ getHoveringText WRITE setHoveringText)
    Q_PROPERTY(double SoundVolume READ getSoundVolume WRITE setSoundVolume)
    Q_PROPERTY(double SoundRadius READ getSoundRadius WRITE setSoundRadius)
    Q_PROPERTY(unsigned int Material READ getMaterial WRITE setMaterial DESIGNABLE false)
    Q_PROPERTY(unsigned int ClickAction READ getClickAction WRITE setClickAction)
    Q_PROPERTY(QVariant RegionHandle READ getRegionHandle WRITE setRegionHandle DESIGNABLE false)
    Q_PROPERTY(unsigned int LocalId READ getLocalId WRITE setLocalId DESIGNABLE false)

    Q_PROPERTY(unsigned int PrimDefaultMaterialType READ getPrimDefaultMaterialType WRITE setPrimDefaultMaterialType DESIGNABLE false)
    Q_PROPERTY(unsigned int DrawType READ getDrawType WRITE setDrawType)

    Q_PROPERTY(double DrawDistance READ getDrawDistance WRITE setDrawDistance)
    Q_PROPERTY(double LOD READ getLOD WRITE setLOD)

    Q_PROPERTY(QString CollisionMeshID READ getCollisionMeshID WRITE setCollisionMeshID)
    Q_PROPERTY(QString SoundID READ getSoundID WRITE setSoundID)
    Q_PROPERTY(QString MeshID READ getMeshID WRITE setMeshID)
    Q_PROPERTY(QString ParticleScriptID READ getParticleScriptID WRITE setParticleScriptID)
    Q_PROPERTY(QString AnimationPackageID READ getAnimationPackageID WRITE setAnimationPackageID)
    Q_PROPERTY(QString PrimDefaultTextureID READ getPrimDefaultTextureID WRITE setPrimDefaultTextureID)
    Q_PROPERTY(QString AnimationName READ getAnimationName WRITE setAnimationName)
    Q_PROPERTY(double AnimationRate READ getAnimationRate WRITE setAnimationRate)

    Q_PROPERTY(bool LightCreatesShadows READ getLightCreatesShadows WRITE setLightCreatesShadows)
    Q_PROPERTY(bool DescriptionTexture READ getDescriptionTexture WRITE setDescriptionTexture)
    Q_PROPERTY(bool ScaleToPrim READ getScaleToPrim WRITE setScaleToPrim)

    Q_PROPERTY(double PathBegin READ getPathBegin WRITE setPathBegin)
    Q_PROPERTY(double PathEnd READ getPathEnd WRITE setPathEnd)
    Q_PROPERTY(double PathScaleX READ getPathScaleX WRITE setPathScaleX)
    Q_PROPERTY(double PathScaleY READ getPathScaleY WRITE setPathScaleY)
    Q_PROPERTY(double PathShearX READ getPathShearX WRITE setPathShearX)
    Q_PROPERTY(double PathShearY READ getPathShearY WRITE setPathShearY)
    Q_PROPERTY(double PathTwist READ getPathTwist WRITE setPathTwist)
    Q_PROPERTY(double PathTwistBegin READ getPathTwistBegin WRITE setPathTwistBegin)
    Q_PROPERTY(double PathRadiusOffset READ getPathRadiusOffset WRITE setPathRadiusOffset)
    Q_PROPERTY(double PathTaperX READ getPathTaperX WRITE setPathTaperX)
    Q_PROPERTY(double PathTaperY READ getPathTaperY WRITE setPathTaperY)
    Q_PROPERTY(double PathRevolutions READ getPathRevolutions WRITE setPathRevolutions DESIGNABLE false)
    Q_PROPERTY(double PathSkew READ getPathSkew WRITE setPathSkew)
    Q_PROPERTY(double ProfileBegin READ getProfileBegin WRITE setProfileBegin)
    Q_PROPERTY(double ProfileEnd READ getProfileEnd WRITE setProfileEnd)
    Q_PROPERTY(double ProfileHollow READ getProfileHollow WRITE setProfileHollow)
    Q_PROPERTY(bool HasPrimShapeData READ getHasPrimShapeData DESIGNABLE false)
    Q_PROPERTY(QVariant SelectPriority READ getSelectPriority WRITE setSelectPriority)

    Q_PROPERTY(unsigned int UpdateFlags READ getUpdateFlags WRITE setUpdateFlags)
    Q_PROPERTY(unsigned int ParentId READ getParentId WRITE setParentId DESIGNABLE false)

    Q_PROPERTY(QVariantMap Materials READ getMaterials WRITE setMaterials DESIGNABLE false)

public:
    virtual ~EC_OpenSimPrim();

    QString getCollisionMeshID() const { return QString(CollisionMeshID.c_str()); }
    void setCollisionMeshID(QString value) { CollisionMeshID = value.toStdString(); }

    QString getSoundID() const { return QString(SoundID.c_str()); }
    void setSoundID(QString value) { SoundID = value.toStdString(); }

    QString getMeshID() const { return QString(MeshID.c_str()); }
    void setMeshID(QString value) { MeshID = value.toStdString(); DrawType = RexTypes::DRAWTYPE_MESH;}

    QString getParticleScriptID() const { return QString(ParticleScriptID.c_str()); }
    void setParticleScriptID(QString value) { ParticleScriptID = value.toStdString(); }

    QString getAnimationPackageID() const { return QString(AnimationPackageID.c_str()); }
    void setAnimationPackageID(QString value) { AnimationPackageID = value.toStdString(); }

    QString getPrimDefaultTextureID() const { return QString(PrimDefaultTextureID.c_str()); }
    void setPrimDefaultTextureID(QString value) { PrimDefaultTextureID = value.toStdString(); }

    QString getAnimationName() const { return QString(AnimationName.c_str()); }
    void setAnimationName(QString value) { AnimationName = value.toStdString(); }

    QString getMediaUrl() const { return QString(MediaUrl.c_str()); }
    void setMediaUrl(QString value) { MediaUrl = value.toStdString(); }

    QString getHoveringText() const { return QString(HoveringText.c_str()); }
    void setHoveringText(QString value) { HoveringText = value.toStdString(); }

    QString getServerScriptClass() const { return QString(ServerScriptClass.c_str()); }
    void setServerScriptClass(const QString &scriptclass) { ServerScriptClass = scriptclass.toStdString(); }

    double getSoundVolume() const { return (double)SoundVolume; }
    void setSoundVolume(double sound) { SoundVolume = (float)sound; }

    double getSoundRadius() const { return (double)SoundRadius; }
    void setSoundRadius(double sound) { SoundRadius = (float)sound; }

    void setClickAction(unsigned int mat) { ClickAction = (uint8_t)mat; }
    unsigned int getClickAction() const { return ClickAction; }

    void setMaterial(unsigned int mat) { Material = (uint8_t)mat; }
    unsigned int getMaterial() const { return Material; }

    void setPrimDefaultMaterialType(unsigned int mat) { PrimDefaultMaterialType = (uint8_t)mat; }
    unsigned int getPrimDefaultMaterialType() const { return PrimDefaultMaterialType; }

    void setDrawType(unsigned int mat) { DrawType = (uint8_t)mat; }
    unsigned int getDrawType() const { return DrawType; }

    void setRegionHandle(const QVariant &reg) { RegionHandle = reg.toULongLong(); }
    QVariant getRegionHandle() const { return QVariant(static_cast<qulonglong>(RegionHandle)); }

    void setLocalId(unsigned int lid) { LocalId = (uint32_t)lid; }
    unsigned int getLocalId() const { return LocalId; }

    // PRIM SHAPE PROPERTIES

    // 0 to 1, quanta = 0.01
    double getPathBegin() const { return (double)PathBegin.Get(); }
    void setPathBegin(double value) { value = clamp<double>(value, 0.00, 1.00); PathBegin.Set((float)value, AttributeChange::Local); }

    // 0 to 1, quanta = 0.01
    double getPathEnd()const  { return (double)PathEnd.Get(); }
    void setPathEnd(double value) { value = clamp<double>(value, 0.00, 1.00); PathEnd.Set((float)value, AttributeChange::Local); }

    // 0 to 1, quanta = 0.01
    double getPathScaleX() const { return (double)PathScaleX.Get(); }
    void setPathScaleX(double value) { value = clamp<double>(value, 0.00, 1.00); PathScaleX.Set((float)value, AttributeChange::Local); }

    // 0 to 1, quanta = 0.01
    double getPathScaleY() const { return (double)PathScaleY.Get(); }
    void setPathScaleY(double value) { value = clamp<double>(value, 0.00, 1.00); PathScaleY.Set((float)value, AttributeChange::Local); }

    // -.5 to .5, quanta = 0.01
    double getPathShearX() const { return (double)PathShearX.Get(); }
    void setPathShearX(double value) { value = clamp<double>(value, -0.50, 0.50); PathShearX.Set((float)value, AttributeChange::Local); }

    // -.5 to .5, quanta = 0.01
    double getPathShearY() const { return (double)PathShearY.Get(); }
    void setPathShearY(double value) { value = clamp<double>(value, -0.50, 0.50); PathShearY.Set((float)value, AttributeChange::Local); }

    // -1 to 1, quanta = 0.01
    double getPathTwist() const { return (double)PathTwist.Get(); }
    void setPathTwist(double value) { value = clamp<double>(value, -1.00, 1.00); PathTwist.Set((float)value, AttributeChange::Local); }

    // -1 to 1, quanta = 0.01
    double getPathTwistBegin() const { return (double)PathTwistBegin.Get(); }
    void setPathTwistBegin(double value) { value = clamp<double>(value, -1.00, 1.00); PathTwistBegin.Set((float)value, AttributeChange::Local); }

    // -1 to 1, quanta = 0.01
    double getPathRadiusOffset() const { return (double)PathRadiusOffset.Get(); }
    void setPathRadiusOffset(double value) { value = clamp<double>(value, -1.00, 1.00); PathRadiusOffset.Set((float)value, AttributeChange::Local); }

    // -1 to 1, quanta = 0.01
    double getPathTaperX() const { return (double)PathTaperX.Get(); }
    void setPathTaperX(double value) { value = clamp<double>(value, -1.00, 1.00); PathTaperX.Set((float)value, AttributeChange::Local); }

    // -1 to 1, quanta = 0.01
    double getPathTaperY() const { return (double)PathTaperY.Get(); }
    void setPathTaperY(double value) { value = clamp<double>(value, -1.00, 1.00); PathTaperY.Set((float)value, AttributeChange::Local); }

    // 0 to 3, quanta = 0.015
    double getPathRevolutions() const { return (double)PathRevolutions.Get(); }
    void setPathRevolutions(double value) { value = clamp<double>(value, 0.000, 3.000); PathRevolutions.Set((float)value, AttributeChange::Local); }

    // -1 to 1, quanta = 0.01
    double getPathSkew() const { return (double)PathSkew.Get(); }
    void setPathSkew(double value) { value = clamp<double>(value, -1.00, 1.00); PathSkew.Set((float)value, AttributeChange::Local); }
    
    // 0 to 1, quanta = 0.01
    double getProfileBegin() const { return (double)ProfileBegin.Get(); }
    void setProfileBegin(double value) { value = clamp<double>(value, 0.00, 1.00); ProfileBegin.Set((float)value, AttributeChange::Local); }

    // 0 to 1, quanta = 0.01
    double getProfileEnd() const { return (double)ProfileEnd.Get(); }
    void setProfileEnd(double value) { value = clamp<double>(value, 0.00, 1.00); ProfileEnd.Set((float)value, AttributeChange::Local); }

    // 0 to 1, quanta = 0.01
    double getProfileHollow() const { return (double)ProfileHollow.Get(); }
    void setProfileHollow(double value) { value = clamp<double>(value, 0.00, 1.00); ProfileHollow.Set((float)value, AttributeChange::Local); }

    bool getHasPrimShapeData() const { return HasPrimShapeData; }

    QString getFullId() const { return QString(FullId.ToString().c_str()); }

    bool getLightCreatesShadows() const { return LightCreatesShadows; }
    void setLightCreatesShadows(bool value) { LightCreatesShadows = value; }

    bool getDescriptionTexture() const { return DescriptionTexture; }
    void setDescriptionTexture(bool value) { DescriptionTexture = value; }

    bool getScaleToPrim() const { return ScaleToPrim; }
    void setScaleToPrim(bool value) { ScaleToPrim = value; }

    double getAnimationRate() const { return (double)AnimationRate; }
    void setAnimationRate(double value) { AnimationRate = (float)value; }

    void setSelectPriority(const QVariant value) { SelectPriority = value.toULongLong(); }
    QVariant getSelectPriority() const { return QVariant(static_cast<qulonglong>(SelectPriority)); }

    void setParentId(unsigned int value) { ParentId = value; } ///\todo send the update packet upstream
    unsigned int getParentId() const { return ParentId; }

    void setUpdateFlags(unsigned int value) { UpdateFlags = value; }
    unsigned int getUpdateFlags() const { return UpdateFlags; }

    QVariantMap getMaterials() const;
    void setMaterials(QVariantMap &qvmap);

#ifdef _DEBUG
    void PrintDebug();
#endif

    ///\todo Maybe make the variables private?
    // !ID related
    uint64_t RegionHandle;
    uint32_t LocalId;
    RexUUID FullId;
    uint32_t ParentId;
    uint8_t State;
    uint32_t CRC;
    uint16_t TimeDilation;
    uint8_t PCode;

    DEFINE_QPROPERTY_ATTRIBUTE(QString, Name);
    DEFINE_QPROPERTY_ATTRIBUTE(QString, Description);

    std::string HoveringText;
    std::string MediaUrl;

    uint8_t Material;
    uint8_t ClickAction;
    uint32_t UpdateFlags;

    std::string ServerScriptClass;

    RexTypes::RexAssetID CollisionMeshID;

    RexTypes::RexAssetID SoundID;
    float SoundVolume;
    float SoundRadius;

    uint8_t *TextureAnimBuffer; //this is here as a buffer, since we don't use the TextureAnim yet
    uint8_t *NameValueBuffer; //this is here as a buffer, since we don't use the NameValue yet
    uint8_t *DataBuffer; //this is here as a buffer, since we don't use the Data yet
    uint8_t *TextColor;

    int32_t SelectPriority;

    RexUUID Sound;
    RexUUID OwnerID;

    float Gain;
    float Radius;

    uint8_t JointType;
    uint8_t Flags;

    Vector3df JointPivot;
    Vector3df JointAxisOrAnchor;

    //! Drawing related variables
    Vector3df Scale; //not a property
    uint8_t DrawType; //enum!
    DEFINE_QPROPERTY_ATTRIBUTE(bool, IsVisible);
    DEFINE_QPROPERTY_ATTRIBUTE(bool, CastShadows);

    DEFINE_QPROPERTY_ATTRIBUTE(float, DrawDistance);
    DEFINE_QPROPERTY_ATTRIBUTE(float, LOD);

    //bool IsVisible; 
    //bool CastShadows; 
    bool LightCreatesShadows;
    bool DescriptionTexture;
    bool ScaleToPrim;
    //float DrawDistance;
    //float LOD;

    RexTypes::RexAssetID MeshID;
    RexTypes::RexAssetID ParticleScriptID; 

    //! Animation
    RexTypes::RexAssetID AnimationPackageID;
    std::string AnimationName;
    float AnimationRate;

    //! reX materials
    MaterialMap Materials; //not a property

    //! Primitive texture entry data
    RexTypes::RexAssetID PrimDefaultTextureID;
    TextureMap PrimTextures; //not a property

    Color PrimDefaultColor; //not a property
    ColorMap PrimColors; //not a property

    uint8_t PrimDefaultMaterialType;
    MaterialTypeMap PrimMaterialTypes; //not a property

    float PrimDefaultRepeatU;
    float PrimDefaultRepeatV;
    float PrimDefaultOffsetU;
    float PrimDefaultOffsetV;
    float PrimDefaultUVRotation;
    UVParamMap PrimRepeatU;
    UVParamMap PrimRepeatV;
    UVParamMap PrimOffsetU;
    UVParamMap PrimOffsetV;
    UVParamMap PrimUVRotation;

    //! Primitive shape related variables
    DEFINE_QPROPERTY_ATTRIBUTE(int, PathCurve);
    DEFINE_QPROPERTY_ATTRIBUTE(int, ProfileCurve);

    Attribute<float> PathBegin;
    Attribute<float> PathEnd;
    Attribute<float> PathScaleX;
    Attribute<float> PathScaleY;
    Attribute<float> PathShearX;
    Attribute<float> PathShearY;
    Attribute<float> PathTwist;
    Attribute<float> PathTwistBegin;
    Attribute<float> PathRadiusOffset;
    Attribute<float> PathTaperX;
    Attribute<float> PathTaperY;
    Attribute<float> PathRevolutions;
    Attribute<float> PathSkew;
    Attribute<float> ProfileBegin;
    Attribute<float> ProfileEnd;
    Attribute<float> ProfileHollow;

    /*uint8_t PathCurve; 
    uint8_t ProfileCurve;

    float PathBegin;
    float PathEnd;
    float PathScaleX;
    float PathScaleY;
    float PathShearX;
    float PathShearY;
    float PathTwist;
    float PathTwistBegin;
    float PathRadiusOffset;
    float PathTaperX;
    float PathTaperY;
    float PathRevolutions;
    float PathSkew;
    float ProfileBegin;
    float ProfileEnd;
    float ProfileHollow;*/
    bool HasPrimShapeData;

public slots:
    QStringList GetChildren();

    void SetEditor(QObject *editor);
    void MyPropertyChanged(QObject * obj, const QString & property_name, const QVariant & old_value, const QVariant & new_value);
    void SendRexPrimDataUpdate();
    void SendObjectShapeUpdate();
    void SendObjectNameUpdate();
    void SendObjectDescriptionUpdate();

signals:
    void RexPrimDataChanged(Scene::Entity*);
    void PrimShapeChanged(const EC_OpenSimPrim&);
    void PrimNameChanged(const EC_OpenSimPrim&);
    void PrimDescriptionChanged(const EC_OpenSimPrim&);

private:
    EC_OpenSimPrim(IModule* module);

    QObject *editor_;

    QTimer *rex_prim_data_timer_;
    QTimer *object_shape_update_timer_;
    QTimer *object_name_update_timer_;
    QTimer *object_description_update_timer_;

    QStringList rex_prim_data_properties_;
    QStringList object_shape_update_properties_;
};

#endif<|MERGE_RESOLUTION|>--- conflicted
+++ resolved
@@ -95,12 +95,7 @@
 */
 
 //! Each scene entity representing a prim in OpenSim sense has this component.
-<<<<<<< HEAD
-
-class EC_OpenSimPrim : public Foundation::ComponentInterface
-=======
 class EC_OpenSimPrim : public IComponent
->>>>>>> 9bede7d9
 {
     DECLARE_EC(EC_OpenSimPrim);
 
