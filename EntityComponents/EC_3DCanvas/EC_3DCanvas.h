--- conflicted
+++ resolved
@@ -28,7 +28,6 @@
 class QWidget;
 class QTimer;
 
-<<<<<<< HEAD
 /**
 
 <table class="header">
@@ -65,10 +64,8 @@
 </table>
 
 */
-class EC_3DCanvas : public Foundation::ComponentInterface
-=======
+
 class EC_3DCanvas : public IComponent
->>>>>>> 9279ec76
 {
     Q_OBJECT
     DECLARE_EC(EC_3DCanvas);
