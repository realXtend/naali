// For conditions of distribution and use, see copyright notice in license.txt

#ifndef incl_EC_OpenSimPresence_h
#define incl_EC_OpenSimPresence_h

#include "IComponent.h"
#include "RexUUID.h"
#include "Declare_EC.h"

<<<<<<< HEAD
/**
<table class="header">
<tr>
<td>
<h2>OpenSimPresence</h2>
This component is present on all agents when connected to an OpenSim world. 

Registered by RexLogic::RexLogicModule.

<b>No Attributes</b>.

<b>Exposes the following scriptable functions:</b>
<ul>
<li>"QGetFullName": 
<li>"QGetUUIDString": 
</ul>

<b>Reacts on the following actions:</b>
<ul>
<li>...
</ul>
</td>
</tr>

Does not emit any actions.

<b>Doesn't depend on any components</b>.
</table>
*/
class EC_OpenSimPresence : public Foundation::ComponentInterface
=======
//! This component is present on all agents when connected to an OpenSim world. 
class EC_OpenSimPresence : public IComponent
>>>>>>> 9279ec76
{

    Q_OBJECT

    DECLARE_EC(EC_OpenSimPresence);

public slots:
    QString QGetFullName() const;
    QString QGetUUIDString() const;

public:
    virtual ~EC_OpenSimPresence();

    //! set first name
    void SetFirstName(const std::string &name);

    //! get first name
    std::string GetFirstName() const;

    //! set last name
    void SetLastName(const std::string &name);

    //! get last name
    std::string GetLastName() const;

    //! get full name
    std::string GetFullName() const;

    // !ID related
    uint64_t regionHandle;
    int32_t localId;
    RexUUID agentId;
    uint32_t parentId;

private:
    /// Constructor.
    /// @param module Owner module.
    EC_OpenSimPresence(IModule* module);

    //! first name of avatar
    std::string first_name_;

    //! last name of avatar
    std::string last_name_;
};

#endif<|MERGE_RESOLUTION|>--- conflicted
+++ resolved
@@ -7,7 +7,6 @@
 #include "RexUUID.h"
 #include "Declare_EC.h"
 
-<<<<<<< HEAD
 /**
 <table class="header">
 <tr>
@@ -37,11 +36,7 @@
 <b>Doesn't depend on any components</b>.
 </table>
 */
-class EC_OpenSimPresence : public Foundation::ComponentInterface
-=======
-//! This component is present on all agents when connected to an OpenSim world. 
 class EC_OpenSimPresence : public IComponent
->>>>>>> 9279ec76
 {
 
     Q_OBJECT
