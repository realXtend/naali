/**
 *  For conditions of distribution and use, see copyright notice in license.txt
 *
 *  @file   EC_ProximityTrigger.cpp
 *  @brief  EC_ProximityTrigger reports distance, each frame, of other entities that also have EC_ProximityTrigger component
 */

#include "StableHeaders.h"
#include "EC_ProximityTrigger.h"

#include "Entity.h"
#include "SceneManager.h"
#include "EC_Placeable.h"
#include "LoggingFunctions.h"
#include "FrameAPI.h"

<<<<<<< HEAD
EC_ProximityTrigger::EC_ProximityTrigger(IModule *module)
    :IComponent(module->GetFramework()),
=======
DEFINE_POCO_LOGGING_FUNCTIONS("EC_ProximityTrigger")

EC_ProximityTrigger::EC_ProximityTrigger(IModule *module) :
    IComponent(module->GetFramework()),
>>>>>>> 2e027da9
    active(this, "Is active", true),
    thresholdDistance(this, "Threshold distance", 0.0f),
    period(this, "Period", 0.0f)
{
    SetUpdateMode();
    connect(this, SIGNAL(OnAttributeChanged(IAttribute*, AttributeChange::Type)), SLOT(OnAttributeUpdated(IAttribute*)));
}

EC_ProximityTrigger::~EC_ProximityTrigger()
{
}

void EC_ProximityTrigger::OnAttributeUpdated(IAttribute* attr)
{
    if (attr == &period)
        SetUpdateMode();
}

void EC_ProximityTrigger::Update(float timeStep)
{
    if (!active.Get())
        return;
    float threshold = thresholdDistance.Get();
    
    Scene::Entity* entity = GetParentEntity();
    if (!entity)
        return;
    Scene::SceneManager* mgr = entity->GetScene();
    if (!mgr)
        return;
    EC_Placeable* placeable = entity->GetComponent<EC_Placeable>().get();
    if (!placeable)
        return;
    
    Scene::EntityList otherTriggers = mgr->GetEntitiesWithComponent(EC_ProximityTrigger::TypeNameStatic());
    for(Scene::EntityList::iterator i = otherTriggers.begin(); i != otherTriggers.end(); ++i)
    {
        Scene::Entity* otherEntity = (*i).get();
        if (otherEntity != entity)
        {
            EC_Placeable* otherPlaceable = otherEntity->GetComponent<EC_Placeable>().get();
            if (!otherPlaceable)
                continue;
            Vector3df offset = placeable->transform.Get().position - otherPlaceable->transform.Get().position;
            float distance = offset.getLength();
            
            if ((threshold <= 0.0f) || (distance <= threshold))
            {
                emit Triggered(otherEntity, distance);
            }
        }
    }
}

void EC_ProximityTrigger::SetUpdateMode()
{
    FrameAPI* frame = framework_->Frame();
    
    float perSec = period.Get();
    if (perSec <= 0.0f)
    {
        // Update every frame
        connect(frame, SIGNAL(Updated(float)), this, SLOT(Update(float)));
    }
    else
    {
        // Update periodically
        disconnect(frame, SIGNAL(Updated(float)), this, SLOT(Update(float)));
        frame->DelayedExecute(perSec, this, SLOT(PeriodicUpdate()));
    }
}

void EC_ProximityTrigger::PeriodicUpdate()
{
    // Set up the next periodic update
    float perSec = period.Get();
    if (perSec > 0.0f)
        framework_->Frame()->DelayedExecute(perSec, this, SLOT(PeriodicUpdate()));
    
    Update(perSec);
}
<|MERGE_RESOLUTION|>--- conflicted
+++ resolved
@@ -14,15 +14,8 @@
 #include "LoggingFunctions.h"
 #include "FrameAPI.h"
 
-<<<<<<< HEAD
-EC_ProximityTrigger::EC_ProximityTrigger(IModule *module)
-    :IComponent(module->GetFramework()),
-=======
-DEFINE_POCO_LOGGING_FUNCTIONS("EC_ProximityTrigger")
-
 EC_ProximityTrigger::EC_ProximityTrigger(IModule *module) :
     IComponent(module->GetFramework()),
->>>>>>> 2e027da9
     active(this, "Is active", true),
     thresholdDistance(this, "Threshold distance", 0.0f),
     period(this, "Period", 0.0f)
