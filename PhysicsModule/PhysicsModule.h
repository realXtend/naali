--- conflicted
+++ resolved
@@ -5,7 +5,7 @@
 
 #include "PhysicsModuleApi.h"
 #include "IModule.h"
-
+#include "ConsoleCommand.h"
 #include "ForwardDefines.h"
 #include "SceneFwd.h"
 
@@ -49,31 +49,17 @@
     /// Name of this module.
     static const std::string moduleName;
     
-<<<<<<< HEAD
     /// Toggles physics debug geometry
-    Console::CommandResult ConsoleToggleDebugGeometry(const StringVector& params);
+    ConsoleCommandResult ConsoleToggleDebugGeometry(const StringVector& params);
 
     /// Stops physics
-    Console::CommandResult ConsoleStopPhysics(const StringVector& params);
+    ConsoleCommandResult ConsoleStopPhysics(const StringVector& params);
     
     /// Starts physics
-    Console::CommandResult ConsoleStartPhysics(const StringVector& params);
+    ConsoleCommandResult ConsoleStartPhysics(const StringVector& params);
     
     /// Autoassigns static rigid bodies with collision meshes to visible meshes
-    Console::CommandResult ConsoleAutoCollisionMesh(const StringVector& params);
-=======
-    //! Toggles physics debug geometry
-    ConsoleCommandResult ConsoleToggleDebugGeometry(const StringVector& params);
-
-    //! Stops physics
-    ConsoleCommandResult ConsoleStopPhysics(const StringVector& params);
-    
-    //! Starts physics
-    ConsoleCommandResult ConsoleStartPhysics(const StringVector& params);
-    
-    //! Autoassigns static rigid bodies with collision meshes to visible meshes
     ConsoleCommandResult ConsoleAutoCollisionMesh(const StringVector& params);
->>>>>>> 89fe40cb
     
     /// IDebugDraw override
     virtual void drawLine(const btVector3& from, const btVector3& to, const btVector3& color);
