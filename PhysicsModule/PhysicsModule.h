--- conflicted
+++ resolved
@@ -142,14 +142,10 @@
     /// Debug geometry enabled flag
     bool drawDebugGeometry_;
     
-<<<<<<< HEAD
-    /// Lines object for the debug geometry
-=======
-    //! Debug geometry manually enabled/disabled (with physicsdebug console command). If true, do not automatically enable/disable debug geometry anymore
+    /// Debug geometry manually enabled/disabled (with physicsdebug console command). If true, do not automatically enable/disable debug geometry anymore
     bool drawDebugManuallySet_;
     
-    //! Lines object for the debug geometry
->>>>>>> d5442fdb
+    /// Lines object for the debug geometry
     DebugLines* debugGeometryObject_;
     
     /// Whether should run physics. Default true
