// For conditions of distribution and use, see copyright notice in license.txt

#ifndef incl_Physics_EC_VolumeTrigger_h
#define incl_Physics_EC_VolumeTrigger_h

#include "IComponent.h"
#include "Declare_EC.h"
#include "Core.h"

// forward declares
namespace Physics { class PhysicsModule; class PhysicsWorld; }
namespace Scene { class Entity; }
class EC_RigidBody;

/// Physics volume trigger component
/**
<table class="header">
<tr>
<td>
<h2>VolumeTrigger</h2>
Physics volume trigger component

Registered by Physics::PhysicsModule.

<b>Attributes</b>:
<ul>
<li>bool: byPivot
<div>If false (default), triggers by entity volume. If true, triggers by entity pivot point (ie. entity pivot point enters/leaves the volume).</div>
<li>QVariantList: entities
<div>List of interesting entities by name. Events are dispatched only for entities in this list, other entities are ignored. 
Leave empty to get events for all entities in the scene.</div>
</ul>

<b>Exposes the following scriptable functions:</b>
<ul>
<li> "GetNumEntitiesInside": return number of entities currently inside the volume trigger
<li> "GetEntityInside": return an entity that is currently inside the volume trigger
        \param idx Index
<li> "GetEntityInsidePercent": return an approximate percent of how much of the entity is inside this volume, returns value in the range [0,1]
        \param entity Entity to test
<li> "GetEntityInsidePercentByName": return an approximate percent of how much of the entity is inside this volume, returns value in the range [0,1]
        \param name Name of the entity to test
<li> "IsInterestingEntity": return true if the volume trigger events are send for this entity
        \param name Name of the entity to test
<li> "IsPivotInside": return true if the pivot point of the entity is inside this volume trigger
        \param entity Entity to test
</ul>

<b>Reacts on the following actions:</b>
<ul>
<li>...
</ul>
</td>
</tr>

Does not emit any actions.

<b>Depends on the component RigitBody.</b>.

\note If you use 'byPivot' -option or use IsPivotInside-function, the pivot point shouldn't be outside the mesh (or physics collision primitive) because physics collisions are used for efficiency even in this case.
\todo If you add an entity to the 'interesting entities list', no signals may get send for that entity,
      and it may not show up in any list of entities contained in this volume trigger until that entity moves.
      Also if you enable/disable 'byPivot' option when entities are inside the volume, no signals may get send for those entities,
      and they may not show up in any list of entities contained in this volume trigger until the entities move.

</table>
*/
class EC_VolumeTrigger : public IComponent
{
    friend class Physics::PhysicsWorld;
    
    Q_OBJECT
    DECLARE_EC(EC_VolumeTrigger)

public:
    /// Pivot trigger flag. If false (default), triggers by entity volume. If true, triggers by entity pivot point (ie. entity pivot points enters/leaves the volume).
    Q_PROPERTY(bool byPivot READ getbyPivot WRITE setbyPivot)
    DEFINE_QPROPERTY_ATTRIBUTE(bool, byPivot)

    /// List of interesting entities by name. If the list is non-empty, this volume trigger only sends signals for entities that are on this list.
    Q_PROPERTY(QVariantList entities READ getentities WRITE setentities);
    DEFINE_QPROPERTY_ATTRIBUTE(QVariantList, entities);

    virtual ~EC_VolumeTrigger();

    /// Set component as serializable.
    virtual bool IsSerializable() const { return true; }

signals:
    void EntityEnter(Scene::Entity* entity/*, const Vector3df& position*/);
    void EntityLeave(Scene::Entity* entity/*, const Vector3df& position*/);

public slots:
    /// Get a list of entities currently residing inside the volume.
    /** \note Return value is invalidated by physics update.
        \return list of entities
     */
    QList<Scene::EntityWeakPtr> GetEntitiesInside() const;

    /// Returns number of entities inside this volume trigger. 
    /** Use with GetEntityInside() to get all entities inside this volume.
        \note Return value is invalidated by physics update.
        \return Number of entities inside this volume
    */
    int GetNumEntitiesInside() const;

    /// Gets entity that is inside this volume trigger with specified index.
    /** Use with GetNumEntitiesInside() to get all entities inside this volume.
        \note Use together with GetNumEntitiesInside() during the same physics
              update frame, because physics update may change the number of 
              entities inside the volume.
    */
    Scene::Entity* GetEntityInside(int idx) const;

    /// Returns a list of entities by name which currently reside inside the volume.
    /** \note Return value is invalidated by physics update.
        \return list of entity names
     */
    QStringList GetEntityNamesInside() const;

    /// Returns an approximate percent of how much of the entity is inside this volume, [0,1]
    /** If entity is not inside this volume at all, returns 0, if entity is completely inside this volume, returns 1.
        \note Uses axis aligned bounding boxes for calculations, so it is not accurate.
        \note Return value is invalidated by physics update.

        \param entity entity
        \return approximated percent of how much of the entity is inside this volume
    */
    float GetEntityInsidePercent(const Scene::Entity* entity) const;


    /// Returns an approximate percent of how much of the entity is inside this volume, [0,1]
    /** If entity is not inside this volume at all, returns 0, if entity is completely inside this volume, returns 1.
        \note Uses axis aligned bounding boxes for calculations, so it is not accurate.
        \note Return value is invalidated by physics update.

        \param name entity name
        \return approximated percent of how much of the entity is inside this volume
    */
    float GetEntityInsidePercentByName(const QString &name) const;

    /// Returns true if specified entity can be found in the 'interesting entities' list
    /** If list of entities for this volume trigger is empty, returns always true for any entity name
        (even non-existing ones)
        \param name entity name
        \return true if events are triggered for the names entity, false otherwise
    */
    bool IsInterestingEntity(const QString &name) const;

    /// Returns true if the pivot point of the specified entity is inside this volume trigger
    /** \note Return value is invalidated by physics update.
        
        \return true if the pivot point of the specified entity is inside the volume, false otherwise
    */
    bool IsPivotInside(Scene::Entity *entity) const;

    /// Returns true if given world coordinate point is inside volume. 
    bool IsInsideVolume(const Vector3df& point) const;

private slots:
<<<<<<< HEAD
    /// Called when some of the attributes has been changed.
    void AttributeUpdated(IAttribute *attribute);
=======
    //! Called when some of the attributes has been changed.
    void OnAttributeUpdated(IAttribute *attribute);
>>>>>>> 2e027da9

    void UpdateSignals();

    /// Check for rigid body component and connect to its signal
    void CheckForRigidBody();

    /// Collisions have been processed for the scene the parent entity is in
    void OnPhysicsUpdate();

    /// Called when physics collisions occurs.
    void OnPhysicsCollision(Scene::Entity* otherEntity, const Vector3df& position, const Vector3df& normal, float distance, float impulse, bool newCollision);

    /// Called when entity inside this volume is removed from the scene
    void OnEntityRemoved(Scene::Entity* entity);

private:
    /// constructor
    /** \param module Physics module
     */
    EC_VolumeTrigger(IModule* module);

    /// Rigid body component that is needed for collision signals
    boost::weak_ptr<EC_RigidBody> rigidbody_;

    /// Map of entities inside this volume. 
    /** The value is used in physics update to see if the entity is still inside
        this volume or if it left the volume during last physics update.
    */
    QMap<Scene::EntityWeakPtr, bool> entities_;

    /// Owner module of this component
    Physics::PhysicsModule *owner_;
};

#endif<|MERGE_RESOLUTION|>--- conflicted
+++ resolved
@@ -158,13 +158,8 @@
     bool IsInsideVolume(const Vector3df& point) const;
 
 private slots:
-<<<<<<< HEAD
     /// Called when some of the attributes has been changed.
-    void AttributeUpdated(IAttribute *attribute);
-=======
-    //! Called when some of the attributes has been changed.
     void OnAttributeUpdated(IAttribute *attribute);
->>>>>>> 2e027da9
 
     void UpdateSignals();
 
