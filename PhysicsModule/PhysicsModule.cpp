--- conflicted
+++ resolved
@@ -65,24 +65,13 @@
 namespace Physics
 {
 
-<<<<<<< HEAD
 PhysicsModule::PhysicsModule()
 :IModule("Physics"),
 drawDebugGeometry_(false),
+drawDebugManuallySet_(false),
 runPhysics_(true),
 debugGeometryObject_(0),
 debugDrawMode_(0)
-=======
-const std::string PhysicsModule::moduleName = std::string("Physics");
-
-PhysicsModule::PhysicsModule() :
-    IModule(NameStatic()),
-    drawDebugGeometry_(false),
-    drawDebugManuallySet_(false),
-    runPhysics_(true),
-    debugGeometryObject_(0),
-    debugDrawMode_(0)
->>>>>>> d5442fdb
 {
 }
 
