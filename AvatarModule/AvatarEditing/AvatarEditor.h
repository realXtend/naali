// For conditions of distribution and use, see copyright notice in license.txt

#ifndef incl_Avatar_AvatarEditor_h
#define incl_Avatar_AvatarEditor_h

#include "AvatarModule.h"
#include "AvatarModuleApi.h"

#include "ui_avatareditor.h"

#include <QWidget>

class QTabWidget;
class EC_Avatar;
class AvatarDescAsset;
typedef boost::shared_ptr<AvatarDescAsset> AvatarDescAssetPtr;

namespace Avatar
{
    /// Avatar editing window. Owned by RexLogicModule.
    class AV_MODULE_API AvatarEditor : public QWidget, public Ui::AvatarEditor
    {
        Q_OBJECT

    public:
        explicit AvatarEditor(AvatarModule *avatar_module);
        ~AvatarEditor();

    public slots:
        /// Rebuild edit view
        void RebuildEditView();
        
<<<<<<< HEAD
        /// Export click handler
        void ExportAvatar();

        /// Local export click handler
        void ExportAvatarLocal();

        /// New avatar click handler
        void LoadAvatar();

        /// Revert click handler
        void RevertAvatar();

        /// Change texture click handler
        void ChangeTexture();

        /// New attachment click handler
        void AddAttachment();

        /// Remove attachment click handler
=======
        //! Save avatar
        void SaveAvatar();
        
        //! Load new avatar asset
        void LoadAvatar();

        //! Revert avatar edits
        void RevertAvatar();

        //! Change texture
        void ChangeTexture();

        //! New attachment
        void AddAttachment();

        //! Remove attachment
>>>>>>> 6050ce87
        void RemoveAttachment();

        /// Bone modifier scrollbar value handler
        void BoneModifierValueChanged(int value);

        /// Morph modifier scrollbar value handler
        void MorphModifierValueChanged(int value);

        /// Master appearance modifier scrollbar value handler
        void MasterModifierValueChanged(int value);

        //! Set avatar entity and asset to edit
        void SetEntityToEdit(Scene::EntityPtr entity);
        
    protected:
        /// QWidget override.
        void changeEvent(QEvent* e);

signals:
        void EditorStatus(const QString &message, int timeout = 7000);
        void EditorError(const QString &message, int timeout = 7000);
        void EditorHideMessages();

    private:
        /// Owner module.
        AvatarModule *avatar_module_;

        /// Create editor window
        void InitEditorWindow();
        
        //! Get the avatar entity, avatar component, and avatar description. If all are non-null, return true
        bool GetAvatarDesc(Scene::Entity*& entity, EC_Avatar*& avatar, AvatarDescAsset*& desc);

        /// Clear a panel
        void ClearPanel(QWidget* panel);

        /// Create or get a tabbed scrollarea panel
        QWidget* GetOrCreateTabScrollArea(QTabWidget* tabs, const std::string& name);

        /// Ask a filename from the user. Store the directory used.
        std::string GetOpenFileName(const std::string& filter, const std::string& prompt);

        /// Ask a filename from the user for saving. Store the directory used.
        std::string GetSaveFileName(const std::string& filter, const std::string& prompt);

        /// Last used directory for selecting avatars, attachments, textures
        std::string last_directory_;

        //! Avatar entity to edit
        Scene::EntityWeakPtr avatarEntity_;
        //! Avatar asset to edit
        boost::weak_ptr<AvatarDescAsset> avatarAsset_;

        bool reverting_;
    };
}

#endif<|MERGE_RESOLUTION|>--- conflicted
+++ resolved
@@ -17,7 +17,7 @@
 
 namespace Avatar
 {
-    /// Avatar editing window. Owned by RexLogicModule.
+    //! Avatar editing window. Owned by RexLogicModule.
     class AV_MODULE_API AvatarEditor : public QWidget, public Ui::AvatarEditor
     {
         Q_OBJECT
@@ -27,30 +27,9 @@
         ~AvatarEditor();
 
     public slots:
-        /// Rebuild edit view
+        //! Rebuild edit view
         void RebuildEditView();
         
-<<<<<<< HEAD
-        /// Export click handler
-        void ExportAvatar();
-
-        /// Local export click handler
-        void ExportAvatarLocal();
-
-        /// New avatar click handler
-        void LoadAvatar();
-
-        /// Revert click handler
-        void RevertAvatar();
-
-        /// Change texture click handler
-        void ChangeTexture();
-
-        /// New attachment click handler
-        void AddAttachment();
-
-        /// Remove attachment click handler
-=======
         //! Save avatar
         void SaveAvatar();
         
@@ -67,16 +46,15 @@
         void AddAttachment();
 
         //! Remove attachment
->>>>>>> 6050ce87
         void RemoveAttachment();
 
-        /// Bone modifier scrollbar value handler
+        //! Bone modifier scrollbar value handler
         void BoneModifierValueChanged(int value);
 
-        /// Morph modifier scrollbar value handler
+        //! Morph modifier scrollbar value handler
         void MorphModifierValueChanged(int value);
 
-        /// Master appearance modifier scrollbar value handler
+        //! Master appearance modifier scrollbar value handler
         void MasterModifierValueChanged(int value);
 
         //! Set avatar entity and asset to edit
@@ -92,28 +70,28 @@
         void EditorHideMessages();
 
     private:
-        /// Owner module.
+        //! Owner module.
         AvatarModule *avatar_module_;
 
-        /// Create editor window
+        //! Create editor window
         void InitEditorWindow();
         
         //! Get the avatar entity, avatar component, and avatar description. If all are non-null, return true
         bool GetAvatarDesc(Scene::Entity*& entity, EC_Avatar*& avatar, AvatarDescAsset*& desc);
 
-        /// Clear a panel
+        //! Clear a panel
         void ClearPanel(QWidget* panel);
 
-        /// Create or get a tabbed scrollarea panel
+        //! Create or get a tabbed scrollarea panel
         QWidget* GetOrCreateTabScrollArea(QTabWidget* tabs, const std::string& name);
 
-        /// Ask a filename from the user. Store the directory used.
+        //! Ask a filename from the user. Store the directory used.
         std::string GetOpenFileName(const std::string& filter, const std::string& prompt);
 
-        /// Ask a filename from the user for saving. Store the directory used.
+        //! Ask a filename from the user for saving. Store the directory used.
         std::string GetSaveFileName(const std::string& filter, const std::string& prompt);
 
-        /// Last used directory for selecting avatars, attachments, textures
+        //! Last used directory for selecting avatars, attachments, textures
         std::string last_directory_;
 
         //! Avatar entity to edit
