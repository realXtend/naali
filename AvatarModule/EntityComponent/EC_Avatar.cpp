// For conditions of distribution and use, see copyright notice in license.txt

#include "StableHeaders.h"
#include "DebugOperatorNew.h"
#include "EntityComponent/EC_Avatar.h"
#include "RexTypes.h"
#include "EC_Mesh.h"
#include "EC_AnimationController.h"
#include "EC_Placeable.h"
#include "AssetAPI.h"
#include "IAssetTransfer.h"
#include "AvatarDescAsset.h"
#include "Entity.h"
#include "OgreConversionUtils.h"

#include <Ogre.h>
#include <QDomDocument>

#include "LoggingFunctions.h"
DEFINE_POCO_LOGGING_FUNCTIONS("EC_Avatar")

#include "MemoryLeakCheck.h"

using namespace RexTypes;

void ApplyBoneModifier(Scene::Entity* entity, const BoneModifier& modifier, float value);
void ResetBones(Scene::Entity* entity);
Ogre::Bone* GetAvatarBone(Scene::Entity* entity, const std::string& bone_name);
void HideVertices(Ogre::Entity*, std::set<uint> vertices_to_hide);
void GetInitialDerivedBonePosition(Ogre::Node* bone, Ogre::Vector3& position);

// Regrettable magic value
static const float FIXED_HEIGHT_OFFSET = -0.87f;

EC_Avatar::EC_Avatar(IModule* module) :
    IComponent(module->GetFramework()),
    appearanceId(this, "Appearance ref", "")
{
<<<<<<< HEAD
    connect(this, SIGNAL(OnAttributeChanged(IAttribute*, AttributeChange::Type)),
=======
    EventManager *event_manager = framework_->GetEventManager().get();
    if(event_manager)
    {
        event_manager->RegisterEventSubscriber(this, 99);
        asset_event_category_ = event_manager->QueryEventCategory("Asset");
    }
    else
    {
        LogWarning("Event manager was not valid.");
    }
    
    connect(this, SIGNAL(AttributeChanged(IAttribute*, AttributeChange::Type)),
>>>>>>> 700ff8c9
        this, SLOT(OnAttributeUpdated(IAttribute*)));
}

EC_Avatar::~EC_Avatar()
{
}

void EC_Avatar::OnAvatarAppearanceLoaded(AssetPtr asset)
{
    if (!asset)
        return;

    Scene::Entity* entity = GetParentEntity();
    if (!entity)
        return;

    AvatarDescAssetPtr avatarAsset = boost::dynamic_pointer_cast<AvatarDescAsset>(asset);
    if (!avatarAsset)
        return;
    avatarAsset_ = avatarAsset;

    // Create components the avatar needs, with network sync disabled, if they don't exist yet
    // Note: the mesh is created non-syncable on purpose, as each client's EC_Avatar should execute this code upon receiving the appearance
    ComponentPtr mesh = entity->GetOrCreateComponent(EC_Mesh::TypeNameStatic(), AttributeChange::LocalOnly, false);
    EC_Mesh *mesh_ptr = checked_static_cast<EC_Mesh*>(mesh.get());
    // Attach to placeable if not yet attached
    if (mesh_ptr && !mesh_ptr->GetPlaceable())
        mesh_ptr->SetPlaceable(entity->GetComponent(EC_Placeable::TypeNameStatic()));
    
    SetupAppearance();
}

void EC_Avatar::OnAttributeUpdated(IAttribute *attribute)
{
    if (attribute == &appearanceId)
    {
        QString ref = appearanceId.Get().ref.trimmed();
        if (ref.isEmpty())
            return;

        AssetTransferPtr transfer = GetFramework()->Asset()->RequestAsset(ref.toStdString().c_str(), ASSETTYPENAME_GENERIC_AVATAR_XML.c_str());
        if (transfer)
            connect(transfer.get(), SIGNAL(Loaded(AssetPtr)), this, SLOT(OnAvatarAppearanceLoaded(AssetPtr)));
    }
}

void EC_Avatar::SetupAppearance()
{
    PROFILE(Avatar_SetupAppearance);
    
    Scene::Entity* entity = GetParentEntity();
    if ((!avatarAsset_) || (!entity))
        return;
    
    EC_Mesh* mesh = entity->GetComponent<EC_Mesh>().get();
    if (!mesh)
        return;

    // If mesh ref is empty, it would certainly be an epic fail. Do nothing.
    if (!avatarAsset_->mesh_.length())
        return;
    
    // Setup appearance
    SetupMeshAndMaterials();
    SetupDynamicAppearance();
    SetupAttachments();
}

void EC_Avatar::SetupDynamicAppearance()
{
    Scene::Entity* entity = GetParentEntity();
    if ((!avatarAsset_) || (!entity))
        return;
    
    EC_Mesh* mesh = entity->GetComponent<EC_Mesh>().get();

    if (!mesh)
        return;
    
    SetupMorphs();
    SetupBoneModifiers();
    AdjustHeightOffset();
}

QString EC_Avatar::GetAvatarProperty(const QString& name)
{
    if (!avatarAsset_)
        return QString();
    else
        return avatarAsset_->properties_[name];
}

void EC_Avatar::AdjustHeightOffset()
{
    Scene::Entity* entity = GetParentEntity();
    if ((!avatarAsset_) || (!entity))
        return;
        
    EC_Mesh* mesh = entity->GetComponent<EC_Mesh>().get();
    if (!mesh)
        return;
    
    Ogre::Vector3 offset = Ogre::Vector3::ZERO;
    Ogre::Vector3 initial_base_pos = Ogre::Vector3::ZERO;

    if (avatarAsset_->HasProperty("baseoffset"))
    {
        initial_base_pos = Ogre::StringConverter::parseVector3(avatarAsset_->GetProperty("baseoffset").toStdString());
    }

    if (avatarAsset_->HasProperty("basebone"))
    {
        Ogre::Bone* base_bone = GetAvatarBone(entity, avatarAsset_->GetProperty("basebone").toStdString());
        if (base_bone)
        {
            Ogre::Vector3 temp;
            GetInitialDerivedBonePosition(base_bone, temp);
            initial_base_pos += temp;
            offset = initial_base_pos;

            // Additionally, if has the rootbone property, can do dynamic adjustment for sitting etc.
            // and adjust the name overlay height
            if (avatarAsset_->HasProperty("rootbone"))
            {
                Ogre::Bone* root_bone = GetAvatarBone(entity, avatarAsset_->GetProperty("rootbone").toStdString());
                if (root_bone)
                {
                    Ogre::Vector3 initial_root_pos;
                    Ogre::Vector3 current_root_pos = root_bone->_getDerivedPosition();
                    GetInitialDerivedBonePosition(root_bone, initial_root_pos);

                    float c = abs(current_root_pos.y / initial_root_pos.y);
                    if (c > 1.0) c = 1.0;
                    offset = initial_base_pos * c;

                }
            }
        }
    }

    mesh->SetAdjustPosition(Vector3df(0.0f, 0.0f, -offset.y + FIXED_HEIGHT_OFFSET));
}

void EC_Avatar::SetupMeshAndMaterials()
{
    Scene::Entity* entity = GetParentEntity();
    EC_Mesh* mesh = entity->GetComponent<EC_Mesh>().get();
    
    // Mesh needs to be cloned if there are attachments which need to hide vertices
    bool need_mesh_clone = false;
    
    const std::vector<AvatarAttachment>& attachments = avatarAsset_->attachments_;
    std::set<uint> vertices_to_hide;
    for (uint i = 0; i < attachments.size(); ++i)
    {
        if (attachments[i].vertices_to_hide_.size())
        {
            need_mesh_clone = true;
            for (uint j = 0; j < attachments[i].vertices_to_hide_.size(); ++j)
                vertices_to_hide.insert(attachments[i].vertices_to_hide_[j]);
        }
    }
    
    QString meshName = LookupAsset(avatarAsset_->mesh_);
    
    if (avatarAsset_->skeleton_.length())
    {
        QString skeletonName = LookupAsset(avatarAsset_->skeleton_);
        mesh->SetMeshWithSkeleton(meshName.toStdString(), skeletonName.toStdString(), need_mesh_clone);
    }
    else
        mesh->SetMesh(meshName, need_mesh_clone);
    
    if (need_mesh_clone)
        HideVertices(mesh->GetEntity(), vertices_to_hide);
    
    for (uint i = 0; i < avatarAsset_->materials_.size(); ++i)
        mesh->SetMaterial(i, LookupAsset(avatarAsset_->materials_[i]));
    
    // Set adjustment orientation for mesh (Ogre meshes usually have Y-axis as vertical)
    Quaternion adjust(PI/2, 0, -PI/2);
    mesh->SetAdjustOrientation(adjust);
    // Position approximately within the bounding box
    // Will be overridden by bone-based height adjust, if available
    mesh->SetAdjustPosition(Vector3df(0.0f, 0.0f, FIXED_HEIGHT_OFFSET));
    mesh->SetCastShadows(true);
}

void EC_Avatar::SetupAttachments()
{
    Scene::Entity* entity = GetParentEntity();
    EC_Mesh* mesh = entity->GetComponent<EC_Mesh>().get();
    
    mesh->RemoveAllAttachments();
    
    const std::vector<AvatarAttachment>& attachments = avatarAsset_->attachments_;
    
    for (uint i = 0; i < attachments.size(); ++i)
    {
        // Setup attachment meshes
        mesh->SetAttachmentMesh(i, LookupAsset(attachments[i].mesh_).toStdString(), attachments[i].bone_name_, attachments[i].link_skeleton_);
        // Setup attachment mesh materials
        for (uint j = 0; j < attachments[i].materials_.size(); ++j)
            mesh->SetAttachmentMaterial(i, j, LookupAsset(attachments[i].materials_[j]).toStdString());
        mesh->SetAttachmentPosition(i, attachments[i].transform_.position_);
        mesh->SetAttachmentOrientation(i, attachments[i].transform_.orientation_);
        mesh->SetAttachmentScale(i, attachments[i].transform_.scale_);
    }
}

void EC_Avatar::SetupMorphs()
{
    Scene::Entity* entity = GetParentEntity();
    EC_Mesh* mesh = entity->GetComponent<EC_Mesh>().get();
    
    Ogre::Entity* ogre_entity = mesh->GetEntity();
    if (!ogre_entity)
        return;
    Ogre::AnimationStateSet* anims = ogre_entity->getAllAnimationStates();
    if (!anims)
        return;
        
    const std::vector<MorphModifier> morphs = avatarAsset_->morphModifiers_;
    
    for (uint i = 0; i < morphs.size(); ++i)
    {
        if (anims->hasAnimationState(morphs[i].morph_name_))
        {
            float timePos = morphs[i].value_;
            if (timePos < 0.0f)
                timePos = 0.0f;
            // Clamp very close to 1.0, but do not actually go to 1.0 or the morph animation will wrap
            if (timePos > 0.99995f)
                timePos = 0.99995f;
            
            Ogre::AnimationState* anim = anims->getAnimationState(morphs[i].morph_name_);
            anim->setTimePosition(timePos);
            anim->setEnabled(timePos > 0.0f);
            
            // Also set position in attachment entities, if have the same morph
            for (uint j = 0; j < mesh->GetNumAttachments(); ++j)
            {
                Ogre::Entity* attachment = mesh->GetAttachmentEntity(j);
                if (!attachment)
                    continue;
                Ogre::AnimationStateSet* attachment_anims = attachment->getAllAnimationStates();
                if (!attachment_anims)
                    continue;
                if (!attachment_anims->hasAnimationState(morphs[i].morph_name_))
                    continue;
                Ogre::AnimationState* attachment_anim = attachment_anims->getAnimationState(morphs[i].morph_name_);
                attachment_anim->setTimePosition(timePos);
                attachment_anim->setEnabled(timePos > 0.0f);
            }
        }
    }
}

void EC_Avatar::SetupBoneModifiers()
{
    Scene::Entity* entity = GetParentEntity();
    ResetBones(entity);
    
    const std::vector<BoneModifierSet>& bone_modifiers = avatarAsset_->boneModifiers_;
    for (uint i = 0; i < bone_modifiers.size(); ++i)
    {
        for (uint j = 0; j < bone_modifiers[i].modifiers_.size(); ++j)
            ApplyBoneModifier(entity, bone_modifiers[i].modifiers_[j], bone_modifiers[i].value_);
    }
}

QString EC_Avatar::LookupAsset(const QString& ref)
{
    return framework_->Asset()->LookupAssetRefToStorage(ref);
}

void ResetBones(Scene::Entity* entity)
{
    EC_Mesh* mesh = entity->GetComponent<EC_Mesh>().get();

    Ogre::Entity* ogre_entity = mesh->GetEntity();
    if (!ogre_entity)
        return;
    // See that we actually have a skeleton
    Ogre::SkeletonInstance* skeleton = ogre_entity->getSkeleton();
    Ogre::Skeleton* orig_skeleton = ogre_entity->getMesh()->getSkeleton().get();
    if ((!skeleton) || (!orig_skeleton))
        return;
    
    if (skeleton->getNumBones() != orig_skeleton->getNumBones())
        return;
    
    for (uint i = 0; i < orig_skeleton->getNumBones(); ++i)
    {
        Ogre::Bone* bone = skeleton->getBone(i);
        Ogre::Bone* orig_bone = orig_skeleton->getBone(i);

        bone->setPosition(orig_bone->getInitialPosition());
        bone->setOrientation(orig_bone->getInitialOrientation());
        bone->setScale(orig_bone->getInitialScale());
        bone->setInitialState();
    }
}

void ApplyBoneModifier(Scene::Entity* entity, const BoneModifier& modifier, float value)
{
    EC_Mesh* mesh = entity->GetComponent<EC_Mesh>().get();
    
    Ogre::Entity* ogre_entity = mesh->GetEntity();
    if (!ogre_entity)
        return;
    // See that we actually have a skeleton
    Ogre::SkeletonInstance* skeleton = ogre_entity->getSkeleton();
    Ogre::Skeleton* orig_skeleton = ogre_entity->getMesh()->getSkeleton().get();
    if ((!skeleton) || (!orig_skeleton))
        return;
    
    if ((!skeleton->hasBone(modifier.bone_name_)) || (!orig_skeleton->hasBone(modifier.bone_name_)))
        return; // Bone not found, nothing to do
        
    Ogre::Bone* bone = skeleton->getBone(modifier.bone_name_);
    Ogre::Bone* orig_bone = orig_skeleton->getBone(modifier.bone_name_);
    
    if (value < 0.0f)
        value = 0.0f;
    if (value > 1.0f)
        value = 1.0f;
    
    // Rotation
    {
        Ogre::Matrix3 rot_start, rot_end, rot_base, rot_orig;
        Ogre::Radian sx, sy, sz;
        Ogre::Radian ex, ey, ez;
        Ogre::Radian bx, by, bz;
        Ogre::Radian rx, ry, rz;
        OgreRenderer::ToOgreQuaternion(modifier.start_.orientation_).ToRotationMatrix(rot_start);
        OgreRenderer::ToOgreQuaternion(modifier.end_.orientation_).ToRotationMatrix(rot_end);
        bone->getInitialOrientation().ToRotationMatrix(rot_orig);
        rot_start.ToEulerAnglesXYZ(sx, sy, sz);
        rot_end.ToEulerAnglesXYZ(ex, ey, ez);
        rot_orig.ToEulerAnglesXYZ(rx, ry, rz);
        
        switch (modifier.orientation_mode_)
        {
        case BoneModifier::Absolute:
            bx = 0;
            by = 0;
            bz = 0;
            break;
            
        case BoneModifier::Relative:
            orig_bone->getInitialOrientation().ToRotationMatrix(rot_base);
            rot_base.ToEulerAnglesXYZ(bx, by, bz);
            break;
            
        case BoneModifier::Cumulative:
            bone->getInitialOrientation().ToRotationMatrix(rot_base);
            rot_base.ToEulerAnglesXYZ(bx, by, bz);
            break;
        }
        
        if (sx != Ogre::Radian(0) || ex != Ogre::Radian(0))
            rx = bx + sx * (1.0 - value) + ex * (value);
        if (sy != Ogre::Radian(0) || ey != Ogre::Radian(0))
            ry = by + sy * (1.0 - value) + ey * (value);
        if (sz != Ogre::Radian(0) || ez != Ogre::Radian(0))
            rz = bz + sz * (1.0 - value) + ez * (value);
        
        Ogre::Matrix3 rot_new;
        rot_new.FromEulerAnglesXYZ(rx, ry, rz);
        Ogre::Quaternion q_new(rot_new);
        bone->setOrientation(Ogre::Quaternion(rot_new));
    }
    
    // Translation
    {
        float sx = modifier.start_.position_.x;
        float sy = modifier.start_.position_.y;
        float sz = modifier.start_.position_.z;
        float ex = modifier.end_.position_.x;
        float ey = modifier.end_.position_.y;
        float ez = modifier.end_.position_.z;
        
        Ogre::Vector3 trans, base;
        trans = bone->getInitialPosition();
        switch (modifier.position_mode_)
        {
        case BoneModifier::Absolute:
            base = Ogre::Vector3(0,0,0);
            break;
        case BoneModifier::Relative:
            base = orig_bone->getInitialPosition();
            break;
        }
        
        if (sx != 0 || ex != 0)
            trans.x = base.x + sx * (1.0 - value) + ex * value;
        if (sy != 0 || ey != 0)
            trans.y = base.y + sy * (1.0 - value) + ey * value;
        if (sz != 0 || ez != 0)
            trans.z = base.z + sz * (1.0 - value) + ez * value;
        
        bone->setPosition(trans);
    }
    
    // Scale
    {
        Ogre::Vector3 scale = bone->getInitialScale();
        float sx = modifier.start_.scale_.x;
        float sy = modifier.start_.scale_.y;
        float sz = modifier.start_.scale_.z;
        float ex = modifier.end_.scale_.x;
        float ey = modifier.end_.scale_.y;
        float ez = modifier.end_.scale_.z;
        
        if (sx != 1 || ex != 1)
            scale.x = sx * (1.0 - value) + ex * value;
        if (sy != 1 || ey != 1)
            scale.y = sy * (1.0 - value) + ey * value;
        if (sz != 1 || ez != 1)
            scale.z = sz * (1.0 - value) + ez * value;
        
        bone->setScale(scale);
    }
    
    bone->setInitialState();
}

void GetInitialDerivedBonePosition(Ogre::Node* bone, Ogre::Vector3& position)
{
    // Hacky and slow way to derive the initial position of the base bone. Do not use current position
    // because animations change it
    position = bone->getInitialPosition();
    Ogre::Vector3 scale = bone->getInitialScale();
    Ogre::Quaternion orient = bone->getInitialOrientation();

    while (bone->getParent())
    {
       Ogre::Node* parent = bone->getParent();

       if (bone->getInheritOrientation())
       {
          orient = parent->getInitialOrientation() * orient;
       }
       if (bone->getInheritScale())
       {
          scale = parent->getInitialScale() * scale;
       }

       position = parent->getInitialOrientation() * (parent->getInitialScale() * position);
       position += parent->getInitialPosition();

       bone = parent;
    }
}

Ogre::Bone* GetAvatarBone(Scene::Entity* entity, const std::string& bone_name)
{
    if (!entity)
        return 0;
    EC_Mesh* mesh = entity->GetComponent<EC_Mesh>().get();
    if (!mesh)
        return 0;
    
    Ogre::Entity* ogre_entity = mesh->GetEntity();
    if (!ogre_entity)
        return 0;
    Ogre::SkeletonInstance* skeleton = ogre_entity->getSkeleton();
    if (!skeleton)
        return 0;
    if (!skeleton->hasBone(bone_name))
        return 0;
    return skeleton->getBone(bone_name);
}

void HideVertices(Ogre::Entity* entity, std::set<uint> vertices_to_hide)
{
    if (!entity)
        return;
    Ogre::MeshPtr mesh = entity->getMesh();
    if (mesh.isNull())
        return;
    if (!mesh->getNumSubMeshes())
        return;
    for (uint m = 0; m < 1; ++m)
    {
        // Under current system, it seems vertices should only be hidden from first submesh
        Ogre::SubMesh *submesh = mesh->getSubMesh(m);
        if (!submesh)
            return;
        Ogre::IndexData *data = submesh->indexData;
        if (!data)
            return;
        Ogre::HardwareIndexBufferSharedPtr ibuf = data->indexBuffer;
        if (ibuf.isNull())
            return;

        unsigned long* lIdx = static_cast<unsigned long*>(ibuf->lock(Ogre::HardwareBuffer::HBL_NORMAL));
        unsigned short* pIdx = reinterpret_cast<unsigned short*>(lIdx);
        bool use32bitindexes = (ibuf->getType() == Ogre::HardwareIndexBuffer::IT_32BIT);

        for (uint n = 0; n < data->indexCount; n += 3)
        {
            if (!use32bitindexes)
            {
                if (vertices_to_hide.find(pIdx[n]) != vertices_to_hide.end() ||
                    vertices_to_hide.find(pIdx[n+1]) != vertices_to_hide.end() ||
                    vertices_to_hide.find(pIdx[n+2]) != vertices_to_hide.end())
                {
                    if (n + 3 < data->indexCount)
                    {
                        for (size_t i = n ; i<data->indexCount-3 ; ++i)
                        {
                            pIdx[i] = pIdx[i+3];
                        }
                    }
                    data->indexCount -= 3;
                    n -= 3;
                }
            }
            else
            {
                if (vertices_to_hide.find(lIdx[n]) != vertices_to_hide.end() ||
                    vertices_to_hide.find(lIdx[n+1]) != vertices_to_hide.end() ||
                    vertices_to_hide.find(lIdx[n+2]) != vertices_to_hide.end())
                {
                    if (n + 3 < data->indexCount)
                    {
                        for (size_t i = n ; i<data->indexCount-3 ; ++i)
                        {
                            lIdx[i] = lIdx[i+3];
                        }
                    }
                    data->indexCount -= 3;
                    n -= 3;
                }
            }
        }
        ibuf->unlock();
    }
}
<|MERGE_RESOLUTION|>--- conflicted
+++ resolved
@@ -36,22 +36,7 @@
     IComponent(module->GetFramework()),
     appearanceId(this, "Appearance ref", "")
 {
-<<<<<<< HEAD
-    connect(this, SIGNAL(OnAttributeChanged(IAttribute*, AttributeChange::Type)),
-=======
-    EventManager *event_manager = framework_->GetEventManager().get();
-    if(event_manager)
-    {
-        event_manager->RegisterEventSubscriber(this, 99);
-        asset_event_category_ = event_manager->QueryEventCategory("Asset");
-    }
-    else
-    {
-        LogWarning("Event manager was not valid.");
-    }
-    
     connect(this, SIGNAL(AttributeChanged(IAttribute*, AttributeChange::Type)),
->>>>>>> 700ff8c9
         this, SLOT(OnAttributeUpdated(IAttribute*)));
 }
 
