// For conditions of distribution and use, see copyright notice in license.txt

#ifndef incl_SceneManager_Entity_h
#define incl_SceneManager_Entity_h

#include "ForwardDefines.h"
#include "CoreTypes.h"
#include "IComponent.h"
#include "IAttribute.h"
#include "EntityAction.h"

#include <QObject>
#include <QMap>

namespace Scene
{
    class SceneManager;

    //! Represents an entity in the world. 
    /*! An entity is just a collection of components, the components define what
        the entity is and what it does.
        Entities should not be directly created, instead use SceneManager::CreateEntity().

        \note   Entity can have multiple components with same component type name as long as
                the component names are unique.

        \ingroup Scene_group
    */
    class Entity : public QObject
    {
        Q_OBJECT
        Q_PROPERTY (uint Id READ GetId)
        Q_PROPERTY (QString Name READ GetName)

        friend class SceneManager;

    private:
        //! constructor
        /*!
            \param framework Framework
            \param scene Scene this entity belongs to
        */
        Entity(Foundation::Framework* framework, SceneManager* scene);

        //! constructor that takes an id for the entity
        /*!
            \param framework Framework
            \param id unique id for the entity.
            \param scene Scene this entity belongs to
        */
        Entity(Foundation::Framework* framework, entity_id_t id, SceneManager* scene);

        //! Set new id
        void SetNewId(entity_id_t id) { id_ = id; }

        //! Set new scene
        void SetScene(SceneManager* scene) { scene_ = scene; }
    
    public:
        //! Returns a component with type 'type_name' or empty pointer if component was not found
        /*! If there are several components with the specified type, returns the first component found (arbitrary).

            \param type_name type of the component
        */
        ComponentPtr GetComponent(const QString &type_name) const;

        //! Returns a component with specific type and name, or empty pointer if component was not found
        /*! 
            \param type_name type of the component
            \param name name of the component
        */
        ComponentPtr GetComponent(const QString &type_name, const QString &name) const;

        //! Returns a component with type 'type_name' or creates & adds it if not found. If could not create, returns empty pointer
        /*! 
            \param type_name type of the component
            \param change Change type for network replication, in case component has to be created
        */
        ComponentPtr GetOrCreateComponent(const QString &type_name, AttributeChange::Type change = AttributeChange::LocalOnly);
        ComponentPtr GetOrCreateComponent(const QString &type_name, const QString &name, AttributeChange::Type change = AttributeChange::LocalOnly);

        //! component container
        typedef std::vector<ComponentPtr> ComponentVector;

        //! Action container
        typedef QMap<QString, EntityAction *> ActionMap;

        //! destructor
        ~Entity();

        //! Returns true if the two entities have the same id, false otherwise
        virtual bool operator == (const Entity &other) const { return GetId() == other.GetId(); }

        //! Returns true if the two entities have differend id, false otherwise
        virtual bool operator != (const Entity &other) const { return !(*this == other); }

        //! comparison by id
        virtual bool operator < (const Entity &other) const { return GetId() < other.GetId(); }

        //! Add a new component to this entity.
        /*! Entities can contain any number of components of any type.
            It is also possible to have several components of the same type,
            although in most cases it is probably not sensible.

            \param component An entity component
            \param change Origin of change for network replication
        */
        void AddComponent(const ComponentPtr &component, AttributeChange::Type change = AttributeChange::LocalOnly);

        //! Remove the component from this entity.
        /*! 
            \param component Pointer to the component to remove
        */
        void RemoveComponent(const ComponentPtr &component, AttributeChange::Type change = AttributeChange::LocalOnly);

        //! Returns a component with type typename and name or empty pointer if component was not found
        /*! If there are several components with the specified type, returns the first component found (arbitrary).

            \param component component that we want to find.
        */
        ComponentPtr GetComponent(const IComponent *component) const;

        //! Returns list of components with type 'type_name' or empty list if no components were found.
        //! \param type_name type of the component
        ComponentVector GetComponents(const QString &type_name) const
        {
            ComponentVector ret;
            for(size_t i = 0; i < components_.size() ; ++i)
                if (components_[i]->TypeName() == type_name)
                    ret.push_back(components_[i]);
            return ret;
        }

        //! Returns a component with certain type, already cast to correct type, or empty pointer if component was not found
        /*! If there are several components with the specified type, returns the first component found (arbitrary).
        */
        template <class T>
        boost::shared_ptr<T> GetComponent() const
        {
            return boost::dynamic_pointer_cast<T>(GetComponent(T::TypeNameStatic()));
        }

        /*! Returns list of components with certain class type, already cast to correct type.
            \param T Component class type.
            \return List of components with certain class type, or empty list if no components was found.
        */
        template <class T>
        std::vector<boost::shared_ptr<T> > GetComponents() const
        {
            std::vector<boost::shared_ptr<T> > ret;
            for(size_t i = 0; i < components_.size() ; ++i)
            {
                boost::shared_ptr<T> t = boost::dynamic_pointer_cast<T>(components_[i]);
                if (t)
                    ret.push_back(t);
            }
            return ret;
        }

        //! Returns a component with certain type and name, already cast to correct type, or empty pointer if component was not found
        /*! 
            \param name name of the component
        */
        template <class T>
        boost::shared_ptr<T> GetComponent(const QString& name) const
        {
            return boost::dynamic_pointer_cast<T>(GetComponent(T::TypeNameStatic(), name));
        }

        //! Return entity's shared pointer.
        EntityPtr GetSharedPtr() const;

        //! Returns the unique id of this entity
        entity_id_t GetId() const { return id_; }

        //! introspection for the entity, returns all components
        const ComponentVector &GetComponentVector() const { return components_; }

        //! Returns framework
        Foundation::Framework *GetFramework() const { return framework_; }

        //! Returns scene
        SceneManager* GetScene() const { return scene_; }

<<<<<<< HEAD
        //! Reset change status of all components
        void ResetChange();

        /*! Returns pointer to the first attribute with spesific name.
            \param T Typename/class of the attribute.
=======
        //! Returns pointer to the first attribute with spesific name.
        /*! \param T Typename/class of the attribute.
>>>>>>> 14e8681b
            \param name Name of the attribute.
            \return Pointer to the attribute.
            \note Always remember to check for null pointer.
        */
        template<typename T>
        Attribute<T> *GetAttribute(const std::string &name) const
        {
            for(size_t i = 0; i < components_.size() ; ++i)
            {
                Attribute<T> *t = components_[i]->GetAttribute<T>(name);
                if (t)
                    return t;
            }
            return 0;
        }

        //! Returns attribute interface pointer to attribute with spesific name.
        /*! \param name Name of the attribute.
            \return IAttribute pointer to the attribute.
            \note Always remember to check for null pointer.
        */
        IAttribute *GetAttributeInterface(const std::string &name) const;

        //! Returns list of attributes with spesific name.
        /*! \param T Typename/class of the attribute.
            \param name Name of the attribute.
            \return List of attributes, or empty list if no attributes are found.
        */
        template<typename T>
        std::vector<Attribute<T> > GetAttributes(const std::string &name) const
        {
            std::vector<Attribute<T> > ret;
            for(size_t i = 0; i < components_.size() ; ++i)
            {
                Attribute<T> *t = components_[i]->GetAttribute<T>(name);
                if (t)
                    return ret.push_back(t);
            }
            return ret;
        }

        //! Returns list of attributes with spesific name.
        /*! \param name Name of the attribute.
            \return List of attribute interface pointers, or empty list if no attributes are found.
        */
        AttributeVector GetAttributes(const std::string &name) const;

    public slots:
        IComponent* GetComponentRaw(const QString &type_name) const { return GetComponent(type_name).get(); }
        IComponent* GetComponentRaw(const QString &type_name, const QString &name) const { return GetComponent(type_name, name).get(); }
        
        IComponent* GetOrCreateComponentRaw(const QString &type_name, AttributeChange::Type change = AttributeChange::LocalOnly) { return GetOrCreateComponent(type_name, change).get(); }
        IComponent* GetOrCreateComponentRaw(const QString &type_name, const QString &name, AttributeChange::Type change = AttributeChange::LocalOnly) { return GetOrCreateComponent(type_name, name, change).get(); }

        void RemoveComponent(const QString &type_name, AttributeChange::Type change = AttributeChange::LocalOnly) { RemoveComponent(GetComponent(type_name), change); }
        void RemoveComponent(const QString &type_name, const QString &name, AttributeChange::Type change = AttributeChange::LocalOnly) { RemoveComponent(GetComponent(type_name, name), change); }

        //! Returns list of components with type 'type_name' or if typename is empty return all components
        //! \param type_name type of the component
        QObjectList GetComponentsRaw(const QString &type_name) const
        {
            QObjectList ret;
            if(type_name.isNull())
            {
                for(size_t i = 0; i < components_.size() ; ++i)
                    ret.push_back(components_[i].get());
            }
            else
            {
                for(size_t i = 0; i < components_.size() ; ++i)
                    if (components_[i]->TypeName() == type_name)
                        ret.push_back(components_[i].get());
            }
            return ret;
        }

        //! Returns whether or not this entity has a component with certain type and name.
        //! \param type_name Type of the component.
        bool HasComponent(const QString &type_name) const;

        //! Returns whether or not this entity has a component with certain type and name.
        //! \param type_name type of the component
        //! \param name name of the component
        bool HasComponent(const QString &type_name, const QString &name) const;

        //! Returns name of this entity if EC_Name is available, empty string otherwise.
        QString GetName() const;

        //! Returns description of this entity if EC_Name is available, empty string otherwise.
        QString GetDescription() const;

        //! Return by name and type, 'cause can't call RemoveComponent with comp as shared_py
        void RemoveComponentRaw(IComponent* comp);

        //! Returns actions map for introspection/reflection.
        const ActionMap &Actions() const { return actions_; }

        /// Creates and registers new action for this entity, or returns an existing action.
        /** Use this function from scripting languages.
            @param name Name of the action.
            @note Never returns null pointer
            @note Never store the returned pointer.
        */
        EntityAction *Action(const QString &name);

        /// Connects action with a spesific name to a receiver object with member slot.
        /** @param name Name of the action.
            @param receiver Receiver object.
            @param member Member slot.
        */
        void ConnectAction(const QString &name, const QObject *receiver, const char *member);

        /// Executes an arbitrary action for all components of this entity.
        /** The components may or may not handle the action.
            @param action Name of the action.
            @param type Execution type, i.e. where the actions is executed.
        */
        void Exec(const QString &action, EntityAction::ExecutionType type = EntityAction::Local);

        /// This is an overloaded function.
        /** @param action Name of the action.
            @param Parameter for the action.
            @param type Execution type, i.e. where the actions is executed.
        */
        void Exec(const QString &action, const QString &param, EntityAction::ExecutionType type = EntityAction::Local);

        /// This is an overloaded function.
        /** @param action Name of the action.
            @param param1 1st parameter for the action.
            @param param2 2nd parameter for the action.
            @param type Execution type, i.e. where the actions is executed.
        */
        void Exec(const QString &action, const QString &param1, const QString &param2,
            EntityAction::ExecutionType type = EntityAction::Local);

        /// This is an overloaded function.
        /** @param action Name of the action.
            @param param1 1st parameter for the action.
            @param param2 2nd parameter for the action.
            @param param3 3rd parameter for the action.
            @param type Execution type, i.e. where the actions is executed.
        */
        void Exec(const QString &action, const QString &param1, const QString &param2, const QString &param3,
            EntityAction::ExecutionType type = EntityAction::Local);

        /// This is an overloaded function.
        /** @param action Name of the action.
            @param params List of parameters for the action.
            @param type Execution type, i.e. where the actions is executed.
        */
        void Exec(const QString &action, const QStringList &params, EntityAction::ExecutionType type = EntityAction::Local);

    private:
        /// Validates that the action has receivers. If not, deletes the action and removes it from the registered actions.
        /** @param action Action to be validated.
        */
        bool HasReceivers(EntityAction *action);

        //! a list of all components
        ComponentVector components_;

        //! Unique id for this entity
        entity_id_t id_;

        //! Pointer to framework
        Foundation::Framework* framework_;

        //! Pointer to scene
        SceneManager* scene_;

        //! Map of registered entity actions.
        ActionMap actions_;
   };
}

#endif
<|MERGE_RESOLUTION|>--- conflicted
+++ resolved
@@ -182,16 +182,11 @@
         //! Returns scene
         SceneManager* GetScene() const { return scene_; }
 
-<<<<<<< HEAD
         //! Reset change status of all components
         void ResetChange();
 
         /*! Returns pointer to the first attribute with spesific name.
             \param T Typename/class of the attribute.
-=======
-        //! Returns pointer to the first attribute with spesific name.
-        /*! \param T Typename/class of the attribute.
->>>>>>> 14e8681b
             \param name Name of the attribute.
             \return Pointer to the attribute.
             \note Always remember to check for null pointer.
