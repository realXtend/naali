--- conflicted
+++ resolved
@@ -191,13 +191,8 @@
     // since it might have not been initialized yet, or it might have caused 
     // the exception in the first place
     WCHAR* szAppName = L"realXtend";
-<<<<<<< HEAD
-    WCHAR* szVersion = L"Naali_v0.6.0";
-	DWORD dwBufferSize = MAX_PATH;
-=======
     WCHAR* szVersion = L"Tundra_v1.0.5-client";
     DWORD dwBufferSize = MAX_PATH;
->>>>>>> d7d12cf4
     HANDLE hDumpFile;
     SYSTEMTIME stLocalTime;
     MINIDUMP_EXCEPTION_INFORMATION ExpParam;
