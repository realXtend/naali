<<<<<<< HEAD
//$ HEADER_NEW_FILE $
// For conditions of distribution and use, see copyright notice in license.txt

#include "StableHeaders.h"
#include "DebugOperatorNew.h"

#include "UiExternalModule.h"
#include "InputServiceInterface.h"

#include "EventManager.h"
#include "ServiceManager.h"
#include "ConfigurationManager.h"
#include "Framework.h"
#include "WorldStream.h"
#include "NetworkEvents.h"
#include "InputEvents.h"
#include "SceneManager.h"
#include "MainWindow.h"
#include "IEventData.h"
#include "UiServiceInterface.h"
#include "LoginServiceInterface.h"

#include <QObject>
#include <QApplication>
#include <QFontDatabase>
#include <QDir>
#include <QByteArray>
//#include "qcstring.h"


namespace UiExternalServices
{
    std::string UiExternalModule::type_name_static_ = "UIExternal";

    UiExternalModule::UiExternalModule() :
        IModule(type_name_static_),
		qWin_(0),
		menu_manager_(0),
		panel_manager_(0),
		toolbar_manager_(0)
    {
    }

    UiExternalModule::~UiExternalModule()
    {
    }

    void UiExternalModule::Load()
    {
    }

    void UiExternalModule::Unload()
    {
    }

    void UiExternalModule::Initialize()
    {
        qWin_ = dynamic_cast<QMainWindow*>(GetFramework()->GetMainWindow()->parentWidget());
        if (qWin_)
        {
			qWin_->setObjectName("Naali MainWindow");

		   //Create MenuManager and PanelManager and ToolBarManager
		   menu_manager_ = new ExternalMenuManager(qWin_->menuBar(), this);
		   panel_manager_ = new ExternalPanelManager(qWin_);
		   toolbar_manager_ = new ExternalToolBarManager(qWin_);
		   
			// Register UI service
     	    ui_external_scene_service_ = UiExternalServicePtr(new UiExternalService(this));
            framework_->GetServiceManager()->RegisterService(Foundation::Service::ST_ExternalUi, ui_external_scene_service_);
			LogDebug("Ui External service READY");
			
			//Get Event Category 
			 scene_event_category_ = framework_->GetEventManager()->QueryEventCategory("Scene");

			//Configure Static Stuff of the main window
			createStaticContent();
        }
        else
		{
			LogWarning("Could not acquire QMainWindow!");
		}
    }

    void UiExternalModule::PostInitialize()
    {
		/*conf = qWin_->saveState();
		if (conf.isNull() || conf.isEmpty())
			LogWarning("Could not save settings to restore!!!"); */

		//TODO: REMOVE THE FOLLOWING ACTIONS AND CREATE WHEN THE FUNCTIONALITY IS DONE..
		//Create->Scene
		QAction *action = new QAction("Scene:TODO", qWin_); 
		menu_manager_->AddExternalMenuAction(action, "Scene:TODO", "Create");
		//Create->Region
		QAction *action2 = new QAction("Region:TODO", qWin_);
		menu_manager_->AddExternalMenuAction(action2, "Region:TODO", "Create");
		//Panels->Area
		QAction *action3 = new QAction("Area:TODO", qWin_);
		menu_manager_->AddExternalMenuAction(action3, "Area:TODO", "Panels");
		//Panels->Assets
		QAction *action4 = new QAction("Assets:TODO", qWin_);
		menu_manager_->AddExternalMenuAction(action4, "Assets:TODO", "Panels");

		//test settings!
		QAction *action5 = new QAction("Restore_test", qWin_);
		menu_manager_->AddExternalMenuAction(action5, "Restore_test", "Test");
		if (!connect(action5, SIGNAL(triggered()), SLOT(Test())))
			LogWarning("Could not connect with Framework to Exit!!!!"); 

		QAction *action6 = new QAction("Save_test", qWin_);
		menu_manager_->AddExternalMenuAction(action6, "Save_test", "Test");
		if (!connect(action6, SIGNAL(triggered()), SLOT(SaveState())))
			LogWarning("Could not connect with Framework to Exit!!!!"); 


		//TRY TO SAVE STATE OF THE QMAINWINDOW AND RESTORE IT..
		QByteArray state = QString(framework_->GetDefaultConfig().GetSetting<std::string>("ExternalMainWindow", "config").c_str()).toAscii();//.toByteArray();
		qWin_->restoreState(state);


		//qWin_->restoreState(QByteArray(framework_->GetDefaultConfig().GetSetting<std::string>("ExternalMainWindow", "config").data()));
	
		ui_external_scene_service_->SetEnableEditMode(true);
    }

    void UiExternalModule::Uninitialize()
    {
		//TRY TO SAVE STATE OF THE QMAINWINDOW AND RESTORE IT..
		QByteArray test1 = QByteArray("loquesea");
		QString test2 = QString(conf.data());
		
		framework_->GetDefaultConfig().SetSetting("ExternalMainWindow", "test1", QString(test1).toStdString());
		framework_->GetDefaultConfig().SetSetting("ExternalMainWindow", "test2", QString(conf).toStdString());

		framework_->GetDefaultConfig().SetSetting("ExternalMainWindow", "test", std::string("./data/assetcache"));
		framework_->GetDefaultConfig().SetSetting("ExternalMainWindow", "config", QString(QByteArray(qWin_->saveState())).toStdString());
		
        framework_->GetServiceManager()->UnregisterService(ui_external_scene_service_);
        ui_external_scene_service_.reset();
    }

    void UiExternalModule::Update(f64 frametime)
    {
    }

    bool UiExternalModule::HandleEvent(event_category_id_t category_id, event_id_t event_id, IEventData* data)
    {
   //     if (category_id == scene_event_category_)
			//ui_external_scene_service_.get()->HandleEvent(category_id, event_id, data);
		return false;
    }

	void UiExternalModule::createStaticContent()
	{
		//Create Static Toolbar
		staticToolBar_ = new StaticToolBar("Control Bar",qWin_,framework_);
		staticToolBar_->setObjectName("Control Bar");
		toolbar_manager_->AddExternalToolbar(staticToolBar_, "Control Bar");

		UiServiceInterface *ui_service = framework_->GetService<UiServiceInterface>();
		if (ui_service){
			connect(ui_service, SIGNAL(SceneChanged(const QString&, const QString&)), ui_external_scene_service_.get(), SLOT(SceneChanged(const QString&, const QString&)));
			connect(ui_service, SIGNAL(SceneChanged(const QString&, const QString&)), panel_manager_, SLOT(SceneChanged(const QString&, const QString&)));
			connect(ui_service, SIGNAL(SceneChanged(const QString&, const QString&)), toolbar_manager_, SLOT(SceneChanged(const QString&, const QString&)));
			connect(ui_service, SIGNAL(SceneChanged(const QString&, const QString&)), menu_manager_, SLOT(SceneChanged(const QString&, const QString&)));
		}
		
		//File -> Enter World
		QAction *action = new QAction("Ether", qWin_);
		menu_manager_->AddExternalMenuAction(action, "Ether", "File");
		QString *enter = new QString("Ether");
		if (!connect(action, SIGNAL(triggered()), SLOT(SwitchToEtherScene())))
			LogWarning("Could not connect with Ether scene to go back!!!!");    

		//File -> Exit
		QAction *action2 = new QAction("Exit", qWin_);
		menu_manager_->AddExternalMenuAction(action2, "Exit", "File");
		if (!connect(action2, SIGNAL(triggered()), SLOT(ExitApp())))
			LogWarning("Could not connect with Framework to Exit!!!!");  
        
	}

	void UiExternalModule::SwitchToEtherScene	(){
		UiServicePtr ui = framework_->GetService<UiServiceInterface>(Foundation::Service::ST_Gui).lock();
		if (ui)
			ui.get()->SwitchToScene("Ether");	
	}

	void UiExternalModule::ExitApp(){
		framework_->Exit();	
	}

	void UiExternalModule::Test(){
		qWin_->restoreState(conf);
	}

	void UiExternalModule::SaveState(){
		conf = qWin_->saveState();
		//if (conf.isNull() || conf.isEmpty())
		//	LogWarning("Could not save settings to restore!!!"); 
	}
}

/************** Poco Module Loading System **************/

extern "C" void POCO_LIBRARY_API SetProfiler(Foundation::Profiler *profiler);
void SetProfiler(Foundation::Profiler *profiler)
{
    Foundation::ProfilerSection::SetProfiler(profiler);
}

using namespace UiExternalServices;

POCO_BEGIN_MANIFEST(IModule)
   POCO_EXPORT_CLASS(UiExternalModule)
=======
//$ HEADER_NEW_FILE $
// For conditions of distribution and use, see copyright notice in license.txt

#include "StableHeaders.h"
#include "DebugOperatorNew.h"

#include "UiExternalModule.h"
#include "InputServiceInterface.h"

#include "EventManager.h"
#include "ServiceManager.h"
#include "ConfigurationManager.h"
#include "Framework.h"
#include "WorldStream.h"
#include "NetworkEvents.h"
#include "InputEvents.h"
#include "SceneManager.h"
#include "MainWindow.h"
#include "IEventData.h"
#include "UiServiceInterface.h"
#include "LoginServiceInterface.h"

#include <QObject>
#include <QApplication>
#include <QFontDatabase>
#include <QDir>
#include <QByteArray>
#include <QSettings>


namespace UiExternalServices
{
    std::string UiExternalModule::type_name_static_ = "UIExternal";

    UiExternalModule::UiExternalModule() :
        IModule(type_name_static_),
		qWin_(0),
		menu_manager_(0),
		panel_manager_(0),
		toolbar_manager_(0)
    {
    }

    UiExternalModule::~UiExternalModule()
    {
    }

    void UiExternalModule::Load()
    {
    }

    void UiExternalModule::Unload()
    {
    }

    void UiExternalModule::Initialize()
    {
        qWin_ = dynamic_cast<QMainWindow*>(GetFramework()->GetMainWindow()->parentWidget());
        if (qWin_)
        {
			qWin_->setObjectName("Naali MainWindow");

		   //Create MenuManager and PanelManager and ToolBarManager
		   menu_manager_ = new ExternalMenuManager(qWin_->menuBar(), this);
		   panel_manager_ = new ExternalPanelManager(qWin_);
		   toolbar_manager_ = new ExternalToolBarManager(qWin_);
		   
			// Register UI service
     	    ui_external_scene_service_ = UiExternalServicePtr(new UiExternalService(this));
            framework_->GetServiceManager()->RegisterService(Foundation::Service::ST_ExternalUi, ui_external_scene_service_);
			LogDebug("Ui External service READY");
			
			//Get Event Category 
			 scene_event_category_ = framework_->GetEventManager()->QueryEventCategory("Scene");

			//Configure Static Stuff of the main window
			createStaticContent();
        }
        else
		{
			LogWarning("Could not acquire QMainWindow!");
		}
    }

    void UiExternalModule::PostInitialize()
    {
		//TODO: REMOVE THE FOLLOWING ACTIONS AND CREATE WHEN THE FUNCTIONALITY IS DONE..
		//Create->Scene
		QAction *action = new QAction("Scene:TODO", qWin_); 
		menu_manager_->AddExternalMenuAction(action, "Scene:TODO", "Create");
		//Create->Region
		QAction *action2 = new QAction("Region:TODO", qWin_);
		menu_manager_->AddExternalMenuAction(action2, "Region:TODO", "Create");
		//Panels->Area
		QAction *action3 = new QAction("Area:TODO", qWin_);
		menu_manager_->AddExternalMenuAction(action3, "Area:TODO", "Panels");
		//Panels->Assets
		QAction *action4 = new QAction("Assets:TODO", qWin_);
		menu_manager_->AddExternalMenuAction(action4, "Assets:TODO", "Panels");

		//SAVE STATE OF THE QMAINWINDOW AND RESTORE IT..
		QByteArray state = QString(framework_->GetDefaultConfig().GetSetting<std::string>("ExternalMainWindow", "config").c_str()).toAscii();//.toByteArray();
		qWin_->restoreState(state);

		QSettings settings("Naali UIExternal", "UiExternal Settings");	
		qWin_->restoreState(settings.value("win_state", QByteArray()).toByteArray());
	

		//INITIAL TEST TO DO IT WITH NAALI'S MANAGER TO SAVE DATA, UNABLE TO SAVE QBYTEARRAY IN THE XML FILES...
		//qWin_->restoreState(QByteArray(framework_->GetDefaultConfig().GetSetting<std::string>("ExternalMainWindow", "config").data()));		
    }

    void UiExternalModule::Uninitialize()
    {
		//TRY TO SAVE STATE OF THE QMAINWINDOW AND RESTORE IT..
		/*INITIAL TEST TO DO IT WITH NAALI'S MANAGER TO SAVE DATA, UNABLE TO SAVE QBYTEARRAY IN THE XML FILES...
		QByteArray test1 = QByteArray("loquesea");
		QString test2 = QString(conf.data());		
		framework_->GetDefaultConfig().SetSetting("ExternalMainWindow", "test1", QString(test1).toStdString());
		framework_->GetDefaultConfig().SetSetting("ExternalMainWindow", "test2", QString(conf).toStdString());
		framework_->GetDefaultConfig().SetSetting("ExternalMainWindow", "test", std::string("./data/assetcache"));
		framework_->GetDefaultConfig().SetSetting("ExternalMainWindow", "config", QString(QByteArray(qWin_->saveState())).toStdString());
		*/

		//Save settings with QtSettings..
		QSettings settings("Naali UIExternal", "UiExternal Settings");
		settings.setValue("win_pos", qWin_->pos());
	    settings.setValue("win_size", qWin_->size());
		settings.setValue("win_state", qWin_->saveState());

		
        framework_->GetServiceManager()->UnregisterService(ui_external_scene_service_);
        ui_external_scene_service_.reset();
    }

    void UiExternalModule::Update(f64 frametime)
    {
    }

    bool UiExternalModule::HandleEvent(event_category_id_t category_id, event_id_t event_id, IEventData* data)
    {
        if (category_id == scene_event_category_)
			staticToolBar_->HandleEvent(category_id, event_id, data);
		return false;
    }

	void UiExternalModule::createStaticContent()
	{
		//Create Static Toolbar
		staticToolBar_ = new StaticToolBar("Control Bar",qWin_,framework_);
		staticToolBar_->setObjectName("Control Bar");
		toolbar_manager_->AddExternalToolbar(staticToolBar_, "Control Bar");

		UiServiceInterface *ui_service = framework_->GetService<UiServiceInterface>();
		if (ui_service){
			connect(ui_service, SIGNAL(SceneChanged(const QString&, const QString&)), panel_manager_, SLOT(SceneChanged(const QString&, const QString&)));
			connect(ui_service, SIGNAL(SceneChanged(const QString&, const QString&)), toolbar_manager_, SLOT(SceneChanged(const QString&, const QString&)));
			connect(ui_service, SIGNAL(SceneChanged(const QString&, const QString&)), menu_manager_, SLOT(SceneChanged(const QString&, const QString&)));
		}
		
		//File -> Enter World
		QAction *action = new QAction("Ether", qWin_);
		menu_manager_->AddExternalMenuAction(action, "Ether", "File");
		QString *enter = new QString("Ether");
		if (!connect(action, SIGNAL(triggered()), SLOT(SwitchToEtherScene())))
			LogWarning("Could not connect with Ether scene to go back!!!!");    

		//File -> Exit
		QAction *action2 = new QAction("Exit", qWin_);
		menu_manager_->AddExternalMenuAction(action2, "Exit", "File");
		if (!connect(action2, SIGNAL(triggered()), SLOT(ExitApp())))
			LogWarning("Could not connect with Framework to Exit!!!!");  
        
	}

	void UiExternalModule::SwitchToEtherScene	(){
		UiServicePtr ui = framework_->GetService<UiServiceInterface>(Foundation::Service::ST_Gui).lock();
		if (ui)
			ui.get()->SwitchToScene("Ether");	
	}

	void UiExternalModule::ExitApp(){
		framework_->Exit();	
	}
}

/************** Poco Module Loading System **************/

extern "C" void POCO_LIBRARY_API SetProfiler(Foundation::Profiler *profiler);
void SetProfiler(Foundation::Profiler *profiler)
{
    Foundation::ProfilerSection::SetProfiler(profiler);
}

using namespace UiExternalServices;

POCO_BEGIN_MANIFEST(IModule)
   POCO_EXPORT_CLASS(UiExternalModule)
>>>>>>> d2cf9973
POCO_END_MANIFEST<|MERGE_RESOLUTION|>--- conflicted
+++ resolved
@@ -1,221 +1,3 @@
-<<<<<<< HEAD
-//$ HEADER_NEW_FILE $
-// For conditions of distribution and use, see copyright notice in license.txt
-
-#include "StableHeaders.h"
-#include "DebugOperatorNew.h"
-
-#include "UiExternalModule.h"
-#include "InputServiceInterface.h"
-
-#include "EventManager.h"
-#include "ServiceManager.h"
-#include "ConfigurationManager.h"
-#include "Framework.h"
-#include "WorldStream.h"
-#include "NetworkEvents.h"
-#include "InputEvents.h"
-#include "SceneManager.h"
-#include "MainWindow.h"
-#include "IEventData.h"
-#include "UiServiceInterface.h"
-#include "LoginServiceInterface.h"
-
-#include <QObject>
-#include <QApplication>
-#include <QFontDatabase>
-#include <QDir>
-#include <QByteArray>
-//#include "qcstring.h"
-
-
-namespace UiExternalServices
-{
-    std::string UiExternalModule::type_name_static_ = "UIExternal";
-
-    UiExternalModule::UiExternalModule() :
-        IModule(type_name_static_),
-		qWin_(0),
-		menu_manager_(0),
-		panel_manager_(0),
-		toolbar_manager_(0)
-    {
-    }
-
-    UiExternalModule::~UiExternalModule()
-    {
-    }
-
-    void UiExternalModule::Load()
-    {
-    }
-
-    void UiExternalModule::Unload()
-    {
-    }
-
-    void UiExternalModule::Initialize()
-    {
-        qWin_ = dynamic_cast<QMainWindow*>(GetFramework()->GetMainWindow()->parentWidget());
-        if (qWin_)
-        {
-			qWin_->setObjectName("Naali MainWindow");
-
-		   //Create MenuManager and PanelManager and ToolBarManager
-		   menu_manager_ = new ExternalMenuManager(qWin_->menuBar(), this);
-		   panel_manager_ = new ExternalPanelManager(qWin_);
-		   toolbar_manager_ = new ExternalToolBarManager(qWin_);
-		   
-			// Register UI service
-     	    ui_external_scene_service_ = UiExternalServicePtr(new UiExternalService(this));
-            framework_->GetServiceManager()->RegisterService(Foundation::Service::ST_ExternalUi, ui_external_scene_service_);
-			LogDebug("Ui External service READY");
-			
-			//Get Event Category 
-			 scene_event_category_ = framework_->GetEventManager()->QueryEventCategory("Scene");
-
-			//Configure Static Stuff of the main window
-			createStaticContent();
-        }
-        else
-		{
-			LogWarning("Could not acquire QMainWindow!");
-		}
-    }
-
-    void UiExternalModule::PostInitialize()
-    {
-		/*conf = qWin_->saveState();
-		if (conf.isNull() || conf.isEmpty())
-			LogWarning("Could not save settings to restore!!!"); */
-
-		//TODO: REMOVE THE FOLLOWING ACTIONS AND CREATE WHEN THE FUNCTIONALITY IS DONE..
-		//Create->Scene
-		QAction *action = new QAction("Scene:TODO", qWin_); 
-		menu_manager_->AddExternalMenuAction(action, "Scene:TODO", "Create");
-		//Create->Region
-		QAction *action2 = new QAction("Region:TODO", qWin_);
-		menu_manager_->AddExternalMenuAction(action2, "Region:TODO", "Create");
-		//Panels->Area
-		QAction *action3 = new QAction("Area:TODO", qWin_);
-		menu_manager_->AddExternalMenuAction(action3, "Area:TODO", "Panels");
-		//Panels->Assets
-		QAction *action4 = new QAction("Assets:TODO", qWin_);
-		menu_manager_->AddExternalMenuAction(action4, "Assets:TODO", "Panels");
-
-		//test settings!
-		QAction *action5 = new QAction("Restore_test", qWin_);
-		menu_manager_->AddExternalMenuAction(action5, "Restore_test", "Test");
-		if (!connect(action5, SIGNAL(triggered()), SLOT(Test())))
-			LogWarning("Could not connect with Framework to Exit!!!!"); 
-
-		QAction *action6 = new QAction("Save_test", qWin_);
-		menu_manager_->AddExternalMenuAction(action6, "Save_test", "Test");
-		if (!connect(action6, SIGNAL(triggered()), SLOT(SaveState())))
-			LogWarning("Could not connect with Framework to Exit!!!!"); 
-
-
-		//TRY TO SAVE STATE OF THE QMAINWINDOW AND RESTORE IT..
-		QByteArray state = QString(framework_->GetDefaultConfig().GetSetting<std::string>("ExternalMainWindow", "config").c_str()).toAscii();//.toByteArray();
-		qWin_->restoreState(state);
-
-
-		//qWin_->restoreState(QByteArray(framework_->GetDefaultConfig().GetSetting<std::string>("ExternalMainWindow", "config").data()));
-	
-		ui_external_scene_service_->SetEnableEditMode(true);
-    }
-
-    void UiExternalModule::Uninitialize()
-    {
-		//TRY TO SAVE STATE OF THE QMAINWINDOW AND RESTORE IT..
-		QByteArray test1 = QByteArray("loquesea");
-		QString test2 = QString(conf.data());
-		
-		framework_->GetDefaultConfig().SetSetting("ExternalMainWindow", "test1", QString(test1).toStdString());
-		framework_->GetDefaultConfig().SetSetting("ExternalMainWindow", "test2", QString(conf).toStdString());
-
-		framework_->GetDefaultConfig().SetSetting("ExternalMainWindow", "test", std::string("./data/assetcache"));
-		framework_->GetDefaultConfig().SetSetting("ExternalMainWindow", "config", QString(QByteArray(qWin_->saveState())).toStdString());
-		
-        framework_->GetServiceManager()->UnregisterService(ui_external_scene_service_);
-        ui_external_scene_service_.reset();
-    }
-
-    void UiExternalModule::Update(f64 frametime)
-    {
-    }
-
-    bool UiExternalModule::HandleEvent(event_category_id_t category_id, event_id_t event_id, IEventData* data)
-    {
-   //     if (category_id == scene_event_category_)
-			//ui_external_scene_service_.get()->HandleEvent(category_id, event_id, data);
-		return false;
-    }
-
-	void UiExternalModule::createStaticContent()
-	{
-		//Create Static Toolbar
-		staticToolBar_ = new StaticToolBar("Control Bar",qWin_,framework_);
-		staticToolBar_->setObjectName("Control Bar");
-		toolbar_manager_->AddExternalToolbar(staticToolBar_, "Control Bar");
-
-		UiServiceInterface *ui_service = framework_->GetService<UiServiceInterface>();
-		if (ui_service){
-			connect(ui_service, SIGNAL(SceneChanged(const QString&, const QString&)), ui_external_scene_service_.get(), SLOT(SceneChanged(const QString&, const QString&)));
-			connect(ui_service, SIGNAL(SceneChanged(const QString&, const QString&)), panel_manager_, SLOT(SceneChanged(const QString&, const QString&)));
-			connect(ui_service, SIGNAL(SceneChanged(const QString&, const QString&)), toolbar_manager_, SLOT(SceneChanged(const QString&, const QString&)));
-			connect(ui_service, SIGNAL(SceneChanged(const QString&, const QString&)), menu_manager_, SLOT(SceneChanged(const QString&, const QString&)));
-		}
-		
-		//File -> Enter World
-		QAction *action = new QAction("Ether", qWin_);
-		menu_manager_->AddExternalMenuAction(action, "Ether", "File");
-		QString *enter = new QString("Ether");
-		if (!connect(action, SIGNAL(triggered()), SLOT(SwitchToEtherScene())))
-			LogWarning("Could not connect with Ether scene to go back!!!!");    
-
-		//File -> Exit
-		QAction *action2 = new QAction("Exit", qWin_);
-		menu_manager_->AddExternalMenuAction(action2, "Exit", "File");
-		if (!connect(action2, SIGNAL(triggered()), SLOT(ExitApp())))
-			LogWarning("Could not connect with Framework to Exit!!!!");  
-        
-	}
-
-	void UiExternalModule::SwitchToEtherScene	(){
-		UiServicePtr ui = framework_->GetService<UiServiceInterface>(Foundation::Service::ST_Gui).lock();
-		if (ui)
-			ui.get()->SwitchToScene("Ether");	
-	}
-
-	void UiExternalModule::ExitApp(){
-		framework_->Exit();	
-	}
-
-	void UiExternalModule::Test(){
-		qWin_->restoreState(conf);
-	}
-
-	void UiExternalModule::SaveState(){
-		conf = qWin_->saveState();
-		//if (conf.isNull() || conf.isEmpty())
-		//	LogWarning("Could not save settings to restore!!!"); 
-	}
-}
-
-/************** Poco Module Loading System **************/
-
-extern "C" void POCO_LIBRARY_API SetProfiler(Foundation::Profiler *profiler);
-void SetProfiler(Foundation::Profiler *profiler)
-{
-    Foundation::ProfilerSection::SetProfiler(profiler);
-}
-
-using namespace UiExternalServices;
-
-POCO_BEGIN_MANIFEST(IModule)
-   POCO_EXPORT_CLASS(UiExternalModule)
-=======
 //$ HEADER_NEW_FILE $
 // For conditions of distribution and use, see copyright notice in license.txt
 
@@ -357,8 +139,6 @@
 
     bool UiExternalModule::HandleEvent(event_category_id_t category_id, event_id_t event_id, IEventData* data)
     {
-        if (category_id == scene_event_category_)
-			staticToolBar_->HandleEvent(category_id, event_id, data);
 		return false;
     }
 
@@ -371,6 +151,7 @@
 
 		UiServiceInterface *ui_service = framework_->GetService<UiServiceInterface>();
 		if (ui_service){
+			connect(ui_service, SIGNAL(SceneChanged(const QString&, const QString&)), ui_external_scene_service_.get(), SLOT(SceneChanged(const QString&, const QString&)));
 			connect(ui_service, SIGNAL(SceneChanged(const QString&, const QString&)), panel_manager_, SLOT(SceneChanged(const QString&, const QString&)));
 			connect(ui_service, SIGNAL(SceneChanged(const QString&, const QString&)), toolbar_manager_, SLOT(SceneChanged(const QString&, const QString&)));
 			connect(ui_service, SIGNAL(SceneChanged(const QString&, const QString&)), menu_manager_, SLOT(SceneChanged(const QString&, const QString&)));
@@ -414,5 +195,4 @@
 
 POCO_BEGIN_MANIFEST(IModule)
    POCO_EXPORT_CLASS(UiExternalModule)
->>>>>>> d2cf9973
 POCO_END_MANIFEST