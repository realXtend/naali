--- conflicted
+++ resolved
@@ -1,118 +1,3 @@
-<<<<<<< HEAD
-//$ HEADER_NEW_FILE $
-// For conditions of distribution and use, see copyright notice in license.txt
-
-#include "StableHeaders.h"
-#include "DebugOperatorNew.h"
-#include "ExternalToolBarManager.h"
-
-#include <QDebug>
-
-#include "MemoryLeakCheck.h"
-
-namespace UiExternalServices
-{
-    QString ExternalToolBarManager::defaultItemIcon = "./data/ui/images/menus/edbutton_MATWIZ_normal.png";
-    QString ExternalToolBarManager::defaultGroupIcon = "./data/ui/images/menus/edbutton_WRLDTOOLS_icon.png";
-
-    ExternalToolBarManager::ExternalToolBarManager(QMainWindow *main_window) :
-            main_window_(main_window)
-    {
-    }
-
-    ExternalToolBarManager::~ExternalToolBarManager()
-    {
-        //SAFE_DELETE(root_menu_);
-    }
-
-	void ExternalToolBarManager::SceneChanged(const QString &old_name, const QString &new_name)
-    {
-        if (new_name == "Ether")
-			DisableToolBars();
-		else
-			EnableToolBars();
-	}
-
-	void ExternalToolBarManager::DisableToolBars(){
-		foreach (QToolBar *tool, controller_toolbar_){
-			tool->setDisabled(true);
-			tool->setVisible(false);
-		}
-	}
-
-	void ExternalToolBarManager::EnableToolBars(){
-		foreach (QToolBar *tool, controller_toolbar_){
-				tool->setVisible(true);
-				tool->setDisabled(false); 
-		}
-	}
-
-	
-	bool ExternalToolBarManager::AddExternalToolbar(QToolBar *toolbar, const QString &name){
-		//Insert a new QToolBar given by a module
-		if (!main_window_ || controller_toolbar_.contains(name))
-			return false;
-
-		main_window_->addToolBar(toolbar);
-		controller_toolbar_[name]=toolbar;
-		HideExternalToolbar(name);
-		return true;
-	}
-
-	bool ExternalToolBarManager::RemoveExternalToolbar(QString name){
-		if (!main_window_ || controller_toolbar_.contains(name))
-			return false;
-
-		main_window_->removeToolBar(controller_toolbar_.value(name));
-		controller_toolbar_.remove(name);
-		return true;
-	}
-
-	bool ExternalToolBarManager::ShowExternalToolbar(QString name){
-		if (!main_window_ || controller_toolbar_.contains(name))
-			return false;
-
-		dynamic_cast<QToolBar*>(controller_toolbar_.value(name))->show();
-		return true;
-	}
-
-	bool ExternalToolBarManager::HideExternalToolbar(QString name){
-		if (!main_window_ || controller_toolbar_.contains(name))
-			return false;
-
-		dynamic_cast<QToolBar*>(controller_toolbar_.value(name))->hide();
-		return true;
-	}
-
-	bool ExternalToolBarManager::EnableExternalToolbar(QString name){
-		if (!main_window_ || controller_toolbar_.contains(name))
-			return false;
-
-		dynamic_cast<QToolBar*>(controller_toolbar_.value(name))->setEnabled(true);
-		return true;
-	}
-	bool ExternalToolBarManager::DisableExternalToolbar(QString name){
-		if (!main_window_ || controller_toolbar_.contains(name))
-			return false;
-
-		dynamic_cast<QToolBar*>(controller_toolbar_.value(name))->setEnabled(false);
-		return true;
-	}
-	QToolBar* ExternalToolBarManager::GetExternalToolbar(QString name){
-		if (!main_window_)
-			return false;
-
-		if (!controller_toolbar_.contains(name)) {
-			//Create it and add to list
-			QToolBar *aux = new QToolBar(name, main_window_);
-			aux->setObjectName(name);
-			AddExternalToolbar(aux, name);			
-		}
-
-		return controller_toolbar_.value(name);
-	}
-}
-=======
 //$ HEADER_NEW_FILE $
 // For conditions of distribution and use, see copyright notice in license.txt
 
@@ -225,5 +110,4 @@
 
 		return controller_toolbar_.value(name);
 	}
-}
->>>>>>> d2cf9973
+}