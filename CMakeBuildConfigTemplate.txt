--- conflicted
+++ resolved
@@ -132,11 +132,7 @@
 
 if (USE_UIMODULE)
     add_subdirectory(UiModule)          # Depends on OgreRenderingModule.
-<<<<<<< HEAD
 else()
-=======
-#else()
->>>>>>> eabf35f9
 #    add_subdirectory(LoginScreenModule)
 endif()
 
