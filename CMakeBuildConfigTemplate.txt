--- conflicted
+++ resolved
@@ -15,10 +15,10 @@
 
 ## Various flags/defines that configure your build
 
-<<<<<<< HEAD
-set (BUILD_SDK_ONLY 0)              # Configure if you want to build only the SDK, meaning projects from src/Application will be omitted
-set (BUILDING_INSTALLER 0)          # Enables additional resources to create icon for the main executable.
-set (ENABLE_BUILD_OPTIMIZATIONS 1)  # Only for Windows: Enables optimizations for compiler and linker. Do not enable this if you are planning to distribute your .lib files! Warning: Increases build time significantly.
+set(TUNDRACORE_SHARED 1)           # Do we want to build TundraCore as a shared or static library.
+set(BUILD_SDK_ONLY 0)              # Configure if you want to build only the SDK, meaning projects from src/Application will be omitted
+set(BUILDING_INSTALLER 0)          # Enables additional resources to create icon for the main executable.
+set(ENABLE_BUILD_OPTIMIZATIONS 0)  # Only for Windows: Enables optimizations for compiler and linker. Do not enable this if you are planning to distribute your .lib files! Warning: Increases build time significantly.
 if (NOT ANDROID)
     set (ENABLE_HYDRAX 1)               # Configure the use of Hydrax, http://www.ogre3d.org/tikiwiki/Hydrax
     set (ENABLE_SKYX 1)              # Configure the use of SkyX, http://www.ogre3d.org/tikiwiki/SkyX
@@ -38,16 +38,6 @@
     add_definitions (-DANDROID)
     add_definitions (-DTUNDRA_NO_AUDIO)
 endif()
-=======
-set(TUNDRACORE_SHARED 1)           # Do we want to build TundraCore as a shared or static library.
-set(BUILD_SDK_ONLY 0)              # Configure if you want to build only the SDK, meaning projects from src/Application will be omitted
-set(BUILDING_INSTALLER 0)          # Enables additional resources to create icon for the main executable.
-set(ENABLE_BUILD_OPTIMIZATIONS 0)  # Only for Windows: Enables optimizations for compiler and linker. Do not enable this if you are planning to distribute your .lib files! Warning: Increases build time significantly.
-set (ENABLE_HYDRAX 1)               # Configure the use of Hydrax, http://www.ogre3d.org/tikiwiki/Hydrax
-set (ENABLE_SKYX 1)              # Configure the use of SkyX, http://www.ogre3d.org/tikiwiki/SkyX
-set (ENABLE_OPEN_ASSET_IMPORT 1)    # Enables Open Asset Import Library, which can be used to import various mesh formats.
-add_definitions(-DASSIMP_ENABLED)
->>>>>>> 54b75a86
 
 set (ENABLE_PROFILING 1)            # Enable the following flag to add compile with support for a built-in execution time profiler.
 set (ENABLE_JS_PROFILING 0)         # Enable js profiling?
@@ -127,14 +117,10 @@
 
 ###### OPTIONAL PLUGINS ######
 message("\n=========== Configuring Optional Plugins ===========\n")
-<<<<<<< HEAD
 if (NOT ANDROID)
     AddProject(Core ECEditorModule)                 # Provides tools for managing scenes, entities, entity-components and assets.
 endif()
-=======
 AddProject(Application SceneInteract)           # Transforms generic mouse and keyboard input events on scene entities to input-related entity actions and signals. Depends on OgreRenderingModule.
-AddProject(Core ECEditorModule)                 # Provides tools for managing scenes, entities, entity-components and assets.
->>>>>>> 54b75a86
 AddProject(Application AvatarModule)            # Provides EC_Avatar. Depends on OgreRenderingModule.
 AddProject(Application DebugStatsModule)        # Enables a developer window for debugging. Depends on OgreRenderingModule, EnvironmentModule, and PhysicsModule.
 AddProject(Application SkyXHydrax)              # Provides photorealistic sky and water components by utilizing SkyX and Hydrax Ogre add-ons.
