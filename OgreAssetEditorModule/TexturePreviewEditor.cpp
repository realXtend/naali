--- conflicted
+++ resolved
@@ -261,18 +261,10 @@
 
     // Add widget to UI via ui services module
     setWindowTitle(tr("Texture: ") + objectName());
-<<<<<<< HEAD
-    UiProxyWidget *proxy = ui->AddWidgetToScene(this, false, true);
-    QObject::connect(proxy, SIGNAL(Closed()), this, SLOT(Closed()));
-    //proxy->show();
-    //ui->BringWidgetToFront(proxy);
-	ui->ShowWidget(this);
-=======
 //    UiProxyWidget *proxy = ui->AddWidgetToScene(this);
 //    connect(proxy, SIGNAL(Closed()), this, SLOT(Closed()));
 //    proxy->show();
 //    ui->BringWidgetToFront(proxy);
->>>>>>> dc3a6bcf
 }
 
 void TexturePreviewEditor::OpenOgreTexture(const QString& name)
@@ -323,19 +315,12 @@
 
 TexturePreviewEditor *TexturePreviewEditor::OpenPreviewEditor(const QString &texture, QWidget* parent)
 {
-<<<<<<< HEAD
-    TexturePreviewEditor *editor = new TexturePreviewEditor(framework, parent);
-    QObject::connect(editor, SIGNAL(Closed(const QString &)), editor, SLOT(Deleted()), Qt::QueuedConnection);
-    //editor->OpenOgreTexture(texture);
-    editor->show();
-=======
     TexturePreviewEditor *editor = new TexturePreviewEditor(parent);
     //connect(editor, SIGNAL(Closed(const QString &)), editor, SLOT(Deleted()), Qt::QueuedConnection);
     connect(editor, SIGNAL(Closed(const QString &)), editor, SLOT(close()));
     editor->OpenOgreTexture(texture);
     return editor;
     //editor->show();
->>>>>>> dc3a6bcf
 }
 
 void TexturePreviewEditor::UseTextureOriginalSize(bool use)
