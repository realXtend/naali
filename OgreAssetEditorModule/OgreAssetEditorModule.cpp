--- conflicted
+++ resolved
@@ -467,11 +467,7 @@
     }
 }
 
-<<<<<<< HEAD
-=======
-
-extern "C" void POCO_LIBRARY_API SetProfiler(Foundation::Profiler *profiler);
->>>>>>> 27d13f2a
+
 void SetProfiler(Foundation::Profiler *profiler)
 {
     Foundation::ProfilerSection::SetProfiler(profiler);
