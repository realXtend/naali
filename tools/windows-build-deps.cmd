@echo off
echo.

:: Enable the delayed environment variable expansion needed in VSConfig.cmd.
setlocal EnableDelayedExpansion

:: Make sure we're running in Visual Studio Command Prompt
IF "%VSINSTALLDIR%"=="" (
   cecho {0C}Batch file not executed from Visual Studio Command Prompt - cannot proceed!{# #}{\n}
   GOTO :ERROR
)

call VSConfig.cmd %1

:: User defined variables
:: TODO remove BUILD_RELEASE and instead use BUILD_TYPE
:: IF %BUILD_TYPE%=="" (
::   set BUILD_TYPE=RelWithDebInfo
::   cecho {0D}BUILD_TYPE not specified - using the default %BUILD_TYPE%{# #}{\n}
:: )
::
set BUILD_RELEASE=FALSE
set BUILD_OPENSSL=TRUE
set USE_JOM=TRUE

IF %GENERATOR%=="" (
   cecho {0C}GENERATOR not specified - cannot proceed!{# #}{\n}
   GOTO :ERROR
)

:: Print user defined variables
cecho {F0}This script fetches and builds all Tundra dependencies{# #}{\n}
echo.
cecho {0A}Script configuration:{# #}{\n}
cecho {0D}  CMake Generator    = %GENERATOR%{# #}{\n}
echo    - Passed to CMake -G option
cecho {0D}  Build Release = %BUILD_RELEASE%{# #}{\n}
echo    - Build Release mode in addition to RelWithDebInfo when possible.
echo      Default is disabled, enable if you are planning to deploy
echo      Tundra in Release mode.
cecho {0D}  Build OpenSSL      = %BUILD_OPENSSL%{# #}{\n}
echo    - Build OpenSSL, requires Active Perl.
cecho {0D}  Build Qt with JOM  = %USE_JOM%{# #}{\n}
echo    - Use jom.exe instead of nmake.exe to build qmake projects.
echo      Default enabled as jom is significantly faster by usin all CPUs.
echo.

:: Validate user defined variables
IF NOT %BUILD_OPENSSL%==FALSE IF NOT %BUILD_OPENSSL%==TRUE (
   cecho {0E}BUILD_OPENSSL needs to be either TRUE or FALSE{# #}{\n}
   GOTO :ERROR
)

IF NOT %USE_JOM%==FALSE IF NOT %USE_JOM%==TRUE (
   cecho {0E}USE_JOM needs to be either TRUE or FALSE{# #}{\n}
   GOTO :ERROR
)

IF NOT %BUILD_RELEASE%==FALSE IF NOT %BUILD_RELEASE%==TRUE (
   cecho {0E}BUILD_RELEASE needs to be either TRUE or FALSE{# #}{\n}
   GOTO :ERROR
)

:: Print scripts usage information
cecho {0A}Requirements for a successful execution:{# #}{\n}
echo   1. Install SVN and make sure 'svn' is accessible from PATH.
echo    - http://tortoisesvn.net/downloads.html, install with command line tools!
echo   2. Install Hg and make sure 'hg' is accessible from PATH.
echo    - http://tortoisehg.bitbucket.org/
echo   3. Install Git and make sure 'git' is accessible from PATH.
echo    - http://code.google.com/p/tortoisegit/
echo   4. Install DirectX SDK June 2010.
echo    - http://www.microsoft.com/download/en/details.aspx?id=6812
echo   5. Install CMake and make sure 'cmake' is accessible from PATH.
echo    - http://www.cmake.org/
echo   6. Install Visual Studio 2008/2010 with SP1 (Express is ok).
echo    - http://www.microsoft.com/download/en/details.aspx?id=14597
echo   7. Install Windows SDK.
echo    - http://www.microsoft.com/download/en/details.aspx?id=8279

IF %BUILD_OPENSSL%==TRUE (
   echo   8. To build OpenSSL install Active Perl and set perl.exe to PATH.
   echo    - http://www.activestate.com/activeperl/downloads
   cecho {0E}     NOTE: Perl needs to be before git in PATH, otherwise the git{# #}{\n}
   cecho {0E}     provided perl.exe will be used and OpenSSL build will fail.{# #}{\n}
   echo   9. Execute this file from Visual Studio 2008/2010 Command Prompt.
) ELSE (
   echo   8. Execute this file from Visual Studio 2008/2010 Command Prompt.
)
echo.

cecho {0A}Assuming Tundra git trunk is found at %TUNDRA_DIR%.{# #}{\n}
cecho {0E}Warning: The path %TUNDRA_DIR% may not contain spaces! (qmake breaks on them).{# #}{\n}
cecho {0E}Warning: You will need roughly 15GB of disk space to proceed.{# #}{\n}
cecho {0E}Warning: This script is not fully unattended once you continue.{# #}{\n}
cecho {0E}         When building Qt, you must press 'y' once for the script to proceed.{# #}{\n}
echo.

echo If you are not ready with the above, press Ctrl-C to abort!
pause
echo.

:: OpenSSL
IF %BUILD_OPENSSL%==FALSE (
   cecho {0D}Building OpenSSL disabled. Skipping.{# #}{\n}
   GOTO :SKIP_OPENSSL
)

IF NOT EXIST "%DEPS%\openssl\src". (
   cd "%DEPS%"
   IF NOT EXIST openssl-0.9.8u.tar.gz. (
      cecho {0D}Downloading OpenSSL 0.9.8u.{# #}{\n}
      wget http://www.openssl.org/source/openssl-0.9.8u.tar.gz
      IF NOT %ERRORLEVEL%==0 GOTO :ERROR
   )

   mkdir openssl
   cecho {0D}Extracting OpenSSL 0.9.8u sources to "%DEPS%\openssl\src".{# #}{\n}
   7za e -y openssl-0.9.8u.tar.gz
   7za x -y -oopenssl openssl-0.9.8u.tar
   IF NOT %ERRORLEVEL%==0 GOTO :ERROR
   cd openssl
   ren openssl-0.9.8u src
   cd ..
   IF NOT EXIST "%DEPS%\openssl\src". (
      cecho {0E}Failed to rename %DEPS%\openssl\openssl-0.9.8u to %DEPS%\openssl\src. Permission denied for your account?{# #}{\n}
      GOTO :ERROR
   )
   del openssl-0.9.8u.tar
) ELSE (
   cecho {0D}OpenSSL already downloaded. Skipping.{# #}{\n}
)

IF NOT EXIST "%DEPS%\openssl\bin\ssleay32.dll". (
   cd "%DEPS%\openssl\src"
   cecho {0D}Configuring OpenSSL build.{# #}{\n}
   perl Configure VC-WIN32 --prefix=%DEPS%\openssl
   IF NOT %ERRORLEVEL%==0 GOTO :ERROR
   REM Build Makefiles  with assembly language files. ml.exe is a part of Visual Studio
   call ms\do_masm.bat
   cecho {0D}Building OpenSSL. Please be patient, this will take a while.{# #}{\n}
   nmake -f ms\ntdll.mak
   nmake -f ms\ntdll.mak install
   IF NOT %ERRORLEVEL%==0 GOTO :ERROR
   REM We (re)built OpenSSL, so delete ssleay32.dll in Tundra bin\ to force DLL deployment below.
   del /Q "%TUNDRA_BIN%\ssleay32.dll"
) ELSE (
   cecho {0D}OpenSSL already built. Skipping.{# #}{\n}
)

IF NOT EXIST "%TUNDRA_BIN%\ssleay32.dll". (
   cd "%DEPS%"
   cecho {0D}Deploying OpenSSL DLLs to Tundra bin\{# #}{\n}
   copy /Y "openssl\bin\*.dll" "%TUNDRA_BIN%"
   IF NOT %ERRORLEVEL%==0 GOTO :ERROR
)

:SKIP_OPENSSL

:: Qt
:: NOTE For VS2012 support Qt 4.8.3>= needed:
:: http://stackoverflow.com/questions/12113400/compiling-qt-4-8-x-for-visual-studio-2012
set QT_VER=4.7.4
IF NOT EXIST "%DEPS%\qt". (
   cd "%DEPS%"
<<<<<<< HEAD
   IF NOT EXIST qt-everywhere-opensource-src-4.7.4.zip. (
      cecho {0D}Downloading Qt 4.7.4. Please be patient, this will take a while.{# #}{\n}
      wget ftp://ftp.qt-project.org/qt/source/qt-everywhere-opensource-src-4.7.4.zip
=======
   IF NOT EXIST qt-everywhere-opensource-src-%QT_VER%.zip. (
      cecho {0D}Downloading Qt %QT_VER%. Please be patient, this will take a while.{# #}{\n}
      wget http://download.qt.nokia.com/qt/source/qt-everywhere-opensource-src-%QT_VER%.zip
>>>>>>> 828cddf9
      IF NOT %ERRORLEVEL%==0 GOTO :ERROR
   )

   cecho {0D}Extracting Qt %QT_VER% sources to "%DEPS%\qt".{# #}{\n}
   mkdir qt
   7za x -y -oqt qt-everywhere-opensource-src-%QT_VER%.zip
   IF NOT %ERRORLEVEL%==0 GOTO :ERROR
   cd qt
   ren qt-everywhere-opensource-src-%QT_VER% qt-src-%QT_VER%
   IF NOT EXIST "%DEPS%\qt" GOTO :ERROR
) ELSE (
   cecho {0D}Qt already downloaded. Skipping.{# #}{\n}
)

IF %USE_JOM%==FALSE GOTO :SKIP_JOM
IF NOT EXIST "%DEPS%\qt\jom\jom.exe". (
   cd "%DEPS%"
   IF NOT EXIST jom_1_0_11.zip. (
      cecho {0D}Downloading JOM build tool for Qt.{# #}{\n}
      wget http://releases.qt-project.org/jom/jom_1_0_11.zip
      IF NOT %ERRORLEVEL%==0 GOTO :ERROR
   )

   cecho {0D}Installing JOM build tool for to %DEPS%\qt\jom.{# #}{\n}
   mkdir %DEPS%\qt\jom
   7za x -y -oqt\jom jom_1_0_11.zip
) ELSE (
   cecho {0D}JOM already installed to %DEPS%\qt\jom. Skipping.{# #}{\n}
)

:SKIP_JOM

:: Enable OpenSSL in the Qt if OpenSSL build is enabled. For some reason if you 
:: echo QT_OPENSSL_CONFIGURE inside the IF statement it will always be empty. 
:: Hence the secondary IF to print it out when build is enabled. Only print these if Qt will be built
SET QT_OPENSSL_CONFIGURE=
IF %BUILD_OPENSSL%==TRUE (
   IF NOT EXIST "%DEPS%\qt\lib\QtWebKit4.dll". cecho {0D}Configuring OpenSSL into the Qt build with:{# #}{\n}
   SET QT_OPENSSL_CONFIGURE=-openssl -I "%DEPS%\openssl\include" -L "%DEPS%\openssl\lib"
) ELSE (
   IF NOT EXIST "%DEPS%\qt\lib\QtWebKit4.dll". cecho {0D}OpenSSL build disabled, not confguring OpenSSL to Qt.{# #}{\n}
)
IF %BUILD_OPENSSL%==TRUE (
   IF NOT EXIST "%DEPS%\qt\lib\QtWebKit4.dll". echo '%QT_OPENSSL_CONFIGURE%'
)

:: Set QMAKESPEC and QTDIR in case we are going to build qt. If we don't do this
:: a system set QMAKESPEC might take over the build in some bizarre fashion.
:: Note 1: QTDIR is not used while build, neither should QMAKESPEC be used when -platform is given to configure.
:: Note 2: We cannot do this inside the qt IF without @setlocal EnableDelayedExpansion.
set QTDIR=%DEPS%\qt\qt-src-%QT_VER%
set QMAKESPEC=%QTDIR%\mkspecs\%QT_PLATFORM%

IF NOT EXIST "%DEPS%\qt\lib\QtWebKit4.dll". (
   IF NOT EXIST "%QTDIR%". (
      cecho {0E}Warning: %QTDIR% does not exist, extracting Qt failed?.{# #}{\n}
      GOTO :ERROR
   )

   cd %QTDIR%

   IF NOT EXIST "configure.cache". (
      cecho {0D}Configuring Qt build. Please answer 'y'!{# #}{\n}
      configure -platform %QT_PLATFORM% -debug-and-release -opensource -prefix "%DEPS%\qt" -shared -ltcg -no-qt3support -no-opengl -no-openvg -no-dbus -no-phonon -no-phonon-backend -nomake examples -nomake demos -qt-zlib -qt-libpng -qt-libmng -qt-libjpeg -qt-libtiff %QT_OPENSSL_CONFIGURE%

      IF NOT %ERRORLEVEL%==0 GOTO :ERROR
   ) ELSE (
      cecho {0D}Qt already configured. Remove %QTDIR%\configure.cache to trigger a reconfigure.{# #}{\n}
   )
   
   cecho {0D}Building Qt. Please be patient, this will take a while.{# #}{\n}
   IF %USE_JOM%==TRUE (
      cecho {0D}- Building Qt with jom{# #}{\n}
      "%DEPS%\qt\jom\jom.exe"
      :: Qt build system is slightly broken: see https://bugreports.qt-project.org/browse/QTBUG-6470. Work around the issue.
      set ERRORLEVEL=0
      del /s /q mocinclude.tmp
      "%DEPS%\qt\jom\jom.exe"
   ) ELSE (
      cecho {0D}- Building Qt with nmake{# #}{\n}
      nmake /nologo
      :: Qt build system is slightly broken: see https://bugreports.qt-project.org/browse/QTBUG-6470. Work around the issue.
      set ERRORLEVEL=0
      del /s /q mocinclude.tmp
      nmake /nologo
   )

   IF NOT EXIST "%QTDIR%\lib\QtWebKit4.dll". (
      cecho {0E}Warning: %QTDIR%\lib\QtWebKit4.dll not present, Qt build failed?.{# #}{\n}
      GOTO :ERROR
   )
   IF NOT %ERRORLEVEL%==0 GOTO :ERROR

   :: Don't use jom for install. It seems to hang easily, maybe beacuse it tries to use multiple cores.
   cecho {0D}Installing Qt to %DEPS%\qt{# #}{\n}
   nmake install
   IF NOT %ERRORLEVEL%==0 GOTO :ERROR

   IF NOT EXIST "%DEPS%\qt\lib\QtWebKit4.dll". (
      cecho {0E}Warning: %DEPS%\qt\lib\QtWebKit4.dll not present, Qt install failed?.{# #}{\n}
      GOTO :ERROR
   )
   IF NOT %ERRORLEVEL%==0 GOTO :ERROR

   :: We (re)built Qt, so delete QtWebKit4.dll in Tundra bin\ to force DLL deployment below.
   IF EXIST "%TUNDRA_BIN%\QtWebKit4.dll". (
      del /Q "%TUNDRA_BIN%\QtWebKit4.dll"
   )

) ELSE (
   cecho {0D}Qt already built. Skipping.{# #}{\n}
)

:: Setup now built Qt to PATH (for qmake.exe), QTDIR and QMAKESPEC.
:: These will be utilized by other dependencies that need Qt in this script.
set PATH=%DEPS%\qt\bin;%PATH%
set QMAKESPEC=%DEPS%\qt\mkspecs\%QT_PLATFORM%
set QTDIR=%DEPS%\qt

IF NOT EXIST "%TUNDRA_BIN%\QtWebKit4.dll". (
   cecho {0D}Deploying Qt DLLs to Tundra bin\.{# #}{\n}
   copy /Y "%DEPS%\qt\bin\*.dll" "%TUNDRA_BIN%"
   IF NOT %ERRORLEVEL%==0 GOTO :ERROR
   mkdir "%TUNDRA_BIN%\qtplugins"
   xcopy /E /I /C /H /R /Y "%DEPS%\qt\plugins\*.*" "%TUNDRA_BIN%\qtplugins"
   IF NOT %ERRORLEVEL%==0 GOTO :ERROR
   :: Clean out some definately not needed Qt DLLs from bin
   :: QtCLucene does not have a public API and QtDesigner* are for QtCreator etc.
   :: Others we could (should) remove right here: QtSvg, QtSql, QtTest and QtHelp.
   del /Q "%TUNDRA_BIN%\QtCLucene*.dll"
   del /Q "%TUNDRA_BIN%\QtDesigner*.dll"
)

IF NOT EXIST "%DEPS%\bullet\". (
    cecho {0D}Cloning Bullet into "%DEPS%\bullet".{# #}{\n}
    cd "%DEPS%"
    svn checkout http://bullet.googlecode.com/svn/tags/bullet-2.78 bullet
    IF NOT EXIST "%DEPS%\bullet\.svn" GOTO :ERROR
    cd bullet
    IF NOT EXIST BULLET_PHYSICS.sln. (
        cecho {0D}Running CMake for Bullet.{# #}{\n}
        IF EXIST CMakeCache.txt. del /Q CMakeCache.txt
        cmake . -G %GENERATOR% -DBUILD_DEMOS:BOOL=OFF -DBUILD_EXTRAS:BOOL=OFF -DBUILD_MINICL_OPENCL_DEMOS:BOOL=OFF
        IF NOT %ERRORLEVEL%==0 GOTO :ERROR
    )

    cecho {0D}Building Bullet. Please be patient, this will take a while.{# #}{\n}
    MSBuild BULLET_PHYSICS.sln /p:configuration=Debug /clp:ErrorsOnly /nologo /m:%NUMBER_OF_PROCESSORS%
    if %BUILD_RELEASE%==TRUE (
        MSBuild BULLET_PHYSICS.sln /p:configuration=Release /clp:ErrorsOnly /nologo /m:%NUMBER_OF_PROCESSORS%
    ) ELSE (
        MSBuild BULLET_PHYSICS.sln /p:configuration=RelWithDebInfo /clp:ErrorsOnly /nologo /m:%NUMBER_OF_PROCESSORS%
    )
    IF NOT %ERRORLEVEL%==0 GOTO :ERROR
) ELSE (
    cecho {0D}Bullet already built. Skipping.{# #}{\n}
)

set BOOST_ROOT=%DEPS%\boost
set BOOST_INCLUDEDIR=%DEPS%\boost
set BOOST_LIBRARYDIR=%DEPS%\boost\stage\lib

IF NOT EXIST "%DEPS%\boost". (
   cecho {0D}Cloning Boost into "%DEPS%\boost".{# #}{\n}
   cd "%DEPS%"
   svn checkout http://svn.boost.org/svn/boost/tags/release/Boost_1_49_0 boost
   IF NOT EXIST "%DEPS%\boost\.svn" GOTO :ERROR
   IF NOT EXIST "%DEPS%\boost\boost.css" GOTO :ERROR
   cd "%DEPS%\boost"
   cecho {0D}Building Boost build script.{# #}{\n}
   call bootstrap

::   cd "%DEPS%\boost\tools\build\v2"
::   sed s/"# using msvc ;"/"using msvc : 9.0 ;"/g <user-config.jam >user-config.new.jam
::
::   del user-config.jam
::   rename user-config.new.jam user-config.jam
   copy /Y "%TOOLS%\utils-windows\boost-user-config-%VS_VER%.jam" "%DEPS%\boost\tools\build\v2\user-config.jam"

   IF NOT %ERRORLEVEL%==0 GOTO :ERROR
   cd "%DEPS%\boost"
   cecho {0D}Building Boost. Please be patient, this will take a while.{# #}{\n}
   :: Building boost takes ages, so utilize all cores for the build process
   call .\b2 -j %NUMBER_OF_PROCESSORS% --without-mpi thread regex stage
) ELSE (
   ::TODO Even if %DEPS%\boost exists, we have no guarantee that boost is built successfully for real
   cecho {0D}Boost already built. Skipping.{# #}{\n}
)

IF NOT EXIST "%DEPS%\assimp\". (
   cecho {0D}Checking out OpenAssetImport library from https://assimp.svn.sourceforge.net/svnroot/assimp/trunk into "%DEPS%\assimp".{# #}{\n}
   cd "%DEPS%"
   :: Note the fixed revision number. OpenAssetImport does not have an up-to-date tagged release, so fix to a recent revision of trunk.
   svn checkout -r 1300 https://assimp.svn.sourceforge.net/svnroot/assimp/trunk assimp
   cd assimp
   cmake -G %GENERATOR%
   
   :: Debug build.
<<<<<<< HEAD
   msbuild Assimp.sln /p:configuration=Debug /nologo
=======
   MSBuild Assimp.sln /p:configuration=Debug /nologo /m:%NUMBER_OF_PROCESSORS%
>>>>>>> 828cddf9
   copy /Y "bin\Debug\assimpD.dll" "%TUNDRA_BIN%"
      
   :: Release or RelWithDebInfo build, depending on which type of release was preferred.
   IF %BUILD_RELEASE% == TRUE (
<<<<<<< HEAD
      msbuild Assimp.sln /p:configuration=Release /nologo
      copy /Y "bin\Release\assimp.dll" "%TUNDRA_BIN%"
   ) ELSE (
      msbuild Assimp.sln /p:configuration=RelWithDebInfo /nologo
=======
      MSBuild Assimp.sln /p:configuration=Release /nologo /m:%NUMBER_OF_PROCESSORS%
      copy /Y "bin\Release\assimp.dll" "%TUNDRA_BIN%"
   ) ELSE (
      MSBuild Assimp.sln /p:configuration=RelWithDebInfo /nologo /m:%NUMBER_OF_PROCESSORS%
>>>>>>> 828cddf9
      copy /Y "bin\RelWithDebInfo\assimp.dll" "%TUNDRA_BIN%"
   )
) ELSE (
   ::TODO Even if %DEPS%\assimp exists, we have no guarantee that assimp is built successfully for real
   cecho {0D}OpenAssetImport already built. Skipping.{# #}{\n}
)

IF NOT EXIST "%DEPS%\kNet\". (
   cecho {0D}Cloning kNet from https://github.com/juj/kNet into "%DEPS%\kNet".{# #}{\n}
   cd "%DEPS%"
   call git clone https://github.com/juj/kNet
   IF NOT EXIST "%DEPS%\kNet\.git" GOTO :ERROR
) ELSE (
   cecho {0D}Updating kNet to newest version from https://github.com/juj/kNet.{# #}{\n}
   cd "%DEPS%\kNet"
   call git pull
)

cd "%DEPS%\kNet"
IF NOT EXIST kNet.sln. (
   cecho {0D}Running cmake for kNet.{# #}{\n}
   del /Q CMakeCache.txt
   cmake . -G %GENERATOR% -DBOOST_ROOT="%BOOST_ROOT%"
   IF NOT %ERRORLEVEL%==0 GOTO :ERROR
)
cecho {0D}Building kNet. Please be patient, this will take a while.{# #}{\n}
MSBuild kNet.sln /p:configuration=Debug /nologo /m:%NUMBER_OF_PROCESSORS%
MSBuild kNet.sln /p:configuration=Release /nologo /m:%NUMBER_OF_PROCESSORS%
MSBuild kNet.sln /p:configuration=RelWithDebInfo /nologo /m:%NUMBER_OF_PROCESSORS%
IF NOT %ERRORLEVEL%==0 GOTO :ERROR

IF NOT EXIST "%DEPS%\qtscriptgenerator\.git". (
   cecho {0D}Cloning QtScriptGenerator into "%DEPS%\qtscriptgenerator".{# #}{\n}
   cd "%DEPS%"
   call git clone https://git.gitorious.org/qt-labs/qtscriptgenerator
   IF NOT EXIST "%DEPS%\qtscriptgenerator\.git" GOTO :ERROR
) ELSE (
   cecho {0D}QtScriptGenerator already cloned. Skipping.{# #}{\n}
)

IF NOT EXIST "%DEPS%\qtscriptgenerator\plugins\script\qtscript_xmlpatterns.dll". (
   cd "%DEPS%\qtscriptgenerator\generator"
   cecho {0D}Running qmake for QtScriptGenerator.{# #}{\n}
   :: We need to patch pp-iterator.h in order to make it compile with newer Visual Studio versions:
   :: http://stackoverflow.com/questions/2791525/stl-operator-behavior-change-with-visual-studio-2010
   :: Also cannot use QMake as it results in linker errors, so instead generate vcproj files and build using MSBuild.
   IF NOT %GENERATOR%==%GENERATOR_VS2008% (
      copy /Y "%TOOLS%\utils-windows\QtScriptGenerator_pp-iterator.h" "%DEPS%\qtscriptgenerator\generator\parser\rpp\pp-iterator.h"
      qmake -tp vc
      cecho {0D}Building qtscript plugins. Please be patient, this will take a while.{# #}{\n}
      MSBuild generator.vcxproj /p:configuration=Debug /nologo /m:%NUMBER_OF_PROCESSORS%
      MSBuild generator.vcxproj /p:configuration=Release /nologo /m:%NUMBER_OF_PROCESSORS%
   ) ELSE (
      qmake
      IF NOT %ERRORLEVEL%==0 GOTO :ERROR
      cecho {0D}Building QtScriptGenerator.{# #}{\n}
      IF %USE_JOM%==TRUE (
         cecho {0D}- Building QtScriptGenerator with jom{# #}{\n}
         "%DEPS%\qt\jom\jom.exe"
      ) ELSE (
         cecho {0D}- Building QtScriptGenerator with nmake{# #}{\n}
         nmake /nologo
      )
   )
   IF NOT %ERRORLEVEL%==0 GOTO :ERROR
   cecho {0D}Executing QtScriptGenerator.{# #}{\n}
   call release\generator
   IF NOT %ERRORLEVEL%==0 GOTO :ERROR
   cd ..
   cd qtbindings

   sed -e "s/qtscript_phonon //" -e "s/qtscript_opengl //" -e "s/qtscript_uitools //" < qtbindings.pro > qtbindings.pro.sed
   IF NOT %ERRORLEVEL%==0 GOTO :ERROR
   del /Q qtbindings.pro
   IF NOT %ERRORLEVEL%==0 GOTO :ERROR
   ren qtbindings.pro.sed qtbindings.pro
   IF NOT %ERRORLEVEL%==0 GOTO :ERROR

   REM Fix bad script generation for webkit.
   REM TODO: Could try some sed replacement, but can't make the regex escaping rules work from command line.
   REM sed -e s/"QWebPluginFactory_Extension_values[] = "/"QWebPluginFactory_Extension_values[1] = "// -e "s/qtscript_QWebPluginFactory_Extension_keys[] = /qtscript_QWebPluginFactory_Extension_keys[1] = //" < "%DEPS%\qtscriptgenerator\generated_cpp\com_trolltech_qt_webkit\qtscript_QWebPluginFactory.cpp" > "%DEPS%\qtscript_QWebPluginFactory.cpp"
   IF NOT %ERRORLEVEL%==0 GOTO :ERROR
   del "%DEPS%\qtscriptgenerator\generated_cpp\com_trolltech_qt_webkit\qtscript_QWebPluginFactory.cpp"
   IF NOT %ERRORLEVEL%==0 GOTO :ERROR
   REM move "%DEPS%\qtscript_QWebPluginFactory.cpp" "%DEPS%\qtscriptgenerator\generated_cpp\com_trolltech_qt_webkit"
   copy /Y "%TOOLS%\utils-windows\qtscript_QWebPluginFactory.cpp" "%DEPS%\qtscriptgenerator\generated_cpp\com_trolltech_qt_webkit"
   IF NOT %ERRORLEVEL%==0 GOTO :ERROR

   cecho {0D}Running qmake for qtbindings plugins.{# #}{\n}
   qmake
   IF NOT %ERRORLEVEL%==0 GOTO :ERROR
   cecho {0D}Building qtscript plugins. Please be patient, this will take a while.{# #}{\n}
   IF %USE_JOM%==TRUE (
      cecho {0D}- Building qtscript plugins with jom{# #}{\n}
      "%DEPS%\qt\jom\jom.exe" debug
      IF NOT %ERRORLEVEL%==0 GOTO :ERROR
      "%DEPS%\qt\jom\jom.exe" release
   ) ELSE (
      cecho {0D}- Building qtscript plugins with nmake{# #}{\n}
      nmake debug /nologo
      IF NOT %ERRORLEVEL%==0 GOTO :ERROR
      nmake release /nologo
   )
   IF NOT %ERRORLEVEL%==0 GOTO :ERROR
) ELSE (
   cecho {0D}QtScriptGenerator skipped.{# #}{\n}
)

IF NOT EXIST "%TUNDRA_BIN%\qtplugins\script\qtscript_core.dll". (
   cecho {0D}Deploying QtScript plugin DLLs.{# #}{\n}
   mkdir "%TUNDRA_BIN%\qtplugins\script"
   xcopy /Q /E /I /C /H /R /Y "%DEPS%\qtscriptgenerator\plugins\script\*.dll" "%TUNDRA_BIN%\qtplugins\script"
) ELSE (
   cecho {0D}QtScript plugin DLLs already deployed. Skipping.{# #}{\n}
)

IF NOT EXIST "%DEPS%\realxtend-tundra-deps\.git". (
   cecho {0D}Cloning realxtend-tundra-deps repository into "%DEPS%\realxtend-tundra-deps".{# #}{\n}
   cd "%DEPS%"
   call git clone https://code.google.com/p/realxtend-tundra-deps
   IF NOT EXIST "%DEPS%\realxtend-tundra-deps\.git" GOTO :ERROR

   cd "%DEPS%\realxtend-tundra-deps"
   call git checkout sources
) ELSE (
   cecho {0D}Updating realxtend-tundra-deps to newest.{# #}{\n}
   cd "%DEPS%\realxtend-tundra-deps"
   call git pull origin
)

set OGRE_HOME=%DEPS%\ogre-safe-nocrashes\SDK

IF NOT EXIST "%DEPS%\ogre-safe-nocrashes\.hg". (
   cecho {0D}Cloning Ogre from https://bitbucket.org/clb/ogre-safe-nocrashes into "%DEPS%\ogre-safe-nocrashes".{# #}{\n}
   cd "%DEPS%"
   hg clone https://bitbucket.org/clb/ogre-safe-nocrashes
   IF NOT %ERRORLEVEL%==0 GOTO :ERROR
   IF NOT EXIST "%DEPS%\ogre-safe-nocrashes\.hg" GOTO :ERROR
   cd ogre-safe-nocrashes
   hg checkout v1-8
   IF NOT %ERRORLEVEL%==0 GOTO :ERROR
) ELSE (
   cecho {0D}Updating ogre-safe-nocrashes to newest version from https://bitbucket.org/clb/ogre-safe-nocrashes.{# #}{\n}
   cd "%DEPS%\ogre-safe-nocrashes"
   hg pull -u
   IF NOT %ERRORLEVEL%==0 GOTO :ERROR
)

IF NOT EXIST "%DEPS%\ogre-safe-nocrashes\RenderSystems\RenderSystem_NULL". (
   cecho {0D}Attaching RenderSystem_NULL to be built with ogre-safe-nocrashes.{# #}{\n}
   mkdir "%DEPS%\ogre-safe-nocrashes\RenderSystems\RenderSystem_NULL"
   copy /Y "%TOOLS%\utils-windows\Ogre_RenderSystems_CMakeLists.txt" "%DEPS%\ogre-safe-nocrashes\RenderSystems\CMakeLists.txt"
)

REM Instead of the copying above, would like to do the line below, but IF () terminates prematurely on the ) below!
REM   echo add_subdirectory(RenderSystem_NULL) >> "%DEPS%\ogre-safe-nocrashes\RenderSystems\CMakeLists.txt"

cecho {0D}Updating RenderSystem_NULL to the newest version in ogre-safe-nocrashes.{# #}{\n}
xcopy /Q /E /I /C /H /R /Y "%DEPS%\realxtend-tundra-deps\RenderSystem_NULL" "%DEPS%\ogre-safe-nocrashes\RenderSystems\RenderSystem_NULL"

cd "%DEPS%\ogre-safe-nocrashes"
:: TODO Use newer dependencies when updating Ogre to newer version
:: http://sourceforge.net/projects/ogre/files/ogre-dependencies-vc%%2B%%2B/1.9/OgreDependencies_MSVC_20120819.zip/download
IF NOT EXIST OgreDependencies_MSVC_20101231.zip. (
   cecho {0D}Downloading Ogre prebuilt dependencies package.{# #}{\n}
   wget "http://garr.dl.sourceforge.net/project/ogre/ogre-dependencies-vc%%2B%%2B/1.7/OgreDependencies_MSVC_20101231.zip"
   IF NOT EXIST OgreDependencies_MSVC_20101231.zip. (
      cecho {0C}Error downloading Ogre depencencies! Aborting!{# #}{\n}
      GOTO :EOF
   )

   cecho {0D}Extracting Ogre prebuilt dependencies package.{# #}{\n}
   7za x -y OgreDependencies_MSVC_20101231.zip Dependencies
   IF NOT %ERRORLEVEL%==0 GOTO :ERROR

   cecho {0D}Building Ogre prebuilt dependencies package. Please be patient, this will take a while.{# #}{\n}
   MSBuild Dependencies\src\OgreDependencies.%VS_VER%.sln /p:configuration=Debug /clp:ErrorsOnly /nologo /m:%NUMBER_OF_PROCESSORS%
   MSBuild Dependencies\src\OgreDependencies.%VS_VER%.sln /p:configuration=Release /clp:ErrorsOnly /nologo /m:%NUMBER_OF_PROCESSORS%
   IF NOT %ERRORLEVEL%==0 GOTO :ERROR
)

IF NOT EXIST OGRE.sln. (
   cecho {0D}Running cmake for ogre-safe-nocrashes.{# #}{\n}
REM   cmake -G %GENERATOR% -DOGRE_BUILD_PLUGIN_BSP:BOOL=OFF -DOGRE_BUILD_PLUGIN_PCZ:BOOL=OFF -DOGRE_BUILD_SAMPLES:BOOL=OFF -DOGRE_CONFIG_THREADS:INT=1 -DOGRE_PROFILING:BOOL=ON
   cmake -G %GENERATOR% -DOGRE_BUILD_PLUGIN_BSP:BOOL=OFF -DOGRE_BUILD_PLUGIN_PCZ:BOOL=OFF -DOGRE_BUILD_SAMPLES:BOOL=OFF -DOGRE_CONFIG_THREADS:INT=1
   IF NOT %ERRORLEVEL%==0 GOTO :ERROR
)

cecho {0D}Building ogre-safe-nocrashes. Please be patient, this will take a while.{# #}{\n}
MSBuild OGRE.sln /p:configuration=Debug /nologo /m:%NUMBER_OF_PROCESSORS%
MSBuild OGRE.sln /p:configuration=RelWithDebInfo /nologo /m:%NUMBER_OF_PROCESSORS%
IF %BUILD_RELEASE%==TRUE MSBuild OGRE.sln /p:configuration=Release /nologo /m:%NUMBER_OF_PROCESSORS%
IF NOT %ERRORLEVEL%==0 GOTO :ERROR

cecho {0D}Deploying ogre-safe-nocrashes SDK directory.{# #}{\n}
MSBuild INSTALL.%VCPROJ_FILE_EXT% /p:configuration=Debug /nologo
IF %BUILD_RELEASE%==FALSE (
   MSBuild INSTALL.%VCPROJ_FILE_EXT% /p:configuration=RelWithDebInfo /nologo
) ELSE (
   MSBuild INSTALL.%VCPROJ_FILE_EXT% /p:configuration=Release /nologo
)
IF NOT %ERRORLEVEL%==0 GOTO :ERROR

cecho {0D}Deploying Ogre DLLs to Tundra bin\ directory.{# #}{\n}
copy /Y "%DEPS%\ogre-safe-nocrashes\bin\debug\*.dll" "%TUNDRA_BIN%"
IF NOT %ERRORLEVEL%==0 GOTO :ERROR
IF %BUILD_RELEASE%==FALSE (
   copy /Y "%DEPS%\ogre-safe-nocrashes\bin\relwithdebinfo\*.dll" "%TUNDRA_BIN%"
) ELSE (
   copy /Y "%DEPS%\ogre-safe-nocrashes\bin\release\*.dll" "%TUNDRA_BIN%"
)
IF NOT %ERRORLEVEL%==0 GOTO :ERROR
copy /Y "%DEPS%\ogre-safe-nocrashes\Dependencies\bin\Release\cg.dll" "%TUNDRA_BIN%"
IF NOT %ERRORLEVEL%==0 GOTO :ERROR

cecho {0E}NOTE: Skipping PythonQt build for now!{# #}{\n}
REM IF NOT EXIST "%DEPS%\realxtend-tundra-deps\PythonQt\lib\PythonQt.lib". (
REM    cd "%DEPS%\realxtend-tundra-deps\PythonQt"
REM    IF NOT EXIST PythonQt.sln. (
REM       cecho {0D}Running qmake for PythonQt.{# #}{\n}
REM       qmake -tp vc -r PythonQt.pro
REM    )
REM    cecho {0D}Building PythonQt. Please be patient, this will take a while.{# #}{\n}
REM    msbuild PythonQt.sln /p:configuration=Debug /clp:ErrorsOnly /nologo
REM    msbuild PythonQt.sln /p:configuration=Release /clp:ErrorsOnly /nologo
REM    IF NOT %ERRORLEVEL%==0 GOTO :ERROR
REM ) ELSE (
REM    echo PythonQt already built. Skipping.{# #}{\n}
REM )

:: SkyX
cd "%DEPS%\realxtend-tundra-deps\skyx"
IF NOT EXIST SKYX.sln. (
   cecho {0D}Running cmake for SkyX.{# #}{\n}
   del /Q CMakeCache.txt
   cmake . -G %GENERATOR%
   IF NOT %ERRORLEVEL%==0 GOTO :ERROR
)

cecho {0D}Building SkyX. Please be patient, this will take a while.{# #}{\n}
MSBuild SKYX.sln /p:configuration=Debug /clp:ErrorsOnly /nologo /m:%NUMBER_OF_PROCESSORS%
MSBuild SKYX.sln /p:configuration=RelWithDebInfo /clp:ErrorsOnly /nologo /m:%NUMBER_OF_PROCESSORS%
IF %BUILD_RELEASE%==TRUE MSBuild SKYX.sln /p:configuration=Release /clp:ErrorsOnly /nologo /m:%NUMBER_OF_PROCESSORS%
IF NOT %ERRORLEVEL%==0 GOTO :ERROR

cecho {0D}Deploying SkyX DLLs to Tundra bin\.{# #}{\n}
copy /Y "%DEPS%\realxtend-tundra-deps\skyx\bin\debug\*.dll" "%TUNDRA_BIN%"
IF NOT %ERRORLEVEL%==0 GOTO :ERROR
IF %BUILD_RELEASE%==FALSE (
   copy /Y "%DEPS%\realxtend-tundra-deps\skyx\bin\relwithdebinfo\*.dll" "%TUNDRA_BIN%"
) ELSE (
   copy /Y "%DEPS%\realxtend-tundra-deps\skyx\bin\release\*.dll" "%TUNDRA_BIN%"
)
IF NOT %ERRORLEVEL%==0 GOTO :ERROR

:: Hydrax
cd "%DEPS%\realxtend-tundra-deps\hydrax"
:: TODO Remove the msvc9 directory and use CMake always
IF %GENERATOR%==%GENERATOR_VS2008% (
   cd msvc9
) ELSE (
   IF NOT EXIST Hydrax.sln. (
      cecho {0D}Running cmake for Hydrax.{# #}{\n}
      del /Q CMakeCache.txt
      cmake . -G %GENERATOR%
      IF NOT %ERRORLEVEL%==0 GOTO :ERROR
   )
)

cecho {0D}Building Hydrax. Please be patient, this will take a while.{# #}{\n}
MSBuild Hydrax.sln /p:configuration=Debug /nologo /clp:ErrorsOnly /m:%NUMBER_OF_PROCESSORS%
:: TODO For now build Release with VC9 and RelWithDebInfo otherwise TODO the VS2008 logic when VS2008 build uses CMake also
IF %GENERATOR%==%GENERATOR_VS2008% (
   MSBuild Hydrax.sln /p:configuration=Release /nologo /clp:ErrorsOnly /m:%NUMBER_OF_PROCESSORS%
) ELSE (
   MSBuild Hydrax.sln /p:configuration=RelWithDebInfo /nologo /clp:ErrorsOnly /m:%NUMBER_OF_PROCESSORS%
)
IF NOT %ERRORLEVEL%==0 GOTO :ERROR

cecho {0D}Deploying Hydrax DLLs to Tundra bin\.{# #}{\n}
:: TODO Remove the VS2008 logic when VS2008 build uses CMake also
IF %GENERATOR%==%GENERATOR_VS2008% (
   copy /Y "%DEPS%\realxtend-tundra-deps\hydrax\lib\*.dll" "%TUNDRA_BIN%"
) ELSE (
   copy /Y "%DEPS%\realxtend-tundra-deps\hydrax\bin\Debug\Hydraxd.dll" "%TUNDRA_BIN%"
   copy /Y "%DEPS%\realxtend-tundra-deps\hydrax\bin\RelWithDebInfo\Hydrax.dll" "%TUNDRA_BIN%"
)
IF NOT %ERRORLEVEL%==0 GOTO :ERROR

:: QtPropertyBrowser
IF NOT EXIST "%DEPS%\qt-solutions". (
   cecho {0D}Cloning QtPropertyBrowser into "%DEPS%\qt-solutions".{# #}{\n}
   cd "%DEPS%"
   call git clone https://git.gitorious.org/qt-solutions/qt-solutions.git
   IF NOT EXIST "%DEPS%\qt-solutions\.git" GOTO :ERROR
   cd qt-solutions\qtpropertybrowser

   REM Don't build examples.
   sed -e "s/SUBDIRS+=examples//" < qtpropertybrowser.pro > qtpropertybrowser.pro.sed
   del qtpropertybrowser.pro
   ren qtpropertybrowser.pro.sed qtpropertybrowser.pro

   call configure -library
   qmake
   IF NOT %ERRORLEVEL%==0 GOTO :ERROR
   IF %USE_JOM%==TRUE (
      cecho {0D}- Building QtPropertyBrowser with jom{# #}{\n}
      "%DEPS%\qt\jom\jom.exe"
   ) ELSE (
      cecho {0D}- Building QtPropertyBrowser with nmake{# #}{\n}
      nmake /nologo
   )
   IF NOT %ERRORLEVEL%==0 GOTO :ERROR
   :: Force deployment
   del /Q "%TUNDRA_BIN%\QtSolutions_PropertyBrowser-head*.dll"
) ELSE (
   cecho {0D}QtPropertyBrowser already built. Skipping.{# #}{\n}
)

IF NOT EXIST "%TUNDRA_BIN%\QtSolutions_PropertyBrowser-head.dll". (
   cecho {0D}Deploying QtPropertyBrowser DLLs.{# #}{\n}
   copy /Y "%DEPS%\qt-solutions\qtpropertybrowser\lib\QtSolutions_PropertyBrowser-head*.dll" "%TUNDRA_BIN%"
) ELSE (
   cecho {0D}QtPropertyBrowser DLLs already deployed. Skipping.{# #}{\n}
)

:: OpenAL
IF NOT EXIST "%DEPS%\OpenAL\libs\Win32\OpenAL32.lib". (
   cecho {0D}OpenAL does not exist. Unzipping a prebuilt package.{# #}{\n}
   copy "%TOOLS%\utils-windows\OpenAL.zip" "%DEPS%\"
   IF NOT %ERRORLEVEL%==0 GOTO :ERROR
   cd "%DEPS%\"
   7za x OpenAL.zip
   IF NOT %ERRORLEVEL%==0 GOTO :ERROR
   del /Q OpenAL.zip
) ELSE (
   cecho {0D}OpenAL already prepared. Skipping.{# #}{\n}
)

:: Ogg
IF NOT EXIST "%DEPS%\ogg". (
   cecho {0D}Cloning Ogg into "%DEPS%\ogg".{# #}{\n}
   svn checkout http://svn.xiph.org/tags/ogg/libogg-1.3.0/ "%DEPS%\ogg"
   :: TODO ideally we would do cd "%DEPS%\ogg\win32\%VS_VER%" here, but ogg has no VS2012 directory currently
   IF %GENERATOR%==%GENERATOR_VS2008% (
      cd "%DEPS%\ogg\win32\VS2008"
   ) ELSE (
      cd "%DEPS%\ogg\win32\VS2010"
   )

   cecho {0D}Building Ogg. Please be patient, this will take a while.{# #}{\n}
   MSBuild libogg_static.sln /p:configuration=Debug /clp:ErrorsOnly /nologo /m:%NUMBER_OF_PROCESSORS%
   MSBuild libogg_static.sln /p:configuration=Release /clp:ErrorsOnly /nologo /m:%NUMBER_OF_PROCESSORS%
   IF NOT %ERRORLEVEL%==0 GOTO :ERROR
) ELSE (
   cecho {0D}Ogg already built. Skipping.{# #}{\n}
)

:: Vorbis
IF NOT EXIST "%DEPS%\vorbis". (
   cecho {0D}Cloning Vorbis into "%DEPS%\vorbis".{# #}{\n}
   svn checkout http://svn.xiph.org/tags/vorbis/libvorbis-1.3.3/ "%DEPS%\vorbis"
   :: TODO ideally we would do cd "%DEPS%\ogg\win32\%VS_VER%" here, but ogg has no VS2012 directory currently
   IF %GENERATOR%==%GENERATOR_VS2008% (
      cd "%DEPS%\vorbis\win32\VS2008"
   ) ELSE (
      cd "%DEPS%\vorbis\win32\VS2010"
   )
   echo %CD%

   cecho {0D}Building Vorbis. Please be patient, this will take a while.{# #}{\n}
   MSBuild vorbis_static.sln /p:configuration=Debug /clp:ErrorsOnly /nologo /m:%NUMBER_OF_PROCESSORS%
   MSBuild vorbis_static.sln /p:configuration=Release /clp:ErrorsOnly /nologo /m:%NUMBER_OF_PROCESSORS%
   IF NOT %ERRORLEVEL%==0 GOTO :ERROR
) ELSE (
   cecho {0D}Vorbis already built. Skipping.{# #}{\n}
)

:: Theora
IF NOT EXIST "%DEPS%\theora". (
   cecho {0D}Cloning Theora into "%DEPS%\theora".{# #}{\n}
   svn checkout http://svn.xiph.org/tags/theora/libtheora-1.1.1/ "%DEPS%\theora"
   cd "%DEPS%\theora\win32\VS2008"

   cecho {0D}Building Theora. Please be patient, this will take a while.{# #}{\n}
   MSBuild libtheora_static.sln /p:configuration=Debug /t:libtheora_static /clp:ErrorsOnly /nologo /m:%NUMBER_OF_PROCESSORS%
   MSBuild libtheora_static.sln /p:configuration=Release_SSE2 /t:libtheora_static /clp:ErrorsOnly /nologo  /m:%NUMBER_OF_PROCESSORS%
   IF NOT %ERRORLEVEL%==0 GOTO :ERROR
) ELSE (
   cecho {0D}Theora already built. Skipping.{# #}{\n}
)

:: Speex
IF NOT EXIST "%DEPS%\speex". (
   cd "%DEPS%"
   :: Speex does not have a tagged release for VS2008! So, check out trunk instead.
   cecho {0D}Cloning Speex into "%DEPS%\speex".{# #}{\n}
   svn checkout http://svn.xiph.org/trunk/speex/ speex
   cd speex\win32\VS2008
   IF NOT %ERRORLEVEL%==0 GOTO :ERROR

   cecho {0D}Building Speex. Please be patient, this will take a while.{# #}{\n}
   MSBuild libspeex.sln /p:configuration=Debug /t:libspeex /clp:ErrorsOnly /nologo /m:%NUMBER_OF_PROCESSORS%
   MSBuild libspeex.sln /p:configuration=Release /t:libspeex /clp:ErrorsOnly /nologo /m:%NUMBER_OF_PROCESSORS%
   :: For some reason /t:libspeex;libspeexdsp wont build the dsp lib, so do it separately.
   :: Only build release because the target directory and name are the same for debug and release.
   MSBuild libspeexdsp\libspeexdsp.%VCPROJ_FILE_EXT% /p:configuration=Release /clp:ErrorsOnly /nologo /m:%NUMBER_OF_PROCESSORS%
   :: Copy libspeex.lib also to \lib
   copy /Y Win32\Release\libspeex.lib "%DEPS%\speex\lib"
   IF NOT %ERRORLEVEL%==0 GOTO :ERROR
) ELSE (
   cecho {0D}Speex already built. Skipping.{# #}{\n}
)

:: Google Protocol Buffer
IF NOT EXIST "%DEPS%\protobuf". (
   cd "%DEPS%"
   IF NOT EXIST protobuf-2.4.1.zip. (
      cecho {0D}Downloading Google Protobuf 2.4.1{# #}{\n}
      wget http://protobuf.googlecode.com/files/protobuf-2.4.1.zip
      IF NOT %ERRORLEVEL%==0 GOTO :ERROR
   )
   
   cecho {0D}Extracting Google Protobuf 2.4.1 sources to "%DEPS%\protobuf".{# #}{\n}
   7za x -y protobuf-2.4.1.zip
   IF NOT %ERRORLEVEL%==0 GOTO :ERROR
   ren protobuf-2.4.1 protobuf
   IF NOT EXIST "%DEPS%\protobuf". (
      cecho {0E}Failed to rename %DEPS%\protobuf-2.4.1 to %DEPS%\protobuf. Permission denied for your account?{# #}{\n}
      GOTO :ERROR
   )
) ELSE (
   cecho {0D}Google Profobuf already downloaded. Skipping.{# #}{\n}
)

:: This project builds both release and debug as libprotobuf.lib but CMake >=2.8.5
:: will know this and find them properly from vsprojects\Release|Debug as long as PROTOBUF_SRC_ROOT_FOLDER
:: is set properly. Because of this we can skip copying things to /lib /bin /include folders.
IF NOT EXIST "%DEPS%\protobuf\vsprojects\Debug\libprotobuf.lib". (
    cd "%DEPS%\protobuf\vsprojects"
    IF %GENERATOR%==%GENERATOR_VS2008% (
        :: Upgrade the VS2005 files to VS2008
        cecho {0D}Upgrading Google Protobuf project files.{# #}{\n}
        VCUpgrade libprotobuf.vcproj /nologo
        VCUpgrade libprotoc.vcproj /nologo
        VCUpgrade protoc.vcproj /nologo
        IF NOT %ERRORLEVEL%==0 GOTO :ERROR
    ) ELSE (
        :: Command-line upgrading from VS2005 format to VS2010 (or newer) format fails,
        :: so must use files converted by the Visual Studio Conversion Wizard.
        copy /Y "%TOOLS%\utils-windows\vs2010-protobuf.sln_" protobuf.sln
        copy /Y "%TOOLS%\utils-windows\vs2010-libprotobuf.vcxproj_" libprotobuf.vcxproj
        copy /Y "%TOOLS%\utils-windows\vs2010-libprotoc.vcxproj_" libprotoc.vcxproj
        copy /Y "%TOOLS%\utils-windows\vs2010-protoc.vcxproj_" protoc.vcxproj
    )
    echo.
    cecho {0D}Building Google Protobuf. Please be patient, this will take a while.{# #}{\n}
    MSBuild protobuf.sln /p:configuration=Debug /t:libprotobuf;libprotoc;protoc /clp:ErrorsOnly /nologo /m:%NUMBER_OF_PROCESSORS%
    MSBuild protobuf.sln /p:configuration=Release /t:libprotobuf;libprotoc;protoc /clp:ErrorsOnly /nologo /m:%NUMBER_OF_PROCESSORS%
    IF NOT %ERRORLEVEL%==0 GOTO :ERROR
) ELSE (
   cecho {0D}Google Protobuf already built. Skipping.{# #}{\n}
)

:: Celt
IF NOT EXIST "%DEPS%\celt\.git" (
   cd "%DEPS%"
   cecho {0D}Cloning Celt 0.11.1 into "%DEPS%\celt".{# #}{\n}
   call git clone http://git.xiph.org/celt.git celt
   :: Copy config.h from head to the 0.11.1 tag.
   cd celt
   copy /Y msvc\config.h libcelt\config.h
   IF NOT %ERRORLEVEL%==0 GOTO :ERROR
   call git checkout -b v0.11.1 v0.11.1
   IF NOT %ERRORLEVEL%==0 GOTO :ERROR
   mkdir msvc
   copy /Y config.h msvc\config.h
   IF NOT %ERRORLEVEL%==0 GOTO :ERROR
) ELSE (
   cecho {0D}Celt already cloned. Skipping.{# #}{\n}
)

IF NOT EXIST "%DEPS%\celt\lib\libcelt.lib" (
   cd "%DEPS%\celt\libcelt"
   IF %GENERATOR%==%GENERATOR_VS2008% (
      :: The project does not provide VS2008 solution file
      cecho {0D}Copying VS2008 project file to "%DEPS%\celt\libcelt\libcelt.vcproj."{# #}{\n}
      copy /Y "%TOOLS%\utils-windows\libcelt.vcproj" "%DEPS%\celt\libcelt"
      IF NOT %ERRORLEVEL%==0 GOTO :ERROR
   )
   cecho {0D}Building Celt 0.11.1.{# #}{\n}
   MSBuild libcelt.%VCPROJ_FILE_EXT% /p:configuration=Debug /clp:ErrorsOnly /nologo /m:%NUMBER_OF_PROCESSORS%
   MSBuild libcelt.%VCPROJ_FILE_EXT% /p:configuration=Release /clp:ErrorsOnly /nologo /m:%NUMBER_OF_PROCESSORS%
   IF NOT EXIST "%DEPS%\celt\include\celt". mkdir %DEPS%\celt\include\celt
   copy /Y "*.h" "%DEPS%\celt\include\celt\"
) ELSE (
   cecho {0D}Celt already built. Skipping.{# #}{\n}
)

:: VLC
IF NOT %GENERATOR%==%GENERATOR_VS2008% (
   cecho {0D}VLC is not binary-compatible with non-VS2008 binaries, skipping.{# #}{\n}
   GOTO :SKIP_VLC
)

IF NOT EXIST "%DEPS%\vlc-2.0.1-win32.zip". (
  CD "%DEPS%"
  rmdir /S /Q "%DEPS%\vlc"
  cecho {0D}Downloading VLC 2.0.1{# #}{\n}
  wget http://sourceforge.net/projects/vlc/files/2.0.1/win32/vlc-2.0.1-win32.zip/download
  IF NOT EXIST "%DEPS%\vlc-2.0.1-win32.zip". GOTO :ERROR
) ELSE (
   cecho {0D}VLC 2.0.1 already downloaded. Skipping.{# #}{\n}
)

IF NOT EXIST "%DEPS%\vlc". (
   CD "%DEPS%"
   mkdir vlc
   cecho {0D}Extracting VLC 2.0.1 package to "%DEPS%\vlc\vlc-2.0.1"{# #}{\n}
   7za x -y -ovlc vlc-2.0.1-win32.zip
   cd vlc
   IF NOT %ERRORLEVEL%==0 GOTO :ERROR
   mkdir lib
   mkdir include
   mkdir bin\plugins\vlcplugins
   IF NOT %ERRORLEVEL%==0 GOTO :ERROR
   :: Copy from extraced location to our subfolders
   cecho {0D}Copying needed VLC 2.0.1 files to \bin \lib and \include{# #}{\n}
   copy /Y vlc-2.0.1\*.dll bin\
   xcopy /E /I /C /H /R /Y vlc-2.0.1\plugins\*.* bin\plugins\vlcplugins
   xcopy /E /I /C /H /R /Y vlc-2.0.1\sdk\include\*.* include
   copy /Y vlc-2.0.1\sdk\lib\*.lib lib\
   :: Remove extracted folder, not needed anymore
   rmdir /S /Q vlc-2.0.1
   IF NOT %ERRORLEVEL%==0 GOTO :ERROR
   :: Force deployment and clean vlc plugins cache file
   del /Q "%TUNDRA_BIN%\libvlc.dll"
   rmdir /S /Q "%TUNDRA_BIN%\plugins\vlcplugins"
   del /Q "%TUNDRA_BIN%\plugins\plugins*.dat"
   IF NOT %ERRORLEVEL%==0 GOTO :ERROR
) ELSE (
   cecho {0D}VLC 2.0.1 already extracted. Skipping.{# #}{\n}
)

IF NOT EXIST "%TUNDRA_BIN%\libvlc.dll". (
   cecho {0D}Deploying VLC 2.0.1 DLLs to Tundra bin\{# #}{\n}
   xcopy /E /I /C /H /R /Y "%DEPS%\vlc\bin\*.*" "%TUNDRA_BIN%"
   IF NOT %ERRORLEVEL%==0 GOTO :ERROR
) ELSE (
   cecho {0D}VLC 2.0.1 already deployed. Skipping.{# #}{\n}
)

:SKIP_VLC

::qxmpp
IF NOT EXIST "%DEPS%\qxmpp\". (
   cecho {0D}Cloning qxmpp into "%DEPS%\qxmpp".{# #}{\n}
   cd "%DEPS%"
   svn checkout http://qxmpp.googlecode.com/svn/trunk@r1671 qxmpp
   IF NOT EXIST "%DEPS%\qxmpp\.svn" GOTO :ERROR
   cecho {0D}Building qxmpp.{# #}{\n}
   cd qxmpp
   sed 's/# DEFINES += QXMPP_USE_SPEEX/DEFINES += QXMPP_USE_SPEEX/g' < src\src.pro > src\temp
   sed 's/# LIBS += -lspeex/LIBS += -L"..\\\..\\\speex\\\lib\\\libspeex.lib -L"..\\\.\\\speex\\\lib\\\libspeexdsp.lib"/g' < src\temp > src\src.pro
   sed 's/INCLUDEPATH += $$QXMPP_INCLUDE_DIR $$QXMPP_INTERNAL_INCLUDES/INCLUDEPATH += $$QXMPP_INCLUDE_DIR $$QXMPP_INTERNAL_INCLUDES ..\\\..\\\speex\\\include\nDEPENDPATH += ..\\\..\\\speex/g' < src\src.pro > src\temp
   mv src\temp src\src.pro
   sed 's/LIBS += $$QXMPP_LIBS/LIBS += $$QXMPP_LIBS -L"..\\\..\\\speex\\\lib\\\libspeex.lib" -L"..\\\..\\\speex\\\lib\\\libspeexdsp.lib"/g' < tests\tests.pro > tests\temp
   mv tests\temp tests\tests.pro
   qmake
   IF NOT %ERRORLEVEL%==0 GOTO :ERROR
   IF %USE_JOM%==TRUE (
      cecho {0D}- Building qxmpp with jom{# #}{\n}
      "%DEPS%\qt\jom\jom.exe" sub-src-all-ordered
   ) ELSE (
      cecho {0D}- Building qxmpp with nmake{# #}{\n}
      nmake /nologo sub-src-all-ordered
   )
   IF NOT %ERRORLEVEL%==0 GOTO :ERROR
   IF NOT EXIST "%DEPS%\qxmpp\include\qxmpp". mkdir %DEPS%\qxmpp\include\qxmpp
   copy /Y "src\*.h" "%DEPS%\qxmpp\include\qxmpp\"
) ELSE (
   cecho {0D}qxmpp already built. Skipping.{# #}{\n}
)

:: ZLIB
IF NOT EXIST "%DEPS%\zlib-1.2.7.tar.gz". (
   CD "%DEPS%"
   rmdir /S /Q "%DEPS%\zlib"
   cecho {0D}Downloading zlib 1.2.7{# #}{\n}
   wget http://zlib.net/zlib-1.2.7.tar.gz
   IF NOT EXIST "%DEPS%\zlib-1.2.7.tar.gz". GOTO :ERROR
) ELSE (
   cecho {0D}zlib 1.2.7 already downloaded. Skipping.{# #}{\n}
)

IF NOT EXIST "%DEPS%\zlib". (
   CD "%DEPS%"
   cecho {0D}Extracting zlib 1.2.7 package to "%DEPS%\zlib"{# #}{\n}
   mkdir zlib
   7za e -y zlib-1.2.7.tar.gz
   7za x -y -ozlib zlib-1.2.7.tar
   del /Q zlib-1.2.7.tar
   cecho {0D}Building zlib 1.2.7{# #}{\n}
   cd zlib
   mkdir lib
   mkdir include
   cd zlib-1.2.7
   IF NOT %ERRORLEVEL%==0 GOTO :ERROR
   cd contrib\masmx86
   call bld_ml32.bat
   cd ..\..
   nmake -f win32/Makefile.msc LOC="-DASMV -DASMINF" OBJA="inffas32.obj match686.obj"
   IF NOT %ERRORLEVEL%==0 GOTO :ERROR
   copy /Y zlib.lib ..\lib\
   copy /Y *.h ..\include\
) ELSE (
   cecho {0D}zlib 1.2.7 already built. Skipping.{# #}{\n}
)

:: ZZIPLIB
IF NOT EXIST "%DEPS%\zziplib-0.13.59.tar.bz2". (
  CD "%DEPS%"
  rmdir /S /Q "%DEPS%\zziplib"
  cecho {0D}Downloading zziplib 0.13.59{# #}{\n}
  wget http://sourceforge.net/projects/zziplib/files/zziplib13/0.13.59/zziplib-0.13.59.tar.bz2/download
  IF NOT EXIST "%DEPS%\zlib-1.2.7.tar.gz". GOTO :ERROR
) ELSE (
   cecho {0D}zziplib 0.13.59 already downloaded. Skipping.{# #}{\n}
)

IF NOT EXIST "%DEPS%\zziplib". (
   CD "%DEPS%"
   cecho {0D}Extracting zziplib 0.13.59 package to "%DEPS%\zziplib"{# #}{\n}
   mkdir zziplib
   7za e -y zziplib-0.13.59.tar.bz2
   7za x -y -ozziplib zziplib-0.13.59.tar
   del /Q zziplib-0.13.59.tar
   cd zziplib
   mkdir lib
   mkdir include\zzip
   cd zziplib-0.13.59\msvc8

   :: Use a custom project file as zziblib does not ship with vs2008 project files.
   :: Additionally its include/lib paths are not proper for it to find our zlib build and it has weird lib name postfixes.
   :: It's nicer to use a tailored file rathern than copy duplicates under the zziblib source tree.
   cecho {0D}Building zziplib from premade project %TOOLS%\utils-windows\vs2008-zziplib.vcproj{# #}{\n}
   copy /Y "%TOOLS%\utils-windows\vs2008-zziplib.vcproj" zziplib.vcproj
   IF NOT %GENERATOR%==%GENERATOR_VS2008% VCUpgrade /nologo zziplib.vcproj
   MSBuild zziplib.%VCPROJ_FILE_EXT% /p:configuration=Release /nologo /m:%NUMBER_OF_PROCESSORS%
   MSBuild zziplib.%VCPROJ_FILE_EXT% /p:configuration=Debug /nologo  /m:%NUMBER_OF_PROCESSORS%
   
   :: Copy results to lib/include
   copy /Y zziplib.lib ..\..\lib
   copy /Y zziplibd.lib ..\..\lib
   copy /Y ..\zzip\*.h ..\..\include\zzip
) ELSE (
   cecho {0D}zlib 1.2.7 already built. Skipping.{# #}{\n}
)

echo.
cecho {0A}Tundra dependencies built.{# #}{\n}
set PATH=%ORIGINAL_PATH%
cd %TOOLS%
GOTO :EOF

:ERROR
echo.
cecho {0C}An error occurred! Aborting!{# #}{\n}
set PATH=%ORIGINAL_PATH%
cd %TOOLS%
pause

endlocal<|MERGE_RESOLUTION|>--- conflicted
+++ resolved
@@ -163,15 +163,9 @@
 set QT_VER=4.7.4
 IF NOT EXIST "%DEPS%\qt". (
    cd "%DEPS%"
-<<<<<<< HEAD
-   IF NOT EXIST qt-everywhere-opensource-src-4.7.4.zip. (
-      cecho {0D}Downloading Qt 4.7.4. Please be patient, this will take a while.{# #}{\n}
-      wget ftp://ftp.qt-project.org/qt/source/qt-everywhere-opensource-src-4.7.4.zip
-=======
    IF NOT EXIST qt-everywhere-opensource-src-%QT_VER%.zip. (
       cecho {0D}Downloading Qt %QT_VER%. Please be patient, this will take a while.{# #}{\n}
       wget http://download.qt.nokia.com/qt/source/qt-everywhere-opensource-src-%QT_VER%.zip
->>>>>>> 828cddf9
       IF NOT %ERRORLEVEL%==0 GOTO :ERROR
    )
 
@@ -370,26 +364,15 @@
    cmake -G %GENERATOR%
    
    :: Debug build.
-<<<<<<< HEAD
-   msbuild Assimp.sln /p:configuration=Debug /nologo
-=======
    MSBuild Assimp.sln /p:configuration=Debug /nologo /m:%NUMBER_OF_PROCESSORS%
->>>>>>> 828cddf9
    copy /Y "bin\Debug\assimpD.dll" "%TUNDRA_BIN%"
       
    :: Release or RelWithDebInfo build, depending on which type of release was preferred.
    IF %BUILD_RELEASE% == TRUE (
-<<<<<<< HEAD
-      msbuild Assimp.sln /p:configuration=Release /nologo
-      copy /Y "bin\Release\assimp.dll" "%TUNDRA_BIN%"
-   ) ELSE (
-      msbuild Assimp.sln /p:configuration=RelWithDebInfo /nologo
-=======
       MSBuild Assimp.sln /p:configuration=Release /nologo /m:%NUMBER_OF_PROCESSORS%
       copy /Y "bin\Release\assimp.dll" "%TUNDRA_BIN%"
    ) ELSE (
       MSBuild Assimp.sln /p:configuration=RelWithDebInfo /nologo /m:%NUMBER_OF_PROCESSORS%
->>>>>>> 828cddf9
       copy /Y "bin\RelWithDebInfo\assimp.dll" "%TUNDRA_BIN%"
    )
 ) ELSE (
