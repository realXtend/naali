--- conflicted
+++ resolved
@@ -41,39 +41,19 @@
 export CCACHE_DIR=$deps/ccache
 export TUNDRA_PYTHON_ENABLED=TRUE
 
-<<<<<<< HEAD
-if lsb_release -c | egrep -q "precise|maya|quantal|nadia" && tty >/dev/null; then
-=======
 if lsb_release -c | egrep -q "lucid|maverick|natty|oneiric|precise|maya|lisa|katya|julia|isadora|quantal|nadia" && tty >/dev/null; then
->>>>>>> 83cb5195
         which aptitude > /dev/null 2>&1 || sudo apt-get install aptitude
-    sudo aptitude -y install git-core python-dev libogg-dev libvorbis-dev \
-     build-essential g++ libboost1.48-all-dev libois-dev \
-     ccache libqt4-dev python-dev freeglut3-dev \
-     libxml2-dev cmake libalut-dev libtheora-dev ed \
-     liboil0.3-dev mercurial unzip xsltproc libois-dev libxrandr-dev \
-     libspeex-dev nvidia-cg-toolkit subversion \
-     libfreetype6-dev libfreeimage-dev libzzip-dev \
-     libxaw7-dev libgl1-mesa-dev libglu1-mesa-dev \
-     libvlc-dev libspeexdsp-dev libprotobuf-dev \
-     libprotobuf-c0 libprotobuf-c0-dev \
-     protobuf-c-compiler protobuf-compiler \
-     libqt4-opengl-dev libqtwebkit-dev \
-     libspeexdsp-dev libprotobuf-dev \
-     libvlc-dev
-elif lsb_release -c | egrep -q "lucid|maverick|natty|oneiric|lisa|katya|julia|isadora" && tty >/dev/null; then
-        which aptitude > /dev/null 2>&1 || sudo apt-get install aptitude
-    sudo aptitude -y install git-core python-dev libogg-dev libvorbis-dev \
-     build-essential g++ libboost-all-dev libois-dev \
-     ccache libqt4-dev python-dev freeglut3-dev \
-     libxml2-dev cmake libalut-dev libtheora-dev ed \
-     liboil0.3-dev mercurial unzip xsltproc libois-dev libxrandr-dev \
-     libspeex-dev nvidia-cg-toolkit subversion \
-     libfreetype6-dev libfreeimage-dev libzzip-dev \
-     libxaw7-dev libgl1-mesa-dev libglu1-mesa-dev \
-     libvlc-dev libspeexdsp-dev libprotobuf-dev \
-     libprotobuf-c0 libprotobuf-c0-dev \
-     protobuf-c-compiler protobuf-compiler \
+	sudo aptitude -y install git-core python-dev libogg-dev libvorbis-dev \
+	 build-essential g++ libboost-all-dev libois-dev \
+	 ccache libqt4-dev python-dev freeglut3-dev \
+	 libxml2-dev cmake libalut-dev libtheora-dev ed \
+	 liboil0.3-dev mercurial unzip xsltproc libois-dev libxrandr-dev \
+	 libspeex-dev nvidia-cg-toolkit subversion \
+	 libfreetype6-dev libfreeimage-dev libzzip-dev \
+	 libxaw7-dev libgl1-mesa-dev libglu1-mesa-dev \
+	 libvlc-dev libspeexdsp-dev libprotobuf-dev \
+	 libprotobuf-c0 libprotobuf-c0-dev \
+	 protobuf-c-compiler protobuf-compiler \
      libqt4-opengl-dev libqtwebkit-dev \
      libspeexdsp-dev libprotobuf-dev \
      libvlc-dev
@@ -124,7 +104,7 @@
     cd $what
     patch -l -p1 <<EOF
 Description: Include QtWebkit and Phonon unconditionally.
-This is necessary as both aren't built by the Qt source.
+ This is necessary as both aren't built by the Qt source.
 Author: Felix Geyer <debfx-pkg@fobos.de>
 Acked-By: Modestas Vainius <modax@debian.org>
 Last-Update: 2011-03-20
@@ -132,15 +112,19 @@
 --- a/generator/qtscript_masterinclude.h
 +++ b/generator/qtscript_masterinclude.h
 @@ -53,13 +53,9 @@
-# include <QtXmlPatterns/QtXmlPatterns>
-#endif
+ #  include <QtXmlPatterns/QtXmlPatterns>
+ #endif
+ 
 -#ifndef QT_NO_WEBKIT
-# include <QtWebKit/QtWebKit>
+ #  include <QtWebKit/QtWebKit>
 -#endif
+ 
 -#ifndef QT_NO_PHONON
-# include <phonon/phonon>
+ #  include <phonon/phonon>
 -#endif
-#include "../qtbindings/qtscript_core/qtscriptconcurrent.h"
+ 
+ #include "../qtbindings/qtscript_core/qtscriptconcurrent.h"
+ 
 EOF
     cd generator
     qmake
