#!/bin/bash
set -e

fnDisplayHelpAndExit()
{
    echo " "
    echo " USAGE: $0 --deps-path <PATH> [--help --client-path <PATH> --qt-path <PATH> --release-with-debug-info --no-run-cmake"
    echo "                               --no-run-make --number-of-processes <NUMBER>]"
    echo "    or: $0          -d <PATH> [-h -c <PATH> -q <PATH> -rwdi -nc -nm -np <NUMBER>]"
    echo " "
    echo " -h | --help                          Displays this message"
    echo " "
    echo " -d <PATH> | --deps-path <PATH>       Specifies the path in which the dependencies will be built. It is recommended"
    echo "                                      that PATH points to an empty location. (REQUIRED)"
    echo " " 
    echo " -c <PATH> | --client-path <PATH>     Specifies the path that points to the client path. If this is not specified, "
    echo "                                      it will be set as the same level as the 'deps' path with 'tundra2' as working"
    echo "                                      directory"
    echo " "
    echo " -q <PATH> | --qt-path <PATH>         Specifies the path where Qt is located. If this is not specified, it will be "
    echo "                                      set to the default sandboxed Qt installation directory which is              "
    echo "                                      /usr/local/Trolltech/Qt-4.7.1                                                "
    echo "                                      NOTE: This option will overwrite the value in environment variable QTDIR     "
    echo " "
    echo " -o <PATH> | --ogre-path <PATH>       Specifies the path where a custom Ogre root directory is located. If this is "
    echo "                                      not specified, the default-installed Ogre framework will be used.            "
    echo " "
    echo " -rwdi | --release-with-debug-info    Enables debugging information to be included in compile-time"
    echo " "
    echo " -nc | --no-run-cmake                 Do not run 'cmake .' after the dependencies are built. (The default is that  "
    echo "                                      'cmake .' is executed to generate Makefiles after all dependencies have been "
    echo "                                      built)."
    echo " "
    echo " -nm | --no-run-make                  Do not run 'make' after the dependencies are built. (The default is that     "
    echo "                                      'make' is executed to start the compile process)."
    echo " "
    echo " -np | --number-of-processes <NUMBER> The number of processes to be run simultaneously, recommended for multi-core "
    echo "                                      or processors with hyper-threading technology for a faster compile process."
    echo "                                      The default value is set according to the reports by the operating system."
    echo " "
    echo " NOTE: The properties that are in middle brackets are optional if otherwise not specified."
    echo " "
    exit 1
}

echo " "
echo "=============================== realXtend Tundra 2 dependency building script ==============================="
echo "= Script to build most dependencies. For now, the following dependencies are required to run this script:   ="
echo "=                                                                                                           ="
echo "= CMake                                                                                                     ="
echo "= Git                                                                                                       ="
echo "= Ogre SDK 1.7.3                                                                                            ="
echo "= Qt 4.7.1 for Cocoa 64-bit                                                                                 ="
echo "=                                                                                                           ="
echo "============================================================================================================="

# Some helper variables
NO_ARGS="0"
REQUIRED_ARGS=1
REQUIRED_ARGS_COUNT=0
ERRORS_OCCURED="0"

# Default values
RELWITHDEBINFO="0"
RUN_CMAKE="1"
RUN_MAKE="1"
NPROCS=`sysctl -n hw.ncpu`
viewer=

if [ $# -eq "$NO_ARGS" ]; then
    echo " ERROR: No options selected"
    echo " "
    fnDisplayHelpAndExit
fi

echo "= Chosen options: $@"
echo " "
while [ "$1" != "" ]; do
    case $1 in
        -h | --help )                       fnDisplayHelpAndExit
                                            ;;

        -rwdi | --release-with-debug-info ) RELWITHDEBINFO="1"
                                            ;;

        -d | --deps-path )                  shift
                                            if [ ! -d $1 ]; then
                                                echo "ERROR: Bad directory for --deps-path: $1"
                                                ERRORS_OCCURED="1"
                                                shift
                                                continue
                                            fi
                                            REQUIRED_ARGS_COUNT=$((REQUIRED_ARGS_COUNT+1))
                                            DEPS=$1
                                            ;;

        -c | --client-path )                shift
                                            if [ ! -d $1 ]; then
                                                echo "ERROR: Bad directory for --client-path: $1"
                                                ERRORS_OCCURED="1"
                                                shift
                                                continue
                                            fi
                                            viewer=$1
                                            ;;

        -q | --qt-path )                    shift
                                            if [ ! -d $1 ]; then
                                                echo "ERROR: Bad directory for --qt-path: $1"
                                                ERRORS_OCCURED="1"
                                                shift
                                                continue
                                            fi
                                            export QTDIR=$1
                                            ;;

        -o | --ogre-path )                  shift
                                            if [ ! -d $1 ]; then
                                                echo "ERROR: Bad directory for --ogre-path: $1"
                                                ERRORS_OCCURED="1"
                                                shift
                                                continue
                                            fi
                                            export OGRE_HOME=$1
                                            ;;

        -nc | --no-run-cmake )              RUN_CMAKE="0"
                                            ;;

        -nm | --no-run-make )               RUN_MAKE="0"
                                            ;;

        -np | --number-of-processes )       shift
                                            check=`echo $1 | awk '$0 ~/[^0-9]/ { print "NaN" }'`
                                            if [ "$check" == "NaN" ]; then
                                                echo "ERROR: Invalid value for --number-of-processes \"$1\""
                                                ERRORS_OCCURED="1"
                                                shift
                                                continue
                                            fi

                                            if [ $1 -gt $NPROCS ]; then
                                                echo "WARNING: The number of processes that you specified ($1) is larger than the number of cores reported by the operating system ($NPROCS). This may cause slow performance during the compile process"
                                            fi

                                            NPROCS=$1
                                            ;;

        * )                                 echo "ERROR: Invalid option $1"
                                            ERRORS_OCCURED="1"
                                            shift
                                            continue
    esac
    shift
done

if [ "$ERRORS_OCCURED" == "1" ]; then
    fnDisplayHelpAndExit
fi

if [ $REQUIRED_ARGS_COUNT -ne $REQUIRED_ARGS ]; then
    echo "ERROR: One on more required options were omitted. Please try again."
    fnDisplayHelpAndExit
fi

# If the path to the Tundra root directory was not specified, assume the script
# is being run from (gittrunk)/tools, so viewer=(gittrunk).
if [ -z $viewer ] || [ ! -d $viewer ]; then
    cwd=$(pwd)       # Temporarily save this path to the build script.
    viewer=$(pwd)/.. # Assume the build script lies at gittrunk/tools.
    cd $viewer
    viewer=$(pwd)
    cd $cwd        # Go back to not alter cwd.
fi

if [ -z $QTDIR ] || [ ! -d $QTDIR ]; then
    #TODO This is very very prone to fail on anyone's system. (but at least we will correctly instruct to use --qt-path)
    if [ -d /usr/local/Trolltech/Qt-4.7.1 ]; then
        export QTDIR=/usr/local/Trolltech/Qt-4.7.1
    elif [ -d ~/QtSDK/Desktop/Qt/4.8.0/gcc ]; then
        export QTDIR=~/QtSDK/Desktop/Qt/4.8.0/gcc
    else
       echo "ERROR! Cannot find Qt. Please specify Qt directory with the --qt-path parameter."
    fi
fi

prefix=$DEPS
build=$DEPS/build
tarballs=$DEPS/tarballs
tags=$DEPS/tags

mkdir -p $tarballs $build $prefix/{lib,share,etc,include} $tags

if [ "$RELWITHDEBINFO" == "1" ]; then
    export CFLAGS="-gdwarf-2 -O0"
    export CXXFLAGS="-gdwarf-2 -O0"
    export CMAKE_C_FLAGS="-gdwarf-2 -O0"
    export CMAKE_CXX_FLAGS="-gdwarf-2 -O0"
else
    export CFLAGS="-03"
    export CXXFLAGS="-03"
    export CMAKE_C_FLAGS="-03"
    export CMAKE_CXX_FLAGS="-03"
fi

export PATH=$prefix/bin:$QTDIR/bin:$PATH
export PKG_CONFIG_PATH=$prefix/lib/pkgconfig
export LDFLAGS="-L$prefix/lib -Wl,-rpath -Wl,$prefix/lib"
export LIBRARY_PATH=$prefix/lib
export C_INCLUDE_PATH=$prefix/include
export CPLUS_INCLUDE_PATH=$prefix/include

cd $build
what=boost    
urlbase=http://downloads.sourceforge.net/project/boost/boost/1.46.1
pkgbase=boost_1_46_1
dlurl=$urlbase/$pkgbase.tar.gz    
if test -f $tags/$what-done; then
    echo $what is done
else
    rm -rf $pkgbase
    zip=$tarballs/$pkgbase.tar.gz
    test -f $zip || curl -L -o $zip $dlurl
    tar xzf $zip

    cd $pkgbase
    ./bootstrap.sh --prefix=$prefix
    ./bjam toolset=darwin link=static threading=multi --with-thread --with-regex install
    touch $tags/$what-done
fi

cd $build
what=bullet
urlbase=http://bullet.googlecode.com/files
unzipped=bullet-2.78
pkgbase=bullet-2.78-r2387
dlurl=$urlbase/$pkgbase.tgz
if test -f $tags/$what-done; then
    echo $what is done
else
    rm -rf $unzipped
    zip=$tarballs/$pkgbase.tgz
    test -f $zip || curl -L -o $zip $dlurl
    tar xzf $zip

    cd $unzipped
    cmake . -DCMAKE_INSTALL_PREFIX=$prefix
    make VERBOSE=1 -j$NPROCS
    make install
    touch $tags/$what-done
fi

cd $prefix
what=knet
if test -f $tags/$what-done; then
    echo $what is done
else
    test -d $what || git clone https://github.com/juj/kNet.git $what
    cd $what
    cmake .
    make VERBOSE=1 -j$NPROCS
    touch $tags/$what-done
fi

cd $build
what=ogg
urlbase=http://downloads.xiph.org/releases/ogg
pkgbase=libogg-1.3.0
dlurl=$urlbase/$pkgbase.tar.gz
if test -f $tags/$what-done; then
    echo $what is done
else
    rm -rf $pkgbase
    zip=$tarballs/$pkgbase.tar.gz
    test -f $zip || curl -L -o $zip $dlurl
    tar xzf $zip

    cd $pkgbase
    ./configure --prefix=$prefix
    make VERBOSE=1 -j$NPROCS
    make install
    touch $tags/$what-done
fi

cd $build
what=vorbis
urlbase=http://downloads.xiph.org/releases/vorbis
pkgbase=libvorbis-1.3.2
dlurl=$urlbase/$pkgbase.tar.gz
if test -f $tags/$what-done; then
    echo $what is done
else
    rm -rf $pkgbase
    zip=$tarballs/$pkgbase.tar.gz
    test -f $zip || curl -L -o $zip $dlurl
    tar xzf $zip

    cd $pkgbase
    ./configure --prefix=$prefix --with-ogg=$prefix --build=x86_64
    make VERBOSE=1 -j$NPROCS
    make install
    touch $tags/$what-done
fi

cd $build
what=theora
urlbase=http://downloads.xiph.org/releases/theora
pkgbase=libtheora-1.1.1
dlurl=$urlbase/$pkgbase.tar.bz2
if test -f $tags/$what-done; then
    echo $what is done
else
    rm -rf $pkgbase
    zip=$tarballs/$pkgbase.tar.bz2
    test -f $zip || curl -L -o $zip $dlurl
    bzip2 -d $zip
    tar xzf $tarballs/$pkgbase.tar

    cd $pkgbase
    ./configure --prefix=$prefix --with-ogg=$prefix --with-vorbis=$prefix
    make VERBOSE=1 -j$NPROCS
    make install
    touch $tags/$what-done
fi

cd $build
what=qtpropertybrowser
if test -f $tags/$what-done; then
    echo $what is done
else
    test -d qt-solutions || git clone git://gitorious.org/qt-solutions/qt-solutions.git
    cd qt-solutions/$what
    echo "CONFIG += release" >> qtpropertybrowser.pro
    echo "CONFIG -= debug" >> qtpropertybrowser.pro
    ./configure -library
    qmake
    make VERBOSE=1 -j$NPROCS
    cp ./lib/* $prefix/lib
    cp ./src/*.h $prefix/include
    cp ./src/Qt* $prefix/include
    touch $tags/$what-done
fi

cd $build
what=protobuf
urlbase=http://protobuf.googlecode.com/files
pkgbase=protobuf-2.4.1
dlurl=$urlbase/$pkgbase.tar.gz
if test -f $tags/$what-done; then
    echo $what is done
else
    rm -rf $pkgbase
    zip=$tarballs/$pkgbase.tar.gz
    test -f $zip || curl -L -o $zip $dlurl
    tar xzf $zip

    cd $pkgbase
    ./configure --prefix=$prefix
    make VERBOSE=1 -j$NPROCS
    make install
    touch $tags/$what-done
fi

cd $build
what=celt
urlbase=http://downloads.xiph.org/releases/celt
pkgbase=celt-0.11.1
dlurl=$urlbase/$pkgbase.tar.gz
if test -f $tags/$what-done; then
    echo $what is done
else
    rm -rf $pkgbase
    zip=$tarballs/$pkgbase.tar.gz
    test -f $zip || curl -L -o $zip $dlurl
    tar xzf $zip

    cd $pkgbase
    ./configure --prefix=$prefix
    make VERBOSE=1 -j$NPROCS
    make install
    touch $tags/$what-done
fi

cd $build
what=speex
urlbase=http://downloads.xiph.org/releases/speex
pkgbase=speex-1.2rc1
dlurl=$urlbase/$pkgbase.tar.gz
if test -f $tags/$what-done; then
    echo $what is done
else
    rm -rf $pkgbase
    zip=$tarballs/$pkgbase.tar.gz
    test -f $zip || curl -L -o $zip $dlurl
    tar xzf $zip

    cd $pkgbase
<<<<<<< HEAD
    ./configure --prefix=$prefix
=======
    ./configure --prefix=$prefix --enable-shared=NO
>>>>>>> 18dcb876
    make VERBOSE=1 -j$NPROCS
    make install
    touch $tags/$what-done
fi

what=qtscriptgenerator
if test -f $tags/$what-done; then 
   echo $what is done
else
    cd $build
    rm -rf $what
    git clone git://gitorious.org/qt-labs/$what.git
    cd $what

    cd generator
    qmake
    make
    ./generator --include-paths=/Users/lc/QtSDK/Desktop/Qt/4.8.0/gcc/include/
    cd ..

    cd qtbindings
    sed -e "s/qtscript_phonon //" < qtbindings.pro > x
    mv x qtbindings.pro  
    qmake
    make
    cd ..
    cd ..
    mkdir -p $viewer/bin/qtplugins/script
    cp -f $build/$what/plugins/script/* $viewer/bin/qtplugins/script/
    touch $tags/$what-done
fi

cd $viewer
if [ "$RUN_CMAKE" == "1" ]; then
    TUNDRA_DEP_PATH=$prefix cmake .
fi

if [ "$RUN_MAKE" == "1" ]; then
    make -j$NPROCS VERBOSE=1
fi<|MERGE_RESOLUTION|>--- conflicted
+++ resolved
@@ -250,18 +250,6 @@
     touch $tags/$what-done
 fi
 
-cd $prefix
-what=knet
-if test -f $tags/$what-done; then
-    echo $what is done
-else
-    test -d $what || git clone https://github.com/juj/kNet.git $what
-    cd $what
-    cmake .
-    make VERBOSE=1 -j$NPROCS
-    touch $tags/$what-done
-fi
-
 cd $build
 what=ogg
 urlbase=http://downloads.xiph.org/releases/ogg
@@ -395,11 +383,27 @@
     tar xzf $zip
 
     cd $pkgbase
-<<<<<<< HEAD
+    ./configure --prefix=$prefix --enable-shared=NO
+    make VERBOSE=1 -j$NPROCS
+    make install
+    touch $tags/$what-done
+fi
+
+cd $build
+what=speex
+urlbase=http://downloads.xiph.org/releases/speex
+pkgbase=speex-1.2rc1
+dlurl=$urlbase/$pkgbase.tar.gz
+if test -f $tags/$what-done; then
+    echo $what is done
+else
+    rm -rf $pkgbase
+    zip=$tarballs/$pkgbase.tar.gz
+    test -f $zip || curl -L -o $zip $dlurl
+    tar xzf $zip
+
+    cd $pkgbase
     ./configure --prefix=$prefix
-=======
-    ./configure --prefix=$prefix --enable-shared=NO
->>>>>>> 18dcb876
     make VERBOSE=1 -j$NPROCS
     make install
     touch $tags/$what-done
@@ -432,6 +436,46 @@
     touch $tags/$what-done
 fi
 
+what=kNet
+if test -f $tags/$what-done; then 
+   echo $what is done
+else
+    cd $build
+    rm -rf kNet
+    git clone https://github.com/juj/kNet
+    cd kNet
+    sed -e "s/USE_TINYXML TRUE/USE_TINYXML FALSE/" -e "s/kNet STATIC/kNet SHARED/" -e "s/USE_BOOST TRUE/USE_BOOST FALSE/" < CMakeLists.txt > x
+    mv x CMakeLists.txt
+    cmake . -DCMAKE_BUILD_TYPE=Debug
+    make -j$NPROCS
+    cp lib/libkNet.dylib $prefix/lib/
+    rsync -r include/* $prefix/include/
+    touch $tags/$what-done
+fi
+
+#cd $build
+#what=mumbleclient
+#if test -f $tags/$what-done; then
+#    echo $what is done
+#else
+#    test -d $what || git clone https://github.com/Adminotech/libmumble.git $what
+#    cd $what
+#    cmake .
+#    make VERBOSE=1 -j$NPROCS
+#    cp libmumbleclient.dylib $prefix/lib
+#    cp Mumble.pb.h $prefix/include
+#    mkdir $prefix/include/$what
+#    cp ./src/*.h $prefix/include/$what
+#    touch $tags/$what-done
+#fi
+
+# All deps are now fetched and built. Do the actual Tundra build.
+
+# Explicitly specify where the tundra deps boost resides, to allow cmake FindBoost pick it up.
+export BOOST_ROOT=$DEPS/include
+export BOOST_INCLUDEDIR=$DEPS/include/boost
+export BOOST_LIBRARYDIR=$DEPS/lib
+
 cd $viewer
 if [ "$RUN_CMAKE" == "1" ]; then
     TUNDRA_DEP_PATH=$prefix cmake .
