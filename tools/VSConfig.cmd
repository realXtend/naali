--- conflicted
+++ resolved
@@ -1,11 +1,5 @@
 :: This script initializes various Visual Studio -related envinronment variables needed for building
 @echo off
-<<<<<<< HEAD
-
-set GENERATOR=%1
-::IF "%GENERATOR%"=="" VCConfig.cmd: echo Generator not passed! Batch script will most likely fail.
-=======
->>>>>>> 207fb598
 
 :: Supported Visual Studio versions
 ::set GENERATOR_VS2012="Visual Studio 11"
