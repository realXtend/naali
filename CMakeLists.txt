# Set project name
project(tundra)

# CMake version requirement
cmake_minimum_required(VERSION 2.6.0)

# Policy CMP0005 - Preprocessor definition values are now escaped automatically.
if (COMMAND cmake_policy)
    cmake_policy(SET CMP0005 NEW)
endif()

# If the following are undefined, the default values in TundraVersionInfo.h are used.
add_definitions(-DTUNDRA_ORGANIZATION_NAME="Meshmoon")
add_definitions(-DTUNDRA_APPLICATION_NAME="Rocket")
add_definitions(-DTUNDRA_VERSION_STRING="2.5.2.0")
add_definitions(-DTUNDRA_VERSION_MAJOR=2)
add_definitions(-DTUNDRA_VERSION_MINOR=5)
add_definitions(-DTUNDRA_VERSION_MAJOR_PATCH=2)
add_definitions(-DTUNDRA_VERSION_MINOR_PATCH=0)
# TUNDRA_VERSION_POSTFIX can be used to append information to the version string f.ex.
# when doing automated nightly builds or release candidates.
if (DEFINED TUNDRA_VERSION_POSTFIX)
    add_definitions(-DTUNDRA_VERSION_POSTFIX="${TUNDRA_VERSION_POSTFIX}")
endif()

# TUNDRA_NO_BOOST defines whether we want to replace usage of Boost with the C++ TR1/11 standard equivalents.
# Setting TUNDRA_NO_BOOST to TRUE, i.e. disabling usage of Boost in the Tundra codebase, requires compiler
# with up-to-date C++ TR1 and preferably the C99 standard cstdint header. Also if the used compiler has C++11 
# make_shared function available, it is used.
# If TUNDRA_NO_BOOST is set to TRUE, kNet must also be built without Boost dependency. In order to make the
# Tundra build fully free of Boost, you must also build Ogre and AssImp, which depend on Boost by default,
# with Boost disabled. See the dependencies scripts for instructions how to control this.
# On Linux TUNDRA_NO_BOOST can not yet be used
option(TUNDRA_NO_BOOST "Specifies whether Tundra is built without Boost." ON)
# TODO No-Boost support for Linux.
if (NOT WIN32 OR APPLE)
    set(TUNDRA_NO_BOOST OFF)
endif()

option(TUNDRA_CPP11_ENABLED "Enables usage of certain C++11 features on Tundra." FALSE)

if (APPLE)
    set(CMAKE_XCODE_ATTRIBUTE_GCC_VERSION "com.apple.compilers.llvm.clang.1_0")
    set(CMAKE_XCODE_ATTRIBUTE_MACOSX_DEPLOYMENT_TARGET "10.6")
endif()

if (APPLE AND TUNDRA_CPP11_ENABLED) # todo: Test if this works on Linux too
# Compiler-specific C++11 activation.
    if ("${CMAKE_CXX_COMPILER_ID}" MATCHES "GNU")
        execute_process(COMMAND ${CMAKE_CXX_COMPILER} -dumpversion OUTPUT_VARIABLE GCC_VERSION)
        if (NOT (GCC_VERSION VERSION_GREATER 4.8 OR GCC_VERSION VERSION_EQUAL 4.8))
            message(FATAL_ERROR "${PROJECT_NAME} C++11 features require GCC 4.8 or greater.")
        else ()
            message(STATUS "C++11 features enabled for GCC")
        endif ()
    elseif ("${CMAKE_CXX_COMPILER_ID}" MATCHES "Clang")
        execute_process(COMMAND ${CMAKE_CXX_COMPILER} -dumpversion OUTPUT_VARIABLE CLANG_VERSION)
        if (NOT (CLANG_VERSION VERSION_GREATER 4.1 OR CLANG_VERSION VERSION_EQUAL 4.1))
            message(FATAL_ERROR "${PROJECT_NAME} C++11 features require clang 4.1 or greater.")
        else ()
            message(STATUS "C++11 features enabled for Clang")
        endif ()
    else ()
        message(FATAL_ERROR "Your C++ compiler does not support C++11!")
    endif ()

    if ("${CMAKE_GENERATOR}" MATCHES "Xcode")
        set(CMAKE_XCODE_ATTRIBUTE_CLANG_CXX_LANGUAGE_STANDARD "c++0x")
        set(CMAKE_XCODE_ATTRIBUTE_CLANG_CXX_LIBRARY "libc++")
    else()
        set(CMAKE_CXX_FLAGS "${CMAKE_CXX_FLAGS} -std=c++11 -stdlib=libc++")
    endif()
elseif (MSVC AND TUNDRA_CPP11_ENABLED)
    # MSVC has partial C++11 support beginning in VC10
    if (MSVC90)
        message(FATAL_ERROR "VC9 does not support C++11 features!")
    endif()
endif()

<<<<<<< HEAD
option(TUNDRA_NO_AUDIO "Specifies whether Tundra is built without OpenAL audio playback capabilities." OFF)
=======
option(TUNDRA_NO_AUDIO "Specifies whether Tundra is without OpenAL audio playback capabilities." OFF)
>>>>>>> c4dab0da

if (ANDROID)
    add_definitions(-DANDROID)
    # TODO For now, disable audio on Android
    set(TUNDRA_NO_AUDIO OFF)
endif()

macro(PrintUsedEnvVariables)
    # Print out the resolved variables. Note that this does not print the env variables
    # in most cases as they should be resolved to our CMake variables and get cached.
    # This way this printed list wont lie if ran without env variables and we are still
    # successfully finding all the deps from our cacher (or in bad cases assumed) dirs.
    message("\n=========== Used Environment Variables ===========\n")
    message(STATUS "TUNDRA_DEP_PATH  = " ${ENV_TUNDRA_DEP_PATH})
    message(STATUS "QTDIR            = " ${ENV_QT_DIR})
    if (NOT TUNDRA_NO_BOOST)
        message (STATUS "BOOST_ROOT       = " ${BOOST_ROOT})
    endif()
    message(STATUS "OGRE_HOME        = " ${OGRE_DIR}) # OGRE_DIR is our internal OGRE_HOME
    message(STATUS "SKYX_HOME        = " ${SKYX_HOME})
    message(STATUS "HYDRAX_HOME      = " ${HYDRAX_HOME})
    message(STATUS "KNET_DIR         = " ${KNET_DIR})
    message(STATUS "BULLET_DIR       = " ${BULLET_DIR})
endmacro()

macro(PrintUsedBuildConfig)
    message("\n=========== Used Build Configuration =============\n")
    message(STATUS "TUNDRA_NO_BOOST            = " ${TUNDRA_NO_BOOST})
    message(STATUS "TUNDRA_NO_AUDIO            = " ${TUNDRA_NO_AUDIO})
    message(STATUS "TUNDRA_CPP11_ENABLED       = " ${TUNDRA_CPP11_ENABLED})
    message(STATUS "TUNDRACORE_SHARED          = " ${TUNDRACORE_SHARED})
    message(STATUS "BUILD_SDK_ONLY             = " ${BUILD_SDK_ONLY})
    message(STATUS "INSTALL_BINARIES_ONLY      = " ${INSTALL_BINARIES_ONLY})
    message(STATUS "INSTALL_EXAMPLE_SCENES     = " ${INSTALL_EXAMPLE_SCENES})
    message(STATUS "ENABLE_TRANSLATIONS        = " ${ENABLE_TRANSLATIONS})
    message(STATUS "ENABLE_BUILD_OPTIMIZATIONS = " ${ENABLE_BUILD_OPTIMIZATIONS})
    message(STATUS "ENABLE_HYDRAX              = " ${ENABLE_HYDRAX})
    message(STATUS "ENABLE_SKYX                = " ${ENABLE_SKYX})
    message(STATUS "ENABLE_OPEN_ASSET_IMPORT   = " ${ENABLE_OPEN_ASSET_IMPORT})
    message(STATUS "ENABLE_PROFILING           = " ${ENABLE_PROFILING})
    message(STATUS "ENABLE_JS_PROFILING        = " ${ENABLE_JS_PROFILING})
    message(STATUS "ENABLE_MEMORY_LEAK_CHECKS  = " ${ENABLE_MEMORY_LEAK_CHECKS})
    message("")
    message(STATUS "Install prefix = " ${CMAKE_INSTALL_PREFIX})
    message("")
endmacro()

macro(GetLastElementFromPath dirPath outputParam)
    string (FIND ${dirPath} "/" lastPathSepIndex REVERSE)
    # This path does not have any subdirs in it
    if (${lastPathSepIndex} STREQUAL "-1")
        set (${outputParam} ${dirPath})
    # Path has subdirs, pick the last
    else ()
        math(EXPR lastPathSepIndex "${lastPathSepIndex} + 1")
        string(SUBSTRING ${dirPath} ${lastPathSepIndex} -1 ${outputParam})
    endif ()
endmacro ()

macro(RemoveLastElementFromPath dirPath outputParam)
    string (FIND ${dirPath} "/" lastPathSepIndex REVERSE)
    # This path does not have any subdirs in it
    if (${lastPathSepIndex} STREQUAL "-1")
        set (${outputParam} ${dirPath})
    # Path has subdirs, pick the path in front of it
    else ()
        string(SUBSTRING ${dirPath} 0 ${lastPathSepIndex} ${outputParam})
    endif ()
endmacro ()

# The AddEntityComponent macro adds the static EC lib from the given sourceFolder directory to the build.
# The componentName == A subfolder in src/EntityComponents/ or a relative path to the EC directory where the CMakeLists.txt is located.
# Use this macro when adding ECs to the build, since this macro tracks the set of ECs that are added, so that the individual
# modules get #defines in C++ code for each EC that is present. This allows conditionally excluding ECs from the build.
# Note that for eg. AddEntityComponent(3rdparty/myecs/EC_Thingie) the define will be EC_Thingie_ENABLED and you would expect.
# Examples:     AddEntityComponent(EC_Sound)
#               AddEntityComponent(3rdparty/myecs/EC_Thingie)
macro(AddEntityComponent componentName)
    set (PROJECT_TYPE "EntityComponents")
    # Chekc if the component is in our default entity components location
    # note: from cmake docs: IS_DIRECTORY Behavior is well-defined only for full paths.
    if (IS_DIRECTORY ${PROJECT_BINARY_DIR}/src/EntityComponents/${componentName})
        add_subdirectory (src/EntityComponents/${componentName})
        set (${componentName}_ENABLED 1)
        set (USED_ENTITYCOMPONENTS ${USED_ENTITYCOMPONENTS} ${componentName})
    elseif (IS_DIRECTORY ${PROJECT_BINARY_DIR}/${componentName})
        add_subdirectory (${componentName})
        GetLastElementFromPath(${componentName} compNameFromRelPath)
        set(${compNameFromRelPath}_ENABLED 1)
        set(USED_ENTITYCOMPONENTS ${USED_ENTITYCOMPONENTS} ${compNameFromRelPath})
    else ()
        message(FATAL_ERROR "Could not resolve AddEntityComponent() call with path " ${componentName} ". Are you sure the component is there?")
    endif ()
    set (PROJECT_TYPE "")
endmacro()

# AddProject takes in one or two parameters: 
# - One param  : argv0 == the relative directory (to the root CMakeLists.txt) where you project is and that contains the CMakeLists.txt for this project.
# - Two params : argv0 == 'Core'|'Application'. argv1 folder name of the project in the src/argv0/
# More useful for building the Tundra project when including platform provided projects.
# Note: One param projects or two param "Application" type plugins will always be omitted if BUILD_SDK_ONLY is true!
# Note: Due to the CMake's add_subdirectory restrictions, the directory cannot be outside the Tundra source tree, hopefully we can go around this one day.
# Examples:     AddProject(Core Input)
#               AddProject(Application JavascriptModule)
#               AddProject(mysubdir/MyPlugin)
function(AddProject)
    set (PROJECT_TYPE ${ARGV0})
    if (NOT ARGV1)
        if (BUILD_SDK_ONLY)
            message (STATUS "** Omitting Application level project " ${ARGV0} " because BUILD_SDK_ONLY is set to TRUE")
        else ()
            add_subdirectory(${ARGV0})
        endif ()
    else ()
        if (NOT ${ARGV0} STREQUAL "Core" AND NOT ${ARGV0} STREQUAL "Application")
            message (FATAL_ERROR "You are trying to use AddProject macro with invalid project type parameter: " ${ARGV0} " with project name " ${ARGV1})
        endif()
        if (BUILD_SDK_ONLY AND ${ARGV0} STREQUAL "Application")
            message (STATUS "** Omitting Application level project " ${ARGV1} " because BUILD_SDK_ONLY is set to TRUE")
        else ()
            add_subdirectory(src/${ARGV0}/${ARGV1})
        endif ()
    endif ()
    set (PROJECT_TYPE "")
endfunction()

# Generates in the current project a #define for each EC that has been added to the build. Use this macro in your module CMakeLists.txt
# to receive information in C++ about which ECs have been added to the project. This allows supporting conditional compilation of the ECs in your module.
macro(GetEntityComponents)
   foreach(componentName ${USED_ENTITYCOMPONENTS})
      add_definitions(-D${componentName}_ENABLED)
   endforeach()
endmacro()

# Adds the given folder_name into the source files of the current project. Use this macro when your module contains .cpp and .h files in several subdirectories.
macro(AddSourceFolder folder_name)
    file(GLOB H_FILES_IN_FOLDER_${folder_name} ${folder_name}/*.h ${folder_name}/*.inl)
    file(GLOB CPP_FILES_IN_FOLDER_${folder_name} ${folder_name}/*.cpp)
    source_group("Header Files\\${folder_name}" FILES ${H_FILES_IN_FOLDER_${folder_name}})
    source_group("Source Files\\${folder_name}" FILES ${CPP_FILES_IN_FOLDER_${folder_name}})
    set(H_FILES ${H_FILES} ${H_FILES_IN_FOLDER_${folder_name}})
    set(CPP_FILES ${CPP_FILES} ${CPP_FILES_IN_FOLDER_${folder_name}})
endmacro()

# Moves all Qt's MOC-generated files into their own folder in the Visual Studio project. Call this once after having added all source files in the build in your module,
# but before the call to 'set (SOURCE_FILES ...)' directive.
# This macro is optional and for "convenience" only. If you omit this call, you will have all the generated moc files in the Visual Studio project root.
# TODO: Add support for more deep folder structures. Current
#       implementation only support folders directly under project folder
macro(MocFolder)
    file(GLOB MOCS_TO_SOURCE_GROUP *.cxx */*.cxx)
    source_group("CMake Moc" FILES ${MOCS_TO_SOURCE_GROUP})
endmacro()

# Moves all Qt's UI compiler -generated .h files into their own folder in the Visual Studio project. Call this once after having added all source files in the build in your module.
# This macro is optional and for "convenience" only. If you omit this call, you will have all the generated moc files in the Visual Studio project root.
macro(UiFolder)
    file(GLOB GENERATED_UI_H ui_*.h)
    source_group("Generated UI" FILES ${GENERATED_UI_H})
endmacro()

# Enables the use of Precompiled Headers in the project this macro is invoked in. Also adds the DEBUG_CPP_NAME to each .cpp file that specifies the name of that compilation unit. MSVC only.
macro(SetupCompileFlagsWithPCH)
    if (MSVC)
        # Label StableHeaders.cpp to create the PCH file and mark all other .cpp files to use that PCH file.
        # Add a #define DEBUG_CPP_NAME "this compilation unit name" to each compilation unit to aid in memory leak checking.
        foreach(src_file ${CPP_FILES})
            if (${src_file} MATCHES "StableHeaders.cpp$")
                set_source_files_properties(${src_file} PROPERTIES COMPILE_FLAGS "/YcStableHeaders.h")        
            else()
                get_filename_component(basename ${src_file} NAME)
                set_source_files_properties(${src_file} PROPERTIES COMPILE_FLAGS "/YuStableHeaders.h -DDEBUG_CPP_NAME=\"\\\"${basename}\"\\\"")
            endif()
        endforeach()
    endif()
endmacro()

# Sets up the compilation flags without PCH. For now just set the DEBUG_CPP_NAME to each compilation unit.
# TODO: The SetupCompileFlags and SetupCompileFlagsWithPCH macros should be merged, and the option to use PCH be passed in as a param. However,
# CMake string ops in PROPERTIES COMPILE_FLAGS gave some problems with this, so these are separate for now.
macro(SetupCompileFlags)
    if (MSVC)
        # Add a #define DEBUG_CPP_NAME "this compilation unit name" to each compilation unit to aid in memory leak checking.
        foreach(src_file ${CPP_FILES})
            if (${src_file} MATCHES "StableHeaders.cpp$")
            else()
                get_filename_component(basename ${src_file} NAME)
                set_source_files_properties(${src_file} PROPERTIES COMPILE_FLAGS "-DDEBUG_CPP_NAME=\"\\\"${basename}\"\\\"")
            endif()
        endforeach()
    endif()
endmacro()

# Set CMake library search policy
if (COMMAND cmake_policy)
    cmake_policy(SET CMP0003 NEW)
    cmake_policy(SET CMP0005 NEW)
endif()

if (APPLE)
    EXEC_PROGRAM(/usr/bin/sw_vers ARGS -productVersion OUTPUT_VARIABLE OSX_MINOR_VERSION_RAW)
    STRING(REGEX REPLACE "10\\.([0-9]).*" "\\1" MACOSX_VERSION "${OSX_MINOR_VERSION_RAW}")
    if(${MACOSX_VERSION} LESS 6)
        message(FATAL_ERROR "Unsupported version of OS X: ${OSX_MINOR_VERSION_RAW}")
        return()
    elseif (${MACOSX_VERSION} LESS 7)
        set(CMAKE_XCODE_ATTRIBUTE_GCC_VERSION "com.apple.compilers.llvm.clang.1_0")
    endif()
endif()

# Detect that a supported Visual Version is used and set up helper variables VC_VER and VS_PLATFORM
if (MSVC)
    if (CMAKE_CL_64)
        set(VS_PLATFORM "x64")
    else()
        SET(VS_PLATFORM "Win32")
    endif()
    if (MSVC90)
        set(VC_VER "vc9")
    elseif(MSVC10)
        set(VC_VER "vc10")
    else()
        message(STATUS "-- Warning: Unsupported Visual Studio version detected. Currently Visual Studio 2008 and 2010 are supported".)
    endif()
endif()

# Set compiler warning levels.
# On MSVC, use warning level 4 but disable the following warnings:
# C4127 conditional expression is constant
# C4512 'class' : assignment operator could not be generated 
# TODO Ideally we wouldn't like to disable these, but if we don't, we get warning spam from Qt files.
if (MSVC)
    add_definitions (/W4 /wd4127 /wd4512)
else ()
    add_definitions (-Wall -Wextra -Wno-unknown-pragmas -Wno-unused -Wno-reorder -Wno-switch -Wno-write-strings)
endif()

# Set CMake custom module path & include them
# The following CMake modules are required for the project to build.
set (CMAKE_MODULE_PATH ${CMAKE_MODULE_PATH} cmake)
include (Sagase)
include (ModuleSetup)
include (ConfigurePackages)
include (TundraInstall)
include (FindOgre)
include (FindDirectX)

# Disable unnecessary build types
set(CMAKE_CONFIGURATION_TYPES "Release;RelWithDebInfo;Debug" CACHE STRING "Configurations" FORCE)

if (MSVC)
    # In Visual Studio, use Unicode character set
    add_definitions(-DUNICODE -D_UNICODE)
    add_definitions(-D_CRT_SECURE_NO_WARNINGS)
else()
    add_definitions(-DUNIX) # Currently, kNet uses this flag for Unix OSes. (required also for client-side headers). TODO: Clean this up so it's not required.
endif()

# On all platforms, we enable PCH files by default.
add_definitions (-DPCH_ENABLED)
SET(PCH_ENABLED 1)

# Windows-only: Possibility to opt out of linking against DirectX-specific libs.
# Enabled more efficient texture blitting to Ogre using DirectX. This makes RenderSystem_Direct3D9 mandatory.
set (ENABLE_DIRECTX 1)

# Set global hardcoded install prefix. User cannot change this at the moment, until we figure how we want to use this!
# Call the cleanup step that cleans the install prefix before every installations. This is important as module setups might change between builds.
set (CMAKE_INSTALL_PREFIX ${PROJECT_BINARY_DIR}/build)
set (TUNDRA_BIN ${PROJECT_BINARY_DIR}/bin)
setup_clean_install_step()

# Set normalized path for common environment variables
# If you want to use custom built dependencies along side with TUNDRA_DEP_PATH
# you can define the following env variables: 
# OGRE_HOME, SKYX_HOME, HYDRAX_HOME, KNET_DIR_QT47, BULLET_DIR, ASSIMP_DIR
file (TO_CMAKE_PATH "$ENV{TUNDRA_DEP_PATH}" ENV_TUNDRA_DEP_PATH)
file (TO_CMAKE_PATH "$ENV{QTDIR}" ENV_QT_DIR)
file (TO_CMAKE_PATH "$ENV{BOOST_ROOT}" ENV_BOOST_ROOT)
file (TO_CMAKE_PATH "$ENV{OGRE_HOME}" ENV_OGRE_HOME)
file (TO_CMAKE_PATH "$ENV{SKYX_HOME}" ENV_SKYX_HOME)
file (TO_CMAKE_PATH "$ENV{HYDRAX_HOME}" ENV_HYDRAX_HOME)
file (TO_CMAKE_PATH "$ENV{KNET_DIR}" ENV_KNET_DIR)
file (TO_CMAKE_PATH "$ENV{BULLET_DIR}" ENV_BULLET_DIR)
file (TO_CMAKE_PATH "$ENV{ASSIMP_DIR}" ENV_ASSIMP_DIR)

# Utilize CMake's cache for the environment variables. This is needed if e.g.. TUNDRA_DEP_PATH
# was set on the first run of CMake, but once e.g.. Visual Studio auto runs CMake (after changes to any CMakeLists.txt)
# it is no longer set. This will result us in losing all the acquired dependency information that was not found with
# CMake macros find_packade, find_library etc. that automatically cache. This is more flexible for many use cases to remember
# if we once got a valid TUNDRA_DEP_PATH. If env variable TUNDRA_DEP_PATH is present, the cache is never read but instead updated.
if (NOT ENV_TUNDRA_DEP_PATH)
    set (ENV_TUNDRA_DEP_PATH ${CACHED_ENV_TUNDRA_DEP_PATH})
else ()
    set (CACHED_ENV_TUNDRA_DEP_PATH ${ENV_TUNDRA_DEP_PATH} CACHE PATH "Tundra build dependency path" FORCE)
endif ()
if (NOT ENV_QT_DIR)
    set (ENV_QT_DIR ${CACHED_ENV_QT_DIR})
else ()
    set (CACHED_ENV_QT_DIR ${ENV_QT_DIR} CACHE PATH "Tundra build Qt path" FORCE)
endif ()
if (NOT ENV_OGRE_HOME)
    set (ENV_OGRE_HOME ${CACHED_ENV_OGRE_HOME})
else ()
    set (CACHED_ENV_OGRE_HOME ${ENV_OGRE_HOME} CACHE PATH "Tundra build Ogre path" FORCE)
endif ()

# If we still haven't resolved TUNDRA_DEP_PATH report a fatal error.
# ENV_QT_DIR and ENV_OGRE_HOME are not fatal if missing.
if (NOT ENV_TUNDRA_DEP_PATH)
    message(FATAL_ERROR "TUNDRA_DEP_PATH could not be resolved from a environment variable or from cmake cache!")
endif ()

message ("\n\n=========== Configuring Dependencies ===========\n")

# Find needed external libraries, abort on error
if (NOT TUNDRA_NO_BOOST)
    configure_boost()
endif()
configure_qt4()
<<<<<<< HEAD
configure_ogre()
=======
configure_qjson()
if (NOT APPLE) # Python and PythonQt are not available currently on Mac.
    if ("$ENV{TUNDRA_PYTHON_ENABLED}" STREQUAL "TRUE") 
        configure_python()
        configure_python_qt()
    endif()
endif()
configure_ogre()
if (NOT ANDROID)
    configure_qtpropertybrowser()
endif()
>>>>>>> c4dab0da
if (NOT TUNDRA_NO_AUDIO)
    configure_openal()
endif()
use_package_ogg()
use_package_vorbis()

# This will find kNet and set the global include and library directories
use_package_knet() 

message ("\n** Adding global include and link directories")
use_package(OGRE)
use_package(QT4)
if (NOT TUNDRA_NO_AUDIO)
    use_package(OPENAL)
endif()

# OSX / Xcode needs Assimp as a global link directory, as it cannot find libassimp otherwise for eg. modules linking to OgreRenderingModule
if (APPLE)
    use_package_assimp()
endif()

# Convenience macro for including all TundraCore subfolders.
macro(UseTundraCore)
    include_directories(${PROJECT_BINARY_DIR}/src/Core/TundraCore/)
    include_directories(${PROJECT_BINARY_DIR}/src/Core/TundraCore/Asset)
    include_directories(${PROJECT_BINARY_DIR}/src/Core/TundraCore/Audio)
    include_directories(${PROJECT_BINARY_DIR}/src/Core/TundraCore/Console)
    include_directories(${PROJECT_BINARY_DIR}/src/Core/TundraCore/Framework)
    include_directories(${PROJECT_BINARY_DIR}/src/Core/TundraCore/Input)
    include_directories(${PROJECT_BINARY_DIR}/src/Core/TundraCore/Scene)
    include_directories(${PROJECT_BINARY_DIR}/src/Core/TundraCore/Ui)
endmacro()

# If the custom optional modules configuration file does not yet
# exist, create it from the template file.
if (NOT EXISTS CMakeBuildConfig.txt)
    execute_process(COMMAND ${CMAKE_COMMAND} -E copy ${CMAKE_CURRENT_SOURCE_DIR}/CMakeBuildConfigTemplate.txt
        ${CMAKE_CURRENT_SOURCE_DIR}/CMakeBuildConfig.txt)
endif ()

# The following defines are required to compile.
# These enable implicit conversions of common math types between different libraries and our internal math library.
add_definitions(-DMATH_QT_INTEROP)
add_definitions(-DMATH_ENABLE_STL_SUPPORT)
add_definitions(-DMATH_TUNDRA_INTEROP)
# Both MathGeoLib and kNet has same macros for logging, so disable them from the beforementioned.
add_definitions(-DLOGGING_SUPPORT_DISABLED)

if (ANDROID)
    add_definitions(-DQT_STL)
endif()

# Read the set of optional modules from another file
# that is kept outside the source control. 
# To configure the set of optional modules to add to the build,
# edit CMakeBuildConfig.txt and rerun cmake.
include(CMakeBuildConfig.txt)

# Collect translation files.
if (ENABLE_TRANSLATIONS)
    file(GLOB TRANSLATIONS_FILES bin/data/translations/*.ts)

    # Collect ui-files which are stored into data/
    file(GLOB ui_src bin/data/ui/*.ui)

    set(FILES_TO_TRANSLATE ${FILES_TO_TRANSLATE} ${ui_src})

    if (UPDATE_LANGUAGE_TRANSLATIONS) # TODO UPDATE_LANGUAGE_TRANSLATIONS is not specified currently anywhere.
        message(STATUS "Update .ts files with new translation data.")
        update_translation_files(TRANSLATIONS_FILES)
    endif()

    update_qm_files(TRANSLATIONS_FILES)
    message (STATUS "Language translations generated")
endif()

PrintUsedEnvVariables ()
PrintUsedBuildConfig ()<|MERGE_RESOLUTION|>--- conflicted
+++ resolved
@@ -77,11 +77,7 @@
     endif()
 endif()
 
-<<<<<<< HEAD
 option(TUNDRA_NO_AUDIO "Specifies whether Tundra is built without OpenAL audio playback capabilities." OFF)
-=======
-option(TUNDRA_NO_AUDIO "Specifies whether Tundra is without OpenAL audio playback capabilities." OFF)
->>>>>>> c4dab0da
 
 if (ANDROID)
     add_definitions(-DANDROID)
@@ -91,7 +87,7 @@
 
 macro(PrintUsedEnvVariables)
     # Print out the resolved variables. Note that this does not print the env variables
-    # in most cases as they should be resolved to our CMake variables and get cached.
+    # in most cases as they should be resolved to our cmake variables and get cached.
     # This way this printed list wont lie if ran without env variables and we are still
     # successfully finding all the deps from our cacher (or in bad cases assumed) dirs.
     message("\n=========== Used Environment Variables ===========\n")
@@ -402,21 +398,10 @@
     configure_boost()
 endif()
 configure_qt4()
-<<<<<<< HEAD
+configure_qjson()
 configure_ogre()
-=======
-configure_qjson()
-if (NOT APPLE) # Python and PythonQt are not available currently on Mac.
-    if ("$ENV{TUNDRA_PYTHON_ENABLED}" STREQUAL "TRUE") 
-        configure_python()
-        configure_python_qt()
-    endif()
-endif()
-configure_ogre()
-if (NOT ANDROID)
-    configure_qtpropertybrowser()
-endif()
->>>>>>> c4dab0da
+if (NOT TUNDRA_NO_AUDIO)
+endif()
 if (NOT TUNDRA_NO_AUDIO)
     configure_openal()
 endif()
