--- conflicted
+++ resolved
@@ -113,12 +113,9 @@
 
 # Set CMake custom module path & include them
 set(CMAKE_MODULE_PATH ${CMAKE_MODULE_PATH} CMakeModules)
-<<<<<<< HEAD
 
 # Set Kristalli path
 set(KRISTALLI_CORE_PATH ${PROJECT_BINARY_DIR}/Kristalli)
-=======
->>>>>>> 859ba6fd
 
 # The following CMake modules are required for the project to build.
 include(Sagase)
@@ -154,9 +151,8 @@
 configure_openjpeg()
 configure_qtpropertybrowser()
 
-<<<<<<< HEAD
 use_package_knet()
-=======
+
 include_directories(Input)
 include_directories(Ui)
 include_directories(SceneManager) # This will be renamed to Scene.
@@ -164,7 +160,6 @@
 link_directories(Input)
 link_directories(Ui)
 link_directories(SceneManager) # This will be renamed to Scene.
->>>>>>> 859ba6fd
 
 # If the custom optional modules configuration file does not yet
 # exist, create it from the template file.
